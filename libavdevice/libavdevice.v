--- conflicted
+++ resolved
@@ -1,12 +1,7 @@
-<<<<<<< HEAD
-LIBAVDEVICE_$MAJOR {
-        global: avdevice_*; av_*;
-        local: *;
-=======
 LIBAVDEVICE_MAJOR {
     global:
         avdevice_*;
+        av_*;
     local:
         *;
->>>>>>> 535a742c
 };