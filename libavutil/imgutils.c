--- conflicted
+++ resolved
@@ -317,17 +317,6 @@
 }
 
 int av_image_fill_arrays(uint8_t *dst_data[4], int dst_linesize[4],
-<<<<<<< HEAD
-                         const uint8_t *src,
-                         enum AVPixelFormat pix_fmt, int width, int height, int align)
-{
-    int ret, i;
-
-    if ((ret = av_image_check_size(width, height, 0, NULL)) < 0)
-        return ret;
-
-    if ((ret = av_image_fill_linesizes(dst_linesize, pix_fmt, width)) < 0)
-=======
                          const uint8_t *src, enum AVPixelFormat pix_fmt,
                          int width, int height, int align)
 {
@@ -339,43 +328,12 @@
 
     ret = av_image_fill_linesizes(dst_linesize, pix_fmt, width);
     if (ret < 0)
->>>>>>> e2ad0b66
         return ret;
 
     for (i = 0; i < 4; i++)
         dst_linesize[i] = FFALIGN(dst_linesize[i], align);
 
-<<<<<<< HEAD
     return av_image_fill_pointers(dst_data, pix_fmt, height, (uint8_t *)src, dst_linesize);
-}
-
-int av_image_get_buffer_size(enum AVPixelFormat pix_fmt, int width, int height, int align)
-{
-    const AVPixFmtDescriptor *desc = av_pix_fmt_desc_get(pix_fmt);
-    uint8_t *data[4];
-    int linesize[4];
-
-    if (!desc)
-        return AVERROR(EINVAL);
-    if (av_image_check_size(width, height, 0, NULL) < 0)
-        return AVERROR(EINVAL);
-    if (desc->flags & AV_PIX_FMT_FLAG_PSEUDOPAL)
-        // do not include palette for these pseudo-paletted formats
-        return width * height;
-    return av_image_fill_arrays(data, linesize, NULL, pix_fmt, width, height, align);
-}
-
-int av_image_copy_to_buffer(uint8_t *dst, int dst_size,
-                            const uint8_t * const src_data[4], const int src_linesize[4],
-                            enum AVPixelFormat pix_fmt, int width, int height, int align)
-{
-    int i, j, nb_planes = 0, linesize[4];
-    const AVPixFmtDescriptor *desc = av_pix_fmt_desc_get(pix_fmt);
-    int size = av_image_get_buffer_size(pix_fmt, width, height, align);
-
-    if (size > dst_size || size < 0)
-=======
-    return av_image_fill_pointers(dst_data, pix_fmt, height, src, dst_linesize);
 }
 
 int av_image_get_buffer_size(enum AVPixelFormat pix_fmt,
@@ -386,7 +344,7 @@
     int ret;
     const AVPixFmtDescriptor *desc = av_pix_fmt_desc_get(pix_fmt);
     if (!desc)
-        return AVERROR_BUG;
+        return AVERROR(EINVAL);
 
     ret = av_image_check_size(width, height, 0, NULL);
     if (ret < 0)
@@ -411,15 +369,11 @@
     const AVPixFmtDescriptor *desc = av_pix_fmt_desc_get(pix_fmt);
 
     if (size > dst_size || size < 0 || !desc)
->>>>>>> e2ad0b66
         return AVERROR(EINVAL);
 
     for (i = 0; i < desc->nb_components; i++)
         nb_planes = FFMAX(desc->comp[i].plane, nb_planes);
-<<<<<<< HEAD
-=======
-
->>>>>>> e2ad0b66
+
     nb_planes++;
 
     av_image_fill_linesizes(linesize, pix_fmt, width);
@@ -435,17 +389,11 @@
         }
     }
 
-<<<<<<< HEAD
     if (desc->flags & AV_PIX_FMT_FLAG_PAL) {
         uint32_t *d32 = (uint32_t *)(((size_t)dst + 3) & ~3);
         for (i = 0; i<256; i++)
             AV_WL32(d32 + i, AV_RN32(src_data[1] + 4*i));
     }
-=======
-    if (desc->flags & AV_PIX_FMT_FLAG_PAL)
-        memcpy((unsigned char *)(((size_t)dst + 3) & ~3),
-               src_data[1], 256 * 4);
->>>>>>> e2ad0b66
 
     return size;
 }