/*
 * various utility functions for use within FFmpeg
 * Copyright (c) 2000, 2001, 2002 Fabrice Bellard
 *
 * This file is part of FFmpeg.
 *
 * FFmpeg is free software; you can redistribute it and/or
 * modify it under the terms of the GNU Lesser General Public
 * License as published by the Free Software Foundation; either
 * version 2.1 of the License, or (at your option) any later version.
 *
 * FFmpeg is distributed in the hope that it will be useful,
 * but WITHOUT ANY WARRANTY; without even the implied warranty of
 * MERCHANTABILITY or FITNESS FOR A PARTICULAR PURPOSE.  See the GNU
 * Lesser General Public License for more details.
 *
 * You should have received a copy of the GNU Lesser General Public
 * License along with FFmpeg; if not, write to the Free Software
 * Foundation, Inc., 51 Franklin Street, Fifth Floor, Boston, MA 02110-1301 USA
 */

#undef NDEBUG
#include <assert.h>
#include <stdarg.h>
#include <stdint.h>

#include "config.h"

#include "libavutil/avassert.h"
#include "libavutil/avstring.h"
#include "libavutil/dict.h"
#include "libavutil/internal.h"
#include "libavutil/mathematics.h"
#include "libavutil/opt.h"
#include "libavutil/parseutils.h"
#include "libavutil/pixdesc.h"
#include "libavutil/time.h"
#include "libavutil/timestamp.h"

#include "libavcodec/bytestream.h"
#include "libavcodec/internal.h"
#include "libavcodec/raw.h"

#include "audiointerleave.h"
#include "avformat.h"
#include "avio_internal.h"
#include "id3v2.h"
#include "internal.h"
#include "metadata.h"
#if CONFIG_NETWORK
#include "network.h"
#endif
#include "riff.h"
#include "url.h"

/**
 * @file
 * various utility functions for use within FFmpeg
 */

unsigned avformat_version(void)
{
    av_assert0(LIBAVFORMAT_VERSION_MICRO >= 100);
    return LIBAVFORMAT_VERSION_INT;
}

const char *avformat_configuration(void)
{
    return FFMPEG_CONFIGURATION;
}

const char *avformat_license(void)
{
#define LICENSE_PREFIX "libavformat license: "
    return LICENSE_PREFIX FFMPEG_LICENSE + sizeof(LICENSE_PREFIX) - 1;
}

#define RELATIVE_TS_BASE (INT64_MAX - (1LL<<48))

static int is_relative(int64_t ts) {
    return ts > (RELATIVE_TS_BASE - (1LL<<48));
}

/**
 * Wrap a given time stamp, if there is an indication for an overflow
 *
 * @param st stream
 * @param timestamp the time stamp to wrap
 * @return resulting time stamp
 */
static int64_t wrap_timestamp(AVStream *st, int64_t timestamp)
{
    if (st->pts_wrap_behavior != AV_PTS_WRAP_IGNORE &&
        st->pts_wrap_reference != AV_NOPTS_VALUE && timestamp != AV_NOPTS_VALUE) {
        if (st->pts_wrap_behavior == AV_PTS_WRAP_ADD_OFFSET &&
            timestamp < st->pts_wrap_reference)
            return timestamp + (1ULL << st->pts_wrap_bits);
        else if (st->pts_wrap_behavior == AV_PTS_WRAP_SUB_OFFSET &&
            timestamp >= st->pts_wrap_reference)
            return timestamp - (1ULL << st->pts_wrap_bits);
    }
    return timestamp;
}

MAKE_ACCESSORS(AVStream, stream, AVRational, r_frame_rate)
MAKE_ACCESSORS(AVFormatContext, format, AVCodec *, video_codec)
MAKE_ACCESSORS(AVFormatContext, format, AVCodec *, audio_codec)
MAKE_ACCESSORS(AVFormatContext, format, AVCodec *, subtitle_codec)
MAKE_ACCESSORS(AVFormatContext, format, int, metadata_header_padding)
MAKE_ACCESSORS(AVFormatContext, format, void *, opaque)
MAKE_ACCESSORS(AVFormatContext, format, av_format_control_message, control_message_cb)

int64_t av_stream_get_end_pts(const AVStream *st)
{
    return st->pts.val;
}

struct AVCodecParserContext *av_stream_get_parser(const AVStream *st)
{
    return st->parser;
}

void av_format_inject_global_side_data(AVFormatContext *s)
{
    int i;
    s->internal->inject_global_side_data = 1;
    for (i = 0; i < s->nb_streams; i++) {
        AVStream *st = s->streams[i];
        st->inject_global_side_data = 1;
    }
}

static const AVCodec *find_decoder(AVFormatContext *s, AVStream *st, enum AVCodecID codec_id)
{
    if (st->codec->codec)
        return st->codec->codec;

    switch (st->codec->codec_type) {
    case AVMEDIA_TYPE_VIDEO:
        if (s->video_codec)    return s->video_codec;
        break;
    case AVMEDIA_TYPE_AUDIO:
        if (s->audio_codec)    return s->audio_codec;
        break;
    case AVMEDIA_TYPE_SUBTITLE:
        if (s->subtitle_codec) return s->subtitle_codec;
        break;
    }

    return avcodec_find_decoder(codec_id);
}

int av_format_get_probe_score(const AVFormatContext *s)
{
    return s->probe_score;
}

/* an arbitrarily chosen "sane" max packet size -- 50M */
#define SANE_CHUNK_SIZE (50000000)

int ffio_limit(AVIOContext *s, int size)
{
    if (s->maxsize>= 0) {
        int64_t remaining= s->maxsize - avio_tell(s);
        if (remaining < size) {
            int64_t newsize = avio_size(s);
            if (!s->maxsize || s->maxsize<newsize)
                s->maxsize = newsize - !newsize;
            remaining= s->maxsize - avio_tell(s);
            remaining= FFMAX(remaining, 0);
        }

        if (s->maxsize>= 0 && remaining+1 < size) {
            av_log(NULL, remaining ? AV_LOG_ERROR : AV_LOG_DEBUG, "Truncating packet of size %d to %"PRId64"\n", size, remaining+1);
            size = remaining+1;
        }
    }
    return size;
}

/* Read the data in sane-sized chunks and append to pkt.
 * Return the number of bytes read or an error. */
static int append_packet_chunked(AVIOContext *s, AVPacket *pkt, int size)
{
    int64_t orig_pos   = pkt->pos; // av_grow_packet might reset pos
    int orig_size      = pkt->size;
    int ret;

    do {
        int prev_size = pkt->size;
        int read_size;

        /* When the caller requests a lot of data, limit it to the amount
         * left in file or SANE_CHUNK_SIZE when it is not known. */
        read_size = size;
        if (read_size > SANE_CHUNK_SIZE/10) {
            read_size = ffio_limit(s, read_size);
            // If filesize/maxsize is unknown, limit to SANE_CHUNK_SIZE
            if (s->maxsize < 0)
                read_size = FFMIN(read_size, SANE_CHUNK_SIZE);
        }

        ret = av_grow_packet(pkt, read_size);
        if (ret < 0)
            break;

        ret = avio_read(s, pkt->data + prev_size, read_size);
        if (ret != read_size) {
            av_shrink_packet(pkt, prev_size + FFMAX(ret, 0));
            break;
        }

        size -= read_size;
    } while (size > 0);
    if (size > 0)
        pkt->flags |= AV_PKT_FLAG_CORRUPT;

    pkt->pos = orig_pos;
    if (!pkt->size)
        av_free_packet(pkt);
    return pkt->size > orig_size ? pkt->size - orig_size : ret;
}

int av_get_packet(AVIOContext *s, AVPacket *pkt, int size)
{
    av_init_packet(pkt);
    pkt->data = NULL;
    pkt->size = 0;
    pkt->pos  = avio_tell(s);

    return append_packet_chunked(s, pkt, size);
}

int av_append_packet(AVIOContext *s, AVPacket *pkt, int size)
{
    if (!pkt->size)
        return av_get_packet(s, pkt, size);
    return append_packet_chunked(s, pkt, size);
}

int av_filename_number_test(const char *filename)
{
    char buf[1024];
    return filename &&
           (av_get_frame_filename(buf, sizeof(buf), filename, 1) >= 0);
}

static int set_codec_from_probe_data(AVFormatContext *s, AVStream *st,
                                     AVProbeData *pd)
{
    static const struct {
        const char *name;
        enum AVCodecID id;
        enum AVMediaType type;
    } fmt_id_type[] = {
        { "aac",       AV_CODEC_ID_AAC,        AVMEDIA_TYPE_AUDIO },
        { "ac3",       AV_CODEC_ID_AC3,        AVMEDIA_TYPE_AUDIO },
        { "dts",       AV_CODEC_ID_DTS,        AVMEDIA_TYPE_AUDIO },
        { "eac3",      AV_CODEC_ID_EAC3,       AVMEDIA_TYPE_AUDIO },
        { "h264",      AV_CODEC_ID_H264,       AVMEDIA_TYPE_VIDEO },
        { "hevc",      AV_CODEC_ID_HEVC,       AVMEDIA_TYPE_VIDEO },
        { "loas",      AV_CODEC_ID_AAC_LATM,   AVMEDIA_TYPE_AUDIO },
        { "m4v",       AV_CODEC_ID_MPEG4,      AVMEDIA_TYPE_VIDEO },
        { "mp3",       AV_CODEC_ID_MP3,        AVMEDIA_TYPE_AUDIO },
        { "mpegvideo", AV_CODEC_ID_MPEG2VIDEO, AVMEDIA_TYPE_VIDEO },
        { 0 }
    };
    int score;
    AVInputFormat *fmt = av_probe_input_format3(pd, 1, &score);

    if (fmt && st->request_probe <= score) {
        int i;
        av_log(s, AV_LOG_DEBUG,
               "Probe with size=%d, packets=%d detected %s with score=%d\n",
               pd->buf_size, MAX_PROBE_PACKETS - st->probe_packets,
               fmt->name, score);
        for (i = 0; fmt_id_type[i].name; i++) {
            if (!strcmp(fmt->name, fmt_id_type[i].name)) {
                st->codec->codec_id   = fmt_id_type[i].id;
                st->codec->codec_type = fmt_id_type[i].type;
                return score;
            }
        }
    }
    return 0;
}

/************************************************************/
/* input media file */

int av_demuxer_open(AVFormatContext *ic) {
    int err;

    if (ic->iformat->read_header) {
        err = ic->iformat->read_header(ic);
        if (err < 0)
            return err;
    }

    if (ic->pb && !ic->data_offset)
        ic->data_offset = avio_tell(ic->pb);

    return 0;
}

/* Open input file and probe the format if necessary. */
static int init_input(AVFormatContext *s, const char *filename,
                      AVDictionary **options)
{
    int ret;
    AVProbeData pd = { filename, NULL, 0 };
    int score = AVPROBE_SCORE_RETRY;

    if (s->pb) {
        s->flags |= AVFMT_FLAG_CUSTOM_IO;
        if (!s->iformat)
            return av_probe_input_buffer2(s->pb, &s->iformat, filename,
                                         s, 0, s->format_probesize);
        else if (s->iformat->flags & AVFMT_NOFILE)
            av_log(s, AV_LOG_WARNING, "Custom AVIOContext makes no sense and "
                                      "will be ignored with AVFMT_NOFILE format.\n");
        return 0;
    }

    if ((s->iformat && s->iformat->flags & AVFMT_NOFILE) ||
        (!s->iformat && (s->iformat = av_probe_input_format2(&pd, 0, &score))))
        return score;

    if ((ret = avio_open2(&s->pb, filename, AVIO_FLAG_READ | s->avio_flags,
                          &s->interrupt_callback, options)) < 0)
        return ret;
    if (s->iformat)
        return 0;
    return av_probe_input_buffer2(s->pb, &s->iformat, filename,
                                 s, 0, s->format_probesize);
}

static AVPacket *add_to_pktbuf(AVPacketList **packet_buffer, AVPacket *pkt,
                               AVPacketList **plast_pktl)
{
    AVPacketList *pktl = av_mallocz(sizeof(AVPacketList));
    if (!pktl)
        return NULL;

    if (*packet_buffer)
        (*plast_pktl)->next = pktl;
    else
        *packet_buffer = pktl;

    /* Add the packet in the buffered packet list. */
    *plast_pktl = pktl;
    pktl->pkt   = *pkt;
    return &pktl->pkt;
}

int avformat_queue_attached_pictures(AVFormatContext *s)
{
    int i;
    for (i = 0; i < s->nb_streams; i++)
        if (s->streams[i]->disposition & AV_DISPOSITION_ATTACHED_PIC &&
            s->streams[i]->discard < AVDISCARD_ALL) {
            AVPacket copy = s->streams[i]->attached_pic;
            if (copy.size <= 0) {
                av_log(s, AV_LOG_WARNING,
                    "Attached picture on stream %d has invalid size, "
                    "ignoring\n", i);
                continue;
            }
            copy.buf = av_buffer_ref(copy.buf);
            if (!copy.buf)
                return AVERROR(ENOMEM);

            add_to_pktbuf(&s->raw_packet_buffer, &copy,
                          &s->raw_packet_buffer_end);
        }
    return 0;
}

int avformat_open_input(AVFormatContext **ps, const char *filename,
                        AVInputFormat *fmt, AVDictionary **options)
{
    AVFormatContext *s = *ps;
    int ret = 0;
    AVDictionary *tmp = NULL;
    ID3v2ExtraMeta *id3v2_extra_meta = NULL;

    if (!s && !(s = avformat_alloc_context()))
        return AVERROR(ENOMEM);
    if (!s->av_class) {
        av_log(NULL, AV_LOG_ERROR, "Input context has not been properly allocated by avformat_alloc_context() and is not NULL either\n");
        return AVERROR(EINVAL);
    }
    if (fmt)
        s->iformat = fmt;

    if (options)
        av_dict_copy(&tmp, *options, 0);

    if ((ret = av_opt_set_dict(s, &tmp)) < 0)
        goto fail;

    if ((ret = init_input(s, filename, &tmp)) < 0)
        goto fail;
    s->probe_score = ret;
    avio_skip(s->pb, s->skip_initial_bytes);

    /* Check filename in case an image number is expected. */
    if (s->iformat->flags & AVFMT_NEEDNUMBER) {
        if (!av_filename_number_test(filename)) {
            ret = AVERROR(EINVAL);
            goto fail;
        }
    }

    s->duration = s->start_time = AV_NOPTS_VALUE;
    av_strlcpy(s->filename, filename ? filename : "", sizeof(s->filename));

    /* Allocate private data. */
    if (s->iformat->priv_data_size > 0) {
        if (!(s->priv_data = av_mallocz(s->iformat->priv_data_size))) {
            ret = AVERROR(ENOMEM);
            goto fail;
        }
        if (s->iformat->priv_class) {
            *(const AVClass **) s->priv_data = s->iformat->priv_class;
            av_opt_set_defaults(s->priv_data);
            if ((ret = av_opt_set_dict(s->priv_data, &tmp)) < 0)
                goto fail;
        }
    }

    /* e.g. AVFMT_NOFILE formats will not have a AVIOContext */
    if (s->pb)
        ff_id3v2_read(s, ID3v2_DEFAULT_MAGIC, &id3v2_extra_meta, 0);

    if (!(s->flags&AVFMT_FLAG_PRIV_OPT) && s->iformat->read_header)
        if ((ret = s->iformat->read_header(s)) < 0)
            goto fail;

    if (id3v2_extra_meta) {
        if (!strcmp(s->iformat->name, "mp3") || !strcmp(s->iformat->name, "aac") ||
            !strcmp(s->iformat->name, "tta")) {
            if ((ret = ff_id3v2_parse_apic(s, &id3v2_extra_meta)) < 0)
                goto fail;
        } else
            av_log(s, AV_LOG_DEBUG, "demuxer does not support additional id3 data, skipping\n");
    }
    ff_id3v2_free_extra_meta(&id3v2_extra_meta);

    if ((ret = avformat_queue_attached_pictures(s)) < 0)
        goto fail;

    if (!(s->flags&AVFMT_FLAG_PRIV_OPT) && s->pb && !s->data_offset)
        s->data_offset = avio_tell(s->pb);

    s->raw_packet_buffer_remaining_size = RAW_PACKET_BUFFER_SIZE;

    if (options) {
        av_dict_free(options);
        *options = tmp;
    }
    *ps = s;
    return 0;

fail:
    ff_id3v2_free_extra_meta(&id3v2_extra_meta);
    av_dict_free(&tmp);
    if (s->pb && !(s->flags & AVFMT_FLAG_CUSTOM_IO))
        avio_close(s->pb);
    avformat_free_context(s);
    *ps = NULL;
    return ret;
}

/*******************************************************/

static void force_codec_ids(AVFormatContext *s, AVStream *st)
{
    switch (st->codec->codec_type) {
    case AVMEDIA_TYPE_VIDEO:
        if (s->video_codec_id)
            st->codec->codec_id = s->video_codec_id;
        break;
    case AVMEDIA_TYPE_AUDIO:
        if (s->audio_codec_id)
            st->codec->codec_id = s->audio_codec_id;
        break;
    case AVMEDIA_TYPE_SUBTITLE:
        if (s->subtitle_codec_id)
            st->codec->codec_id = s->subtitle_codec_id;
        break;
    }
}

static int probe_codec(AVFormatContext *s, AVStream *st, const AVPacket *pkt)
{
    if (st->request_probe>0) {
        AVProbeData *pd = &st->probe_data;
        int end;
        av_log(s, AV_LOG_DEBUG, "probing stream %d pp:%d\n", st->index, st->probe_packets);
        --st->probe_packets;

        if (pkt) {
            uint8_t *new_buf = av_realloc(pd->buf, pd->buf_size+pkt->size+AVPROBE_PADDING_SIZE);
            if (!new_buf) {
                av_log(s, AV_LOG_WARNING,
                       "Failed to reallocate probe buffer for stream %d\n",
                       st->index);
                goto no_packet;
            }
            pd->buf = new_buf;
            memcpy(pd->buf + pd->buf_size, pkt->data, pkt->size);
            pd->buf_size += pkt->size;
            memset(pd->buf + pd->buf_size, 0, AVPROBE_PADDING_SIZE);
        } else {
no_packet:
            st->probe_packets = 0;
            if (!pd->buf_size) {
                av_log(s, AV_LOG_WARNING,
                       "nothing to probe for stream %d\n", st->index);
            }
        }

        end=    s->raw_packet_buffer_remaining_size <= 0
                || st->probe_packets<= 0;

        if (end || av_log2(pd->buf_size) != av_log2(pd->buf_size - pkt->size)) {
            int score = set_codec_from_probe_data(s, st, pd);
            if (    (st->codec->codec_id != AV_CODEC_ID_NONE && score > AVPROBE_SCORE_STREAM_RETRY)
                || end) {
                pd->buf_size = 0;
                av_freep(&pd->buf);
                st->request_probe = -1;
                if (st->codec->codec_id != AV_CODEC_ID_NONE) {
                    av_log(s, AV_LOG_DEBUG, "probed stream %d\n", st->index);
                } else
                    av_log(s, AV_LOG_WARNING, "probed stream %d failed\n", st->index);
            }
            force_codec_ids(s, st);
        }
    }
    return 0;
}

static int update_wrap_reference(AVFormatContext *s, AVStream *st, int stream_index, AVPacket *pkt)
{
    int64_t ref = pkt->dts;
    int i, pts_wrap_behavior;
    int64_t pts_wrap_reference;
    AVProgram *first_program;

    if (ref == AV_NOPTS_VALUE)
        ref = pkt->pts;
    if (st->pts_wrap_reference != AV_NOPTS_VALUE || st->pts_wrap_bits >= 63 || ref == AV_NOPTS_VALUE || !s->correct_ts_overflow)
        return 0;
    ref &= (1LL << st->pts_wrap_bits)-1;

    // reference time stamp should be 60 s before first time stamp
    pts_wrap_reference = ref - av_rescale(60, st->time_base.den, st->time_base.num);
    // if first time stamp is not more than 1/8 and 60s before the wrap point, subtract rather than add wrap offset
    pts_wrap_behavior = (ref < (1LL << st->pts_wrap_bits) - (1LL << st->pts_wrap_bits-3)) ||
        (ref < (1LL << st->pts_wrap_bits) - av_rescale(60, st->time_base.den, st->time_base.num)) ?
        AV_PTS_WRAP_ADD_OFFSET : AV_PTS_WRAP_SUB_OFFSET;

    first_program = av_find_program_from_stream(s, NULL, stream_index);

    if (!first_program) {
        int default_stream_index = av_find_default_stream_index(s);
        if (s->streams[default_stream_index]->pts_wrap_reference == AV_NOPTS_VALUE) {
            for (i = 0; i < s->nb_streams; i++) {
                s->streams[i]->pts_wrap_reference = pts_wrap_reference;
                s->streams[i]->pts_wrap_behavior = pts_wrap_behavior;
            }
        }
        else {
            st->pts_wrap_reference = s->streams[default_stream_index]->pts_wrap_reference;
            st->pts_wrap_behavior = s->streams[default_stream_index]->pts_wrap_behavior;
        }
    }
    else {
        AVProgram *program = first_program;
        while (program) {
            if (program->pts_wrap_reference != AV_NOPTS_VALUE) {
                pts_wrap_reference = program->pts_wrap_reference;
                pts_wrap_behavior = program->pts_wrap_behavior;
                break;
            }
            program = av_find_program_from_stream(s, program, stream_index);
        }

        // update every program with differing pts_wrap_reference
        program = first_program;
        while (program) {
            if (program->pts_wrap_reference != pts_wrap_reference) {
                for (i = 0; i<program->nb_stream_indexes; i++) {
                    s->streams[program->stream_index[i]]->pts_wrap_reference = pts_wrap_reference;
                    s->streams[program->stream_index[i]]->pts_wrap_behavior = pts_wrap_behavior;
                }

                program->pts_wrap_reference = pts_wrap_reference;
                program->pts_wrap_behavior = pts_wrap_behavior;
            }
            program = av_find_program_from_stream(s, program, stream_index);
        }
    }
    return 1;
}

int ff_read_packet(AVFormatContext *s, AVPacket *pkt)
{
    int ret, i, err;
    AVStream *st;

    for (;;) {
        AVPacketList *pktl = s->raw_packet_buffer;

        if (pktl) {
            *pkt = pktl->pkt;
            st   = s->streams[pkt->stream_index];
            if (s->raw_packet_buffer_remaining_size <= 0)
                if ((err = probe_codec(s, st, NULL)) < 0)
                    return err;
            if (st->request_probe <= 0) {
                s->raw_packet_buffer                 = pktl->next;
                s->raw_packet_buffer_remaining_size += pkt->size;
                av_free(pktl);
                return 0;
            }
        }

        pkt->data = NULL;
        pkt->size = 0;
        av_init_packet(pkt);
        ret = s->iformat->read_packet(s, pkt);
        if (ret < 0) {
            if (!pktl || ret == AVERROR(EAGAIN))
                return ret;
            for (i = 0; i < s->nb_streams; i++) {
                st = s->streams[i];
                if (st->probe_packets)
                    if ((err = probe_codec(s, st, NULL)) < 0)
                        return err;
                av_assert0(st->request_probe <= 0);
            }
            continue;
        }

        if ((s->flags & AVFMT_FLAG_DISCARD_CORRUPT) &&
            (pkt->flags & AV_PKT_FLAG_CORRUPT)) {
            av_log(s, AV_LOG_WARNING,
                   "Dropped corrupted packet (stream = %d)\n",
                   pkt->stream_index);
            av_free_packet(pkt);
            continue;
        }

        if (pkt->stream_index >= (unsigned)s->nb_streams) {
            av_log(s, AV_LOG_ERROR, "Invalid stream index %d\n", pkt->stream_index);
            continue;
        }

        st = s->streams[pkt->stream_index];

        if (update_wrap_reference(s, st, pkt->stream_index, pkt) && st->pts_wrap_behavior == AV_PTS_WRAP_SUB_OFFSET) {
            // correct first time stamps to negative values
            if (!is_relative(st->first_dts))
                st->first_dts = wrap_timestamp(st, st->first_dts);
            if (!is_relative(st->start_time))
                st->start_time = wrap_timestamp(st, st->start_time);
            if (!is_relative(st->cur_dts))
                st->cur_dts = wrap_timestamp(st, st->cur_dts);
        }

        pkt->dts = wrap_timestamp(st, pkt->dts);
        pkt->pts = wrap_timestamp(st, pkt->pts);

        force_codec_ids(s, st);

        /* TODO: audio: time filter; video: frame reordering (pts != dts) */
        if (s->use_wallclock_as_timestamps)
            pkt->dts = pkt->pts = av_rescale_q(av_gettime(), AV_TIME_BASE_Q, st->time_base);

        if (!pktl && st->request_probe <= 0)
            return ret;

        add_to_pktbuf(&s->raw_packet_buffer, pkt, &s->raw_packet_buffer_end);
        s->raw_packet_buffer_remaining_size -= pkt->size;

        if ((err = probe_codec(s, st, pkt)) < 0)
            return err;
    }
}

#if FF_API_READ_PACKET
int av_read_packet(AVFormatContext *s, AVPacket *pkt)
{
    return ff_read_packet(s, pkt);
}
#endif


/**********************************************************/

static int determinable_frame_size(AVCodecContext *avctx)
{
    if (/*avctx->codec_id == AV_CODEC_ID_AAC ||*/
        avctx->codec_id == AV_CODEC_ID_MP1 ||
        avctx->codec_id == AV_CODEC_ID_MP2 ||
        avctx->codec_id == AV_CODEC_ID_MP3/* ||
        avctx->codec_id == AV_CODEC_ID_CELT*/)
        return 1;
    return 0;
}

/**
 * Get the number of samples of an audio frame. Return -1 on error.
 */
int ff_get_audio_frame_size(AVCodecContext *enc, int size, int mux)
{
    int frame_size;

    /* give frame_size priority if demuxing */
    if (!mux && enc->frame_size > 1)
        return enc->frame_size;

    if ((frame_size = av_get_audio_frame_duration(enc, size)) > 0)
        return frame_size;

    /* Fall back on using frame_size if muxing. */
    if (enc->frame_size > 1)
        return enc->frame_size;

    //For WMA we currently have no other means to calculate duration thus we
    //do it here by assuming CBR, which is true for all known cases.
    if (!mux && enc->bit_rate>0 && size>0 && enc->sample_rate>0 && enc->block_align>1) {
        if (enc->codec_id == AV_CODEC_ID_WMAV1 || enc->codec_id == AV_CODEC_ID_WMAV2)
            return  ((int64_t)size * 8 * enc->sample_rate) / enc->bit_rate;
    }

    return -1;
}

/**
 * Return the frame duration in seconds. Return 0 if not available.
 */
void ff_compute_frame_duration(int *pnum, int *pden, AVStream *st,
                               AVCodecParserContext *pc, AVPacket *pkt)
{
    int frame_size;

    *pnum = 0;
    *pden = 0;
    switch (st->codec->codec_type) {
    case AVMEDIA_TYPE_VIDEO:
        if (st->r_frame_rate.num && !pc) {
            *pnum = st->r_frame_rate.den;
            *pden = st->r_frame_rate.num;
        } else if (st->time_base.num * 1000LL > st->time_base.den) {
            *pnum = st->time_base.num;
            *pden = st->time_base.den;
        } else if (st->codec->time_base.num * 1000LL > st->codec->time_base.den) {
            *pnum = st->codec->time_base.num;
            *pden = st->codec->time_base.den;
            if (pc && pc->repeat_pict) {
                if (*pnum > INT_MAX / (1 + pc->repeat_pict))
                    *pden /= 1 + pc->repeat_pict;
                else
                    *pnum *= 1 + pc->repeat_pict;
            }
            /* If this codec can be interlaced or progressive then we need
             * a parser to compute duration of a packet. Thus if we have
             * no parser in such case leave duration undefined. */
            if (st->codec->ticks_per_frame > 1 && !pc)
                *pnum = *pden = 0;
        }
        break;
    case AVMEDIA_TYPE_AUDIO:
        frame_size = ff_get_audio_frame_size(st->codec, pkt->size, 0);
        if (frame_size <= 0 || st->codec->sample_rate <= 0)
            break;
        *pnum = frame_size;
        *pden = st->codec->sample_rate;
        break;
    default:
        break;
    }
}

static int is_intra_only(AVCodecContext *enc) {
    const AVCodecDescriptor *desc;

    if (enc->codec_type != AVMEDIA_TYPE_VIDEO)
        return 1;

    desc = av_codec_get_codec_descriptor(enc);
    if (!desc) {
        desc = avcodec_descriptor_get(enc->codec_id);
        av_codec_set_codec_descriptor(enc, desc);
    }
    if (desc)
        return !!(desc->props & AV_CODEC_PROP_INTRA_ONLY);
    return 0;
}

static int has_decode_delay_been_guessed(AVStream *st)
{
    if (st->codec->codec_id != AV_CODEC_ID_H264) return 1;
    if (!st->info) // if we have left find_stream_info then nb_decoded_frames won't increase anymore for stream copy
        return 1;
#if CONFIG_H264_DECODER
    if (st->codec->has_b_frames &&
       avpriv_h264_has_num_reorder_frames(st->codec) == st->codec->has_b_frames)
        return 1;
#endif
    if (st->codec->has_b_frames<3)
        return st->nb_decoded_frames >= 7;
    else if (st->codec->has_b_frames<4)
        return st->nb_decoded_frames >= 18;
    else
        return st->nb_decoded_frames >= 20;
}

static AVPacketList *get_next_pkt(AVFormatContext *s, AVStream *st, AVPacketList *pktl)
{
    if (pktl->next)
        return pktl->next;
    if (pktl == s->packet_buffer_end)
        return s->parse_queue;
    return NULL;
}

static int64_t select_from_pts_buffer(AVStream *st, int64_t *pts_buffer, int64_t dts) {
    int onein_oneout = st->codec->codec_id != AV_CODEC_ID_H264 &&
                       st->codec->codec_id != AV_CODEC_ID_HEVC;

    if(!onein_oneout) {
        int delay = st->codec->has_b_frames;
        int i;

        if (dts == AV_NOPTS_VALUE) {
            int64_t best_score = INT64_MAX;
            for (i = 0; i<delay; i++) {
                if (st->pts_reorder_error_count[i]) {
                    int64_t score = st->pts_reorder_error[i] / st->pts_reorder_error_count[i];
                    if (score < best_score) {
                        best_score = score;
                        dts = pts_buffer[i];
                    }
                }
            }
        } else {
            for (i = 0; i<delay; i++) {
                if (pts_buffer[i] != AV_NOPTS_VALUE) {
                    int64_t diff =  FFABS(pts_buffer[i] - dts)
                                    + (uint64_t)st->pts_reorder_error[i];
                    diff = FFMAX(diff, st->pts_reorder_error[i]);
                    st->pts_reorder_error[i] = diff;
                    st->pts_reorder_error_count[i]++;
                    if (st->pts_reorder_error_count[i] > 250) {
                        st->pts_reorder_error[i] >>= 1;
                        st->pts_reorder_error_count[i] >>= 1;
                    }
                }
            }
        }
    }

    if (dts == AV_NOPTS_VALUE)
        dts = pts_buffer[0];

    return dts;
}

static void update_initial_timestamps(AVFormatContext *s, int stream_index,
                                      int64_t dts, int64_t pts, AVPacket *pkt)
{
    AVStream *st       = s->streams[stream_index];
    AVPacketList *pktl = s->packet_buffer ? s->packet_buffer : s->parse_queue;
    int64_t pts_buffer[MAX_REORDER_DELAY+1];
    int64_t shift;
    int i, delay;

    if (st->first_dts != AV_NOPTS_VALUE ||
        dts           == AV_NOPTS_VALUE ||
        st->cur_dts   == AV_NOPTS_VALUE ||
        is_relative(dts))
        return;

    delay         = st->codec->has_b_frames;
    st->first_dts = dts - (st->cur_dts - RELATIVE_TS_BASE);
    st->cur_dts   = dts;
    shift         = st->first_dts - RELATIVE_TS_BASE;

    for (i = 0; i<MAX_REORDER_DELAY+1; i++)
        pts_buffer[i] = AV_NOPTS_VALUE;

    if (is_relative(pts))
        pts += shift;

    for (; pktl; pktl = get_next_pkt(s, st, pktl)) {
        if (pktl->pkt.stream_index != stream_index)
            continue;
        if (is_relative(pktl->pkt.pts))
            pktl->pkt.pts += shift;

        if (is_relative(pktl->pkt.dts))
            pktl->pkt.dts += shift;

        if (st->start_time == AV_NOPTS_VALUE && pktl->pkt.pts != AV_NOPTS_VALUE)
            st->start_time = pktl->pkt.pts;

        if (pktl->pkt.pts != AV_NOPTS_VALUE && delay <= MAX_REORDER_DELAY && has_decode_delay_been_guessed(st)) {
            pts_buffer[0] = pktl->pkt.pts;
            for (i = 0; i<delay && pts_buffer[i] > pts_buffer[i + 1]; i++)
                FFSWAP(int64_t, pts_buffer[i], pts_buffer[i + 1]);

            pktl->pkt.dts = select_from_pts_buffer(st, pts_buffer, pktl->pkt.dts);
        }
    }

    if (st->start_time == AV_NOPTS_VALUE)
        st->start_time = pts;
}

static void update_initial_durations(AVFormatContext *s, AVStream *st,
                                     int stream_index, int duration)
{
    AVPacketList *pktl = s->packet_buffer ? s->packet_buffer : s->parse_queue;
    int64_t cur_dts    = RELATIVE_TS_BASE;

    if (st->first_dts != AV_NOPTS_VALUE) {
        if (st->update_initial_durations_done)
            return;
        st->update_initial_durations_done = 1;
        cur_dts = st->first_dts;
        for (; pktl; pktl = get_next_pkt(s, st, pktl)) {
            if (pktl->pkt.stream_index == stream_index) {
                if (pktl->pkt.pts != pktl->pkt.dts  ||
                    pktl->pkt.dts != AV_NOPTS_VALUE ||
                    pktl->pkt.duration)
                    break;
                cur_dts -= duration;
            }
        }
        if (pktl && pktl->pkt.dts != st->first_dts) {
            av_log(s, AV_LOG_DEBUG, "first_dts %s not matching first dts %s (pts %s, duration %d) in the queue\n",
                   av_ts2str(st->first_dts), av_ts2str(pktl->pkt.dts), av_ts2str(pktl->pkt.pts), pktl->pkt.duration);
            return;
        }
        if (!pktl) {
            av_log(s, AV_LOG_DEBUG, "first_dts %s but no packet with dts in the queue\n", av_ts2str(st->first_dts));
            return;
        }
        pktl          = s->packet_buffer ? s->packet_buffer : s->parse_queue;
        st->first_dts = cur_dts;
    } else if (st->cur_dts != RELATIVE_TS_BASE)
        return;

    for (; pktl; pktl = get_next_pkt(s, st, pktl)) {
        if (pktl->pkt.stream_index != stream_index)
            continue;
        if (pktl->pkt.pts == pktl->pkt.dts  &&
            (pktl->pkt.dts == AV_NOPTS_VALUE || pktl->pkt.dts == st->first_dts) &&
            !pktl->pkt.duration) {
            pktl->pkt.dts = cur_dts;
            if (!st->codec->has_b_frames)
                pktl->pkt.pts = cur_dts;
//            if (st->codec->codec_type != AVMEDIA_TYPE_AUDIO)
                pktl->pkt.duration = duration;
        } else
            break;
        cur_dts = pktl->pkt.dts + pktl->pkt.duration;
    }
    if (!pktl)
        st->cur_dts = cur_dts;
}

static void compute_pkt_fields(AVFormatContext *s, AVStream *st,
                               AVCodecParserContext *pc, AVPacket *pkt)
{
    int num, den, presentation_delayed, delay, i;
    int64_t offset;
    AVRational duration;
    int onein_oneout = st->codec->codec_id != AV_CODEC_ID_H264 &&
                       st->codec->codec_id != AV_CODEC_ID_HEVC;

    if (s->flags & AVFMT_FLAG_NOFILLIN)
        return;

    if (st->codec->codec_type == AVMEDIA_TYPE_VIDEO && pkt->dts != AV_NOPTS_VALUE) {
        if (pkt->dts == pkt->pts && st->last_dts_for_order_check != AV_NOPTS_VALUE) {
            if (st->last_dts_for_order_check <= pkt->dts) {
                st->dts_ordered++;
            } else {
                av_log(s, st->dts_misordered ? AV_LOG_DEBUG : AV_LOG_WARNING,
                       "DTS %"PRIi64" < %"PRIi64" out of order\n",
                       pkt->dts,
                       st->last_dts_for_order_check);
                st->dts_misordered++;
            }
            if (st->dts_ordered + st->dts_misordered > 250) {
                st->dts_ordered    >>= 1;
                st->dts_misordered >>= 1;
            }
        }

        st->last_dts_for_order_check = pkt->dts;
        if (st->dts_ordered < 8*st->dts_misordered && pkt->dts == pkt->pts)
            pkt->dts = AV_NOPTS_VALUE;
    }

    if ((s->flags & AVFMT_FLAG_IGNDTS) && pkt->pts != AV_NOPTS_VALUE)
        pkt->dts = AV_NOPTS_VALUE;

    if (pc && pc->pict_type == AV_PICTURE_TYPE_B
        && !st->codec->has_b_frames)
        //FIXME Set low_delay = 0 when has_b_frames = 1
        st->codec->has_b_frames = 1;

    /* do we have a video B-frame ? */
    delay = st->codec->has_b_frames;
    presentation_delayed = 0;

    /* XXX: need has_b_frame, but cannot get it if the codec is
     *  not initialized */
    if (delay &&
        pc && pc->pict_type != AV_PICTURE_TYPE_B)
        presentation_delayed = 1;

    if (pkt->pts != AV_NOPTS_VALUE && pkt->dts != AV_NOPTS_VALUE &&
        st->pts_wrap_bits < 63 &&
        pkt->dts - (1LL << (st->pts_wrap_bits - 1)) > pkt->pts) {
        if (is_relative(st->cur_dts) || pkt->dts - (1LL<<(st->pts_wrap_bits - 1)) > st->cur_dts) {
            pkt->dts -= 1LL << st->pts_wrap_bits;
        } else
            pkt->pts += 1LL << st->pts_wrap_bits;
    }

    /* Some MPEG-2 in MPEG-PS lack dts (issue #171 / input_file.mpg).
     * We take the conservative approach and discard both.
     * Note: If this is misbehaving for an H.264 file, then possibly
     * presentation_delayed is not set correctly. */
    if (delay == 1 && pkt->dts == pkt->pts &&
        pkt->dts != AV_NOPTS_VALUE && presentation_delayed) {
        av_log(s, AV_LOG_DEBUG, "invalid dts/pts combination %"PRIi64"\n", pkt->dts);
        if (    strcmp(s->iformat->name, "mov,mp4,m4a,3gp,3g2,mj2")
             && strcmp(s->iformat->name, "flv")) // otherwise we discard correct timestamps for vc1-wmapro.ism
            pkt->dts = AV_NOPTS_VALUE;
    }

    duration = av_mul_q((AVRational) {pkt->duration, 1}, st->time_base);
    if (pkt->duration == 0) {
        ff_compute_frame_duration(&num, &den, st, pc, pkt);
        if (den && num) {
            duration = (AVRational) {num, den};
            pkt->duration = av_rescale_rnd(1,
                                           num * (int64_t) st->time_base.den,
                                           den * (int64_t) st->time_base.num,
                                           AV_ROUND_DOWN);
        }
    }

    if (pkt->duration != 0 && (s->packet_buffer || s->parse_queue))
        update_initial_durations(s, st, pkt->stream_index, pkt->duration);

    /* Correct timestamps with byte offset if demuxers only have timestamps
     * on packet boundaries */
    if (pc && st->need_parsing == AVSTREAM_PARSE_TIMESTAMPS && pkt->size) {
        /* this will estimate bitrate based on this frame's duration and size */
        offset = av_rescale(pc->offset, pkt->duration, pkt->size);
        if (pkt->pts != AV_NOPTS_VALUE)
            pkt->pts += offset;
        if (pkt->dts != AV_NOPTS_VALUE)
            pkt->dts += offset;
    }

    /* This may be redundant, but it should not hurt. */
    if (pkt->dts != AV_NOPTS_VALUE &&
        pkt->pts != AV_NOPTS_VALUE &&
        pkt->pts > pkt->dts)
        presentation_delayed = 1;

    av_dlog(NULL,
            "IN delayed:%d pts:%s, dts:%s cur_dts:%s st:%d pc:%p duration:%d\n",
            presentation_delayed, av_ts2str(pkt->pts), av_ts2str(pkt->dts), av_ts2str(st->cur_dts),
            pkt->stream_index, pc, pkt->duration);
    /* Interpolate PTS and DTS if they are not present. We skip H264
     * currently because delay and has_b_frames are not reliably set. */
    if ((delay == 0 || (delay == 1 && pc)) &&
        onein_oneout) {
        if (presentation_delayed) {
            /* DTS = decompression timestamp */
            /* PTS = presentation timestamp */
            if (pkt->dts == AV_NOPTS_VALUE)
                pkt->dts = st->last_IP_pts;
            update_initial_timestamps(s, pkt->stream_index, pkt->dts, pkt->pts, pkt);
            if (pkt->dts == AV_NOPTS_VALUE)
                pkt->dts = st->cur_dts;

            /* This is tricky: the dts must be incremented by the duration
             * of the frame we are displaying, i.e. the last I- or P-frame. */
            if (st->last_IP_duration == 0)
                st->last_IP_duration = pkt->duration;
            if (pkt->dts != AV_NOPTS_VALUE)
                st->cur_dts = pkt->dts + st->last_IP_duration;
            st->last_IP_duration = pkt->duration;
            st->last_IP_pts      = pkt->pts;
            /* Cannot compute PTS if not present (we can compute it only
             * by knowing the future. */
        } else if (pkt->pts != AV_NOPTS_VALUE ||
                   pkt->dts != AV_NOPTS_VALUE ||
                   pkt->duration                ) {

            /* presentation is not delayed : PTS and DTS are the same */
            if (pkt->pts == AV_NOPTS_VALUE)
                pkt->pts = pkt->dts;
            update_initial_timestamps(s, pkt->stream_index, pkt->pts,
                                      pkt->pts, pkt);
            if (pkt->pts == AV_NOPTS_VALUE)
                pkt->pts = st->cur_dts;
            pkt->dts = pkt->pts;
            if (pkt->pts != AV_NOPTS_VALUE)
                st->cur_dts = av_add_stable(st->time_base, pkt->pts, duration, 1);
        }
    }

    if (pkt->pts != AV_NOPTS_VALUE && delay <= MAX_REORDER_DELAY && has_decode_delay_been_guessed(st)) {
        st->pts_buffer[0] = pkt->pts;
        for (i = 0; i<delay && st->pts_buffer[i] > st->pts_buffer[i + 1]; i++)
            FFSWAP(int64_t, st->pts_buffer[i], st->pts_buffer[i + 1]);

        pkt->dts = select_from_pts_buffer(st, st->pts_buffer, pkt->dts);
    }
    // We skipped it above so we try here.
    if (!onein_oneout)
        // This should happen on the first packet
        update_initial_timestamps(s, pkt->stream_index, pkt->dts, pkt->pts, pkt);
    if (pkt->dts > st->cur_dts)
        st->cur_dts = pkt->dts;

    av_dlog(NULL, "OUTdelayed:%d/%d pts:%s, dts:%s cur_dts:%s\n",
            presentation_delayed, delay, av_ts2str(pkt->pts), av_ts2str(pkt->dts), av_ts2str(st->cur_dts));

    /* update flags */
    if (is_intra_only(st->codec))
        pkt->flags |= AV_PKT_FLAG_KEY;
    if (pc)
        pkt->convergence_duration = pc->convergence_duration;
}

static void free_packet_buffer(AVPacketList **pkt_buf, AVPacketList **pkt_buf_end)
{
    while (*pkt_buf) {
        AVPacketList *pktl = *pkt_buf;
        *pkt_buf = pktl->next;
        av_free_packet(&pktl->pkt);
        av_freep(&pktl);
    }
    *pkt_buf_end = NULL;
}

/**
 * Parse a packet, add all split parts to parse_queue.
 *
 * @param pkt Packet to parse, NULL when flushing the parser at end of stream.
 */
static int parse_packet(AVFormatContext *s, AVPacket *pkt, int stream_index)
{
    AVPacket out_pkt = { 0 }, flush_pkt = { 0 };
    AVStream *st = s->streams[stream_index];
    uint8_t *data = pkt ? pkt->data : NULL;
    int size      = pkt ? pkt->size : 0;
    int ret = 0, got_output = 0;

    if (!pkt) {
        av_init_packet(&flush_pkt);
        pkt        = &flush_pkt;
        got_output = 1;
    } else if (!size && st->parser->flags & PARSER_FLAG_COMPLETE_FRAMES) {
        // preserve 0-size sync packets
        compute_pkt_fields(s, st, st->parser, pkt);
    }

    while (size > 0 || (pkt == &flush_pkt && got_output)) {
        int len;

        av_init_packet(&out_pkt);
        len = av_parser_parse2(st->parser, st->codec,
                               &out_pkt.data, &out_pkt.size, data, size,
                               pkt->pts, pkt->dts, pkt->pos);

        pkt->pts = pkt->dts = AV_NOPTS_VALUE;
        pkt->pos = -1;
        /* increment read pointer */
        data += len;
        size -= len;

        got_output = !!out_pkt.size;

        if (!out_pkt.size)
            continue;

        if (pkt->side_data) {
            out_pkt.side_data       = pkt->side_data;
            out_pkt.side_data_elems = pkt->side_data_elems;
            pkt->side_data          = NULL;
            pkt->side_data_elems    = 0;
        }

        /* set the duration */
        out_pkt.duration = 0;
        if (st->codec->codec_type == AVMEDIA_TYPE_AUDIO) {
            if (st->codec->sample_rate > 0) {
                out_pkt.duration =
                    av_rescale_q_rnd(st->parser->duration,
                                     (AVRational) { 1, st->codec->sample_rate },
                                     st->time_base,
                                     AV_ROUND_DOWN);
            }
        }

        out_pkt.stream_index = st->index;
        out_pkt.pts          = st->parser->pts;
        out_pkt.dts          = st->parser->dts;
        out_pkt.pos          = st->parser->pos;

        if (st->need_parsing == AVSTREAM_PARSE_FULL_RAW)
            out_pkt.pos = st->parser->frame_offset;

        if (st->parser->key_frame == 1 ||
            (st->parser->key_frame == -1 &&
             st->parser->pict_type == AV_PICTURE_TYPE_I))
            out_pkt.flags |= AV_PKT_FLAG_KEY;

        if (st->parser->key_frame == -1 && st->parser->pict_type ==AV_PICTURE_TYPE_NONE && (pkt->flags&AV_PKT_FLAG_KEY))
            out_pkt.flags |= AV_PKT_FLAG_KEY;

        compute_pkt_fields(s, st, st->parser, &out_pkt);

        if (out_pkt.data == pkt->data && out_pkt.size == pkt->size) {
            out_pkt.buf = pkt->buf;
            pkt->buf    = NULL;
#if FF_API_DESTRUCT_PACKET
FF_DISABLE_DEPRECATION_WARNINGS
            out_pkt.destruct = pkt->destruct;
            pkt->destruct = NULL;
FF_ENABLE_DEPRECATION_WARNINGS
#endif
        }
        if ((ret = av_dup_packet(&out_pkt)) < 0)
            goto fail;

        if (!add_to_pktbuf(&s->parse_queue, &out_pkt, &s->parse_queue_end)) {
            av_free_packet(&out_pkt);
            ret = AVERROR(ENOMEM);
            goto fail;
        }
    }

    /* end of the stream => close and free the parser */
    if (pkt == &flush_pkt) {
        av_parser_close(st->parser);
        st->parser = NULL;
    }

fail:
    av_free_packet(pkt);
    return ret;
}

static int read_from_packet_buffer(AVPacketList **pkt_buffer,
                                   AVPacketList **pkt_buffer_end,
                                   AVPacket      *pkt)
{
    AVPacketList *pktl;
    av_assert0(*pkt_buffer);
    pktl        = *pkt_buffer;
    *pkt        = pktl->pkt;
    *pkt_buffer = pktl->next;
    if (!pktl->next)
        *pkt_buffer_end = NULL;
    av_freep(&pktl);
    return 0;
}

static int read_frame_internal(AVFormatContext *s, AVPacket *pkt)
{
    int ret = 0, i, got_packet = 0;
    AVDictionary *metadata = NULL;

    av_init_packet(pkt);

    while (!got_packet && !s->parse_queue) {
        AVStream *st;
        AVPacket cur_pkt;

        /* read next packet */
        ret = ff_read_packet(s, &cur_pkt);
        if (ret < 0) {
            if (ret == AVERROR(EAGAIN))
                return ret;
            /* flush the parsers */
            for (i = 0; i < s->nb_streams; i++) {
                st = s->streams[i];
                if (st->parser && st->need_parsing)
                    parse_packet(s, NULL, st->index);
            }
            /* all remaining packets are now in parse_queue =>
             * really terminate parsing */
            break;
        }
        ret = 0;
        st  = s->streams[cur_pkt.stream_index];

        if (cur_pkt.pts != AV_NOPTS_VALUE &&
            cur_pkt.dts != AV_NOPTS_VALUE &&
            cur_pkt.pts < cur_pkt.dts) {
            av_log(s, AV_LOG_WARNING,
                   "Invalid timestamps stream=%d, pts=%s, dts=%s, size=%d\n",
                   cur_pkt.stream_index,
                   av_ts2str(cur_pkt.pts),
                   av_ts2str(cur_pkt.dts),
                   cur_pkt.size);
        }
        if (s->debug & FF_FDEBUG_TS)
            av_log(s, AV_LOG_DEBUG,
                   "ff_read_packet stream=%d, pts=%s, dts=%s, size=%d, duration=%d, flags=%d\n",
                   cur_pkt.stream_index,
                   av_ts2str(cur_pkt.pts),
                   av_ts2str(cur_pkt.dts),
                   cur_pkt.size, cur_pkt.duration, cur_pkt.flags);

        if (st->need_parsing && !st->parser && !(s->flags & AVFMT_FLAG_NOPARSE)) {
            st->parser = av_parser_init(st->codec->codec_id);
            if (!st->parser) {
                av_log(s, AV_LOG_VERBOSE, "parser not found for codec "
                       "%s, packets or times may be invalid.\n",
                       avcodec_get_name(st->codec->codec_id));
                /* no parser available: just output the raw packets */
                st->need_parsing = AVSTREAM_PARSE_NONE;
            } else if (st->need_parsing == AVSTREAM_PARSE_HEADERS)
                st->parser->flags |= PARSER_FLAG_COMPLETE_FRAMES;
            else if (st->need_parsing == AVSTREAM_PARSE_FULL_ONCE)
                st->parser->flags |= PARSER_FLAG_ONCE;
            else if (st->need_parsing == AVSTREAM_PARSE_FULL_RAW)
                st->parser->flags |= PARSER_FLAG_USE_CODEC_TS;
        }

        if (!st->need_parsing || !st->parser) {
            /* no parsing needed: we just output the packet as is */
            *pkt = cur_pkt;
            compute_pkt_fields(s, st, NULL, pkt);
            if ((s->iformat->flags & AVFMT_GENERIC_INDEX) &&
                (pkt->flags & AV_PKT_FLAG_KEY) && pkt->dts != AV_NOPTS_VALUE) {
                ff_reduce_index(s, st->index);
                av_add_index_entry(st, pkt->pos, pkt->dts,
                                   0, 0, AVINDEX_KEYFRAME);
            }
            got_packet = 1;
        } else if (st->discard < AVDISCARD_ALL) {
            if ((ret = parse_packet(s, &cur_pkt, cur_pkt.stream_index)) < 0)
                return ret;
        } else {
            /* free packet */
            av_free_packet(&cur_pkt);
        }
        if (pkt->flags & AV_PKT_FLAG_KEY)
            st->skip_to_keyframe = 0;
        if (st->skip_to_keyframe) {
            av_free_packet(&cur_pkt);
            if (got_packet) {
                *pkt = cur_pkt;
            }
            got_packet = 0;
        }
    }

    if (!got_packet && s->parse_queue)
        ret = read_from_packet_buffer(&s->parse_queue, &s->parse_queue_end, pkt);

<<<<<<< HEAD
    if (ret >= 0) {
        AVStream *st = s->streams[pkt->stream_index];
        if (st->skip_samples) {
            uint8_t *p = av_packet_new_side_data(pkt, AV_PKT_DATA_SKIP_SAMPLES, 10);
            if (p) {
                AV_WL32(p, st->skip_samples);
                av_log(s, AV_LOG_DEBUG, "demuxer injecting skip %d\n", st->skip_samples);
            }
            st->skip_samples = 0;
        }

        if (st->inject_global_side_data) {
            for (i = 0; i < st->nb_side_data; i++) {
                AVPacketSideData *src_sd = &st->side_data[i];
                uint8_t *dst_data;

                if (av_packet_get_side_data(pkt, src_sd->type, NULL))
                    continue;

                dst_data = av_packet_new_side_data(pkt, src_sd->type, src_sd->size);
                if (!dst_data) {
                    av_log(s, AV_LOG_WARNING, "Could not inject global side data\n");
                    continue;
                }

                memcpy(dst_data, src_sd->data, src_sd->size);
            }
            st->inject_global_side_data = 0;
        }

        if (!(s->flags & AVFMT_FLAG_KEEP_SIDE_DATA))
            av_packet_merge_side_data(pkt);
=======
    av_opt_get_dict_val(s, "metadata", AV_OPT_SEARCH_CHILDREN, &metadata);
    if (metadata) {
        s->event_flags |= AVFMT_EVENT_FLAG_METADATA_UPDATED;
        av_dict_copy(&s->metadata, metadata, 0);
        av_dict_free(&metadata);
        av_opt_set_dict_val(s, "metadata", NULL, AV_OPT_SEARCH_CHILDREN);
>>>>>>> 019d3fcc
    }

    if (s->debug & FF_FDEBUG_TS)
        av_log(s, AV_LOG_DEBUG,
               "read_frame_internal stream=%d, pts=%s, dts=%s, "
               "size=%d, duration=%d, flags=%d\n",
               pkt->stream_index,
               av_ts2str(pkt->pts),
               av_ts2str(pkt->dts),
               pkt->size, pkt->duration, pkt->flags);

    return ret;
}

int av_read_frame(AVFormatContext *s, AVPacket *pkt)
{
    const int genpts = s->flags & AVFMT_FLAG_GENPTS;
    int eof = 0;
    int ret;
    AVStream *st;

    if (!genpts) {
        ret = s->packet_buffer
              ? read_from_packet_buffer(&s->packet_buffer,
                                        &s->packet_buffer_end, pkt)
              : read_frame_internal(s, pkt);
        if (ret < 0)
            return ret;
        goto return_packet;
    }

    for (;;) {
        AVPacketList *pktl = s->packet_buffer;

        if (pktl) {
            AVPacket *next_pkt = &pktl->pkt;

            if (next_pkt->dts != AV_NOPTS_VALUE) {
                int wrap_bits = s->streams[next_pkt->stream_index]->pts_wrap_bits;
                // last dts seen for this stream. if any of packets following
                // current one had no dts, we will set this to AV_NOPTS_VALUE.
                int64_t last_dts = next_pkt->dts;
                while (pktl && next_pkt->pts == AV_NOPTS_VALUE) {
                    if (pktl->pkt.stream_index == next_pkt->stream_index &&
                        (av_compare_mod(next_pkt->dts, pktl->pkt.dts, 2LL << (wrap_bits - 1)) < 0)) {
                        if (av_compare_mod(pktl->pkt.pts, pktl->pkt.dts, 2LL << (wrap_bits - 1))) {
                            // not B-frame
                            next_pkt->pts = pktl->pkt.dts;
                        }
                        if (last_dts != AV_NOPTS_VALUE) {
                            // Once last dts was set to AV_NOPTS_VALUE, we don't change it.
                            last_dts = pktl->pkt.dts;
                        }
                    }
                    pktl = pktl->next;
                }
                if (eof && next_pkt->pts == AV_NOPTS_VALUE && last_dts != AV_NOPTS_VALUE) {
                    // Fixing the last reference frame had none pts issue (For MXF etc).
                    // We only do this when
                    // 1. eof.
                    // 2. we are not able to resolve a pts value for current packet.
                    // 3. the packets for this stream at the end of the files had valid dts.
                    next_pkt->pts = last_dts + next_pkt->duration;
                }
                pktl = s->packet_buffer;
            }

            /* read packet from packet buffer, if there is data */
            st = s->streams[next_pkt->stream_index];
            if (!(next_pkt->pts == AV_NOPTS_VALUE && st->discard < AVDISCARD_ALL &&
                  next_pkt->dts != AV_NOPTS_VALUE && !eof)) {
                ret = read_from_packet_buffer(&s->packet_buffer,
                                               &s->packet_buffer_end, pkt);
                goto return_packet;
            }
        }

        ret = read_frame_internal(s, pkt);
        if (ret < 0) {
            if (pktl && ret != AVERROR(EAGAIN)) {
                eof = 1;
                continue;
            } else
                return ret;
        }

        if (av_dup_packet(add_to_pktbuf(&s->packet_buffer, pkt,
                                        &s->packet_buffer_end)) < 0)
            return AVERROR(ENOMEM);
    }

return_packet:

    st = s->streams[pkt->stream_index];
    if ((s->iformat->flags & AVFMT_GENERIC_INDEX) && pkt->flags & AV_PKT_FLAG_KEY) {
        ff_reduce_index(s, st->index);
        av_add_index_entry(st, pkt->pos, pkt->dts, 0, 0, AVINDEX_KEYFRAME);
    }

    if (is_relative(pkt->dts))
        pkt->dts -= RELATIVE_TS_BASE;
    if (is_relative(pkt->pts))
        pkt->pts -= RELATIVE_TS_BASE;

    return ret;
}

/* XXX: suppress the packet queue */
static void flush_packet_queue(AVFormatContext *s)
{
    free_packet_buffer(&s->parse_queue,       &s->parse_queue_end);
    free_packet_buffer(&s->packet_buffer,     &s->packet_buffer_end);
    free_packet_buffer(&s->raw_packet_buffer, &s->raw_packet_buffer_end);

    s->raw_packet_buffer_remaining_size = RAW_PACKET_BUFFER_SIZE;
}

/*******************************************************/
/* seek support */

int av_find_default_stream_index(AVFormatContext *s)
{
    int i;
    AVStream *st;
    int best_stream = 0;
    int best_score = -1;

    if (s->nb_streams <= 0)
        return -1;
    for (i = 0; i < s->nb_streams; i++) {
        int score = 0;
        st = s->streams[i];
        if (st->codec->codec_type == AVMEDIA_TYPE_VIDEO &&
            !(st->disposition & AV_DISPOSITION_ATTACHED_PIC)) {
            if (!st->codec->width && !st->codec->height && !st->codec_info_nb_frames)
                score += 25;
            else
                score += 100;
        }
        if (st->codec->codec_type == AVMEDIA_TYPE_AUDIO) {
            if (!st->codec->sample_rate && !st->codec_info_nb_frames)
                score += 12;
            else
                score += 50;
        }

        if (score > best_score) {
            best_score = score;
            best_stream = i;
        }
    }
    return best_stream;
}

/** Flush the frame reader. */
void ff_read_frame_flush(AVFormatContext *s)
{
    AVStream *st;
    int i, j;

    flush_packet_queue(s);

    /* Reset read state for each stream. */
    for (i = 0; i < s->nb_streams; i++) {
        st = s->streams[i];

        if (st->parser) {
            av_parser_close(st->parser);
            st->parser = NULL;
        }
        st->last_IP_pts = AV_NOPTS_VALUE;
        st->last_dts_for_order_check = AV_NOPTS_VALUE;
        if (st->first_dts == AV_NOPTS_VALUE)
            st->cur_dts = RELATIVE_TS_BASE;
        else
            /* We set the current DTS to an unspecified origin. */
            st->cur_dts = AV_NOPTS_VALUE;

        st->probe_packets = MAX_PROBE_PACKETS;

        for (j = 0; j < MAX_REORDER_DELAY + 1; j++)
            st->pts_buffer[j] = AV_NOPTS_VALUE;

        if (s->internal->inject_global_side_data)
            st->inject_global_side_data = 1;
    }
}

void ff_update_cur_dts(AVFormatContext *s, AVStream *ref_st, int64_t timestamp)
{
    int i;

    for (i = 0; i < s->nb_streams; i++) {
        AVStream *st = s->streams[i];

        st->cur_dts =
            av_rescale(timestamp,
                       st->time_base.den * (int64_t) ref_st->time_base.num,
                       st->time_base.num * (int64_t) ref_st->time_base.den);
    }
}

void ff_reduce_index(AVFormatContext *s, int stream_index)
{
    AVStream *st             = s->streams[stream_index];
    unsigned int max_entries = s->max_index_size / sizeof(AVIndexEntry);

    if ((unsigned) st->nb_index_entries >= max_entries) {
        int i;
        for (i = 0; 2 * i < st->nb_index_entries; i++)
            st->index_entries[i] = st->index_entries[2 * i];
        st->nb_index_entries = i;
    }
}

int ff_add_index_entry(AVIndexEntry **index_entries,
                       int *nb_index_entries,
                       unsigned int *index_entries_allocated_size,
                       int64_t pos, int64_t timestamp,
                       int size, int distance, int flags)
{
    AVIndexEntry *entries, *ie;
    int index;

    if ((unsigned) *nb_index_entries + 1 >= UINT_MAX / sizeof(AVIndexEntry))
        return -1;

    if (timestamp == AV_NOPTS_VALUE)
        return AVERROR(EINVAL);

    if (size < 0 || size > 0x3FFFFFFF)
        return AVERROR(EINVAL);

    if (is_relative(timestamp)) //FIXME this maintains previous behavior but we should shift by the correct offset once known
        timestamp -= RELATIVE_TS_BASE;

    entries = av_fast_realloc(*index_entries,
                              index_entries_allocated_size,
                              (*nb_index_entries + 1) *
                              sizeof(AVIndexEntry));
    if (!entries)
        return -1;

    *index_entries = entries;

    index = ff_index_search_timestamp(*index_entries, *nb_index_entries,
                                      timestamp, AVSEEK_FLAG_ANY);

    if (index < 0) {
        index = (*nb_index_entries)++;
        ie    = &entries[index];
        av_assert0(index == 0 || ie[-1].timestamp < timestamp);
    } else {
        ie = &entries[index];
        if (ie->timestamp != timestamp) {
            if (ie->timestamp <= timestamp)
                return -1;
            memmove(entries + index + 1, entries + index,
                    sizeof(AVIndexEntry) * (*nb_index_entries - index));
            (*nb_index_entries)++;
        } else if (ie->pos == pos && distance < ie->min_distance)
            // do not reduce the distance
            distance = ie->min_distance;
    }

    ie->pos          = pos;
    ie->timestamp    = timestamp;
    ie->min_distance = distance;
    ie->size         = size;
    ie->flags        = flags;

    return index;
}

int av_add_index_entry(AVStream *st, int64_t pos, int64_t timestamp,
                       int size, int distance, int flags)
{
    timestamp = wrap_timestamp(st, timestamp);
    return ff_add_index_entry(&st->index_entries, &st->nb_index_entries,
                              &st->index_entries_allocated_size, pos,
                              timestamp, size, distance, flags);
}

int ff_index_search_timestamp(const AVIndexEntry *entries, int nb_entries,
                              int64_t wanted_timestamp, int flags)
{
    int a, b, m;
    int64_t timestamp;

    a = -1;
    b = nb_entries;

    // Optimize appending index entries at the end.
    if (b && entries[b - 1].timestamp < wanted_timestamp)
        a = b - 1;

    while (b - a > 1) {
        m         = (a + b) >> 1;
        timestamp = entries[m].timestamp;
        if (timestamp >= wanted_timestamp)
            b = m;
        if (timestamp <= wanted_timestamp)
            a = m;
    }
    m = (flags & AVSEEK_FLAG_BACKWARD) ? a : b;

    if (!(flags & AVSEEK_FLAG_ANY))
        while (m >= 0 && m < nb_entries &&
               !(entries[m].flags & AVINDEX_KEYFRAME))
            m += (flags & AVSEEK_FLAG_BACKWARD) ? -1 : 1;

    if (m == nb_entries)
        return -1;
    return m;
}

int av_index_search_timestamp(AVStream *st, int64_t wanted_timestamp, int flags)
{
    return ff_index_search_timestamp(st->index_entries, st->nb_index_entries,
                                     wanted_timestamp, flags);
}

static int64_t ff_read_timestamp(AVFormatContext *s, int stream_index, int64_t *ppos, int64_t pos_limit,
                                 int64_t (*read_timestamp)(struct AVFormatContext *, int , int64_t *, int64_t ))
{
    int64_t ts = read_timestamp(s, stream_index, ppos, pos_limit);
    if (stream_index >= 0)
        ts = wrap_timestamp(s->streams[stream_index], ts);
    return ts;
}

int ff_seek_frame_binary(AVFormatContext *s, int stream_index,
                         int64_t target_ts, int flags)
{
    AVInputFormat *avif = s->iformat;
    int64_t av_uninit(pos_min), av_uninit(pos_max), pos, pos_limit;
    int64_t ts_min, ts_max, ts;
    int index;
    int64_t ret;
    AVStream *st;

    if (stream_index < 0)
        return -1;

    av_dlog(s, "read_seek: %d %s\n", stream_index, av_ts2str(target_ts));

    ts_max =
    ts_min = AV_NOPTS_VALUE;
    pos_limit = -1; // GCC falsely says it may be uninitialized.

    st = s->streams[stream_index];
    if (st->index_entries) {
        AVIndexEntry *e;

        /* FIXME: Whole function must be checked for non-keyframe entries in
         * index case, especially read_timestamp(). */
        index = av_index_search_timestamp(st, target_ts,
                                          flags | AVSEEK_FLAG_BACKWARD);
        index = FFMAX(index, 0);
        e     = &st->index_entries[index];

        if (e->timestamp <= target_ts || e->pos == e->min_distance) {
            pos_min = e->pos;
            ts_min  = e->timestamp;
            av_dlog(s, "using cached pos_min=0x%"PRIx64" dts_min=%s\n",
                    pos_min, av_ts2str(ts_min));
        } else {
            av_assert1(index == 0);
        }

        index = av_index_search_timestamp(st, target_ts,
                                          flags & ~AVSEEK_FLAG_BACKWARD);
        av_assert0(index < st->nb_index_entries);
        if (index >= 0) {
            e = &st->index_entries[index];
            av_assert1(e->timestamp >= target_ts);
            pos_max   = e->pos;
            ts_max    = e->timestamp;
            pos_limit = pos_max - e->min_distance;
            av_dlog(s, "using cached pos_max=0x%"PRIx64" pos_limit=0x%"PRIx64
                    " dts_max=%s\n", pos_max, pos_limit, av_ts2str(ts_max));
        }
    }

    pos = ff_gen_search(s, stream_index, target_ts, pos_min, pos_max, pos_limit,
                        ts_min, ts_max, flags, &ts, avif->read_timestamp);
    if (pos < 0)
        return -1;

    /* do the seek */
    if ((ret = avio_seek(s->pb, pos, SEEK_SET)) < 0)
        return ret;

    ff_read_frame_flush(s);
    ff_update_cur_dts(s, st, ts);

    return 0;
}

int ff_find_last_ts(AVFormatContext *s, int stream_index, int64_t *ts, int64_t *pos,
                    int64_t (*read_timestamp)(struct AVFormatContext *, int , int64_t *, int64_t ))
{
    int64_t step = 1024;
    int64_t limit, ts_max;
    int64_t filesize = avio_size(s->pb);
    int64_t pos_max  = filesize - 1;
    do {
        limit = pos_max;
        pos_max = FFMAX(0, (pos_max) - step);
        ts_max  = ff_read_timestamp(s, stream_index,
                                    &pos_max, limit, read_timestamp);
        step   += step;
    } while (ts_max == AV_NOPTS_VALUE && 2*limit > step);
    if (ts_max == AV_NOPTS_VALUE)
        return -1;

    for (;;) {
        int64_t tmp_pos = pos_max + 1;
        int64_t tmp_ts  = ff_read_timestamp(s, stream_index,
                                            &tmp_pos, INT64_MAX, read_timestamp);
        if (tmp_ts == AV_NOPTS_VALUE)
            break;
        av_assert0(tmp_pos > pos_max);
        ts_max  = tmp_ts;
        pos_max = tmp_pos;
        if (tmp_pos >= filesize)
            break;
    }

    if (ts)
        *ts = ts_max;
    if (pos)
        *pos = pos_max;

    return 0;
}

int64_t ff_gen_search(AVFormatContext *s, int stream_index, int64_t target_ts,
                      int64_t pos_min, int64_t pos_max, int64_t pos_limit,
                      int64_t ts_min, int64_t ts_max,
                      int flags, int64_t *ts_ret,
                      int64_t (*read_timestamp)(struct AVFormatContext *, int,
                                                int64_t *, int64_t))
{
    int64_t pos, ts;
    int64_t start_pos;
    int no_change;
    int ret;

    av_dlog(s, "gen_seek: %d %s\n", stream_index, av_ts2str(target_ts));

    if (ts_min == AV_NOPTS_VALUE) {
        pos_min = s->data_offset;
        ts_min  = ff_read_timestamp(s, stream_index, &pos_min, INT64_MAX, read_timestamp);
        if (ts_min == AV_NOPTS_VALUE)
            return -1;
    }

    if (ts_min >= target_ts) {
        *ts_ret = ts_min;
        return pos_min;
    }

    if (ts_max == AV_NOPTS_VALUE) {
        if ((ret = ff_find_last_ts(s, stream_index, &ts_max, &pos_max, read_timestamp)) < 0)
            return ret;
        pos_limit = pos_max;
    }

    if (ts_max <= target_ts) {
        *ts_ret = ts_max;
        return pos_max;
    }

    if (ts_min > ts_max)
        return -1;
    else if (ts_min == ts_max)
        pos_limit = pos_min;

    no_change = 0;
    while (pos_min < pos_limit) {
        av_dlog(s,
                "pos_min=0x%"PRIx64" pos_max=0x%"PRIx64" dts_min=%s dts_max=%s\n",
                pos_min, pos_max, av_ts2str(ts_min), av_ts2str(ts_max));
        assert(pos_limit <= pos_max);

        if (no_change == 0) {
            int64_t approximate_keyframe_distance = pos_max - pos_limit;
            // interpolate position (better than dichotomy)
            pos = av_rescale(target_ts - ts_min, pos_max - pos_min,
                             ts_max - ts_min) +
                  pos_min - approximate_keyframe_distance;
        } else if (no_change == 1) {
            // bisection if interpolation did not change min / max pos last time
            pos = (pos_min + pos_limit) >> 1;
        } else {
            /* linear search if bisection failed, can only happen if there
             * are very few or no keyframes between min/max */
            pos = pos_min;
        }
        if (pos <= pos_min)
            pos = pos_min + 1;
        else if (pos > pos_limit)
            pos = pos_limit;
        start_pos = pos;

        // May pass pos_limit instead of -1.
        ts = ff_read_timestamp(s, stream_index, &pos, INT64_MAX, read_timestamp);
        if (pos == pos_max)
            no_change++;
        else
            no_change = 0;
        av_dlog(s, "%"PRId64" %"PRId64" %"PRId64" / %s %s %s"
                " target:%s limit:%"PRId64" start:%"PRId64" noc:%d\n",
                pos_min, pos, pos_max,
                av_ts2str(ts_min), av_ts2str(ts), av_ts2str(ts_max), av_ts2str(target_ts),
                pos_limit, start_pos, no_change);
        if (ts == AV_NOPTS_VALUE) {
            av_log(s, AV_LOG_ERROR, "read_timestamp() failed in the middle\n");
            return -1;
        }
        assert(ts != AV_NOPTS_VALUE);
        if (target_ts <= ts) {
            pos_limit = start_pos - 1;
            pos_max   = pos;
            ts_max    = ts;
        }
        if (target_ts >= ts) {
            pos_min = pos;
            ts_min  = ts;
        }
    }

    pos     = (flags & AVSEEK_FLAG_BACKWARD) ? pos_min : pos_max;
    ts      = (flags & AVSEEK_FLAG_BACKWARD) ? ts_min  : ts_max;
#if 0
    pos_min = pos;
    ts_min  = ff_read_timestamp(s, stream_index, &pos_min, INT64_MAX, read_timestamp);
    pos_min++;
    ts_max = ff_read_timestamp(s, stream_index, &pos_min, INT64_MAX, read_timestamp);
    av_dlog(s, "pos=0x%"PRIx64" %s<=%s<=%s\n",
            pos, av_ts2str(ts_min), av_ts2str(target_ts), av_ts2str(ts_max));
#endif
    *ts_ret = ts;
    return pos;
}

static int seek_frame_byte(AVFormatContext *s, int stream_index,
                           int64_t pos, int flags)
{
    int64_t pos_min, pos_max;

    pos_min = s->data_offset;
    pos_max = avio_size(s->pb) - 1;

    if (pos < pos_min)
        pos = pos_min;
    else if (pos > pos_max)
        pos = pos_max;

    avio_seek(s->pb, pos, SEEK_SET);

    s->io_repositioned = 1;

    return 0;
}

static int seek_frame_generic(AVFormatContext *s, int stream_index,
                              int64_t timestamp, int flags)
{
    int index;
    int64_t ret;
    AVStream *st;
    AVIndexEntry *ie;

    st = s->streams[stream_index];

    index = av_index_search_timestamp(st, timestamp, flags);

    if (index < 0 && st->nb_index_entries &&
        timestamp < st->index_entries[0].timestamp)
        return -1;

    if (index < 0 || index == st->nb_index_entries - 1) {
        AVPacket pkt;
        int nonkey = 0;

        if (st->nb_index_entries) {
            av_assert0(st->index_entries);
            ie = &st->index_entries[st->nb_index_entries - 1];
            if ((ret = avio_seek(s->pb, ie->pos, SEEK_SET)) < 0)
                return ret;
            ff_update_cur_dts(s, st, ie->timestamp);
        } else {
            if ((ret = avio_seek(s->pb, s->data_offset, SEEK_SET)) < 0)
                return ret;
        }
        for (;;) {
            int read_status;
            do {
                read_status = av_read_frame(s, &pkt);
            } while (read_status == AVERROR(EAGAIN));
            if (read_status < 0)
                break;
            av_free_packet(&pkt);
            if (stream_index == pkt.stream_index && pkt.dts > timestamp) {
                if (pkt.flags & AV_PKT_FLAG_KEY)
                    break;
                if (nonkey++ > 1000 && st->codec->codec_id != AV_CODEC_ID_CDGRAPHICS) {
                    av_log(s, AV_LOG_ERROR,"seek_frame_generic failed as this stream seems to contain no keyframes after the target timestamp, %d non keyframes found\n", nonkey);
                    break;
                }
            }
        }
        index = av_index_search_timestamp(st, timestamp, flags);
    }
    if (index < 0)
        return -1;

    ff_read_frame_flush(s);
    if (s->iformat->read_seek)
        if (s->iformat->read_seek(s, stream_index, timestamp, flags) >= 0)
            return 0;
    ie = &st->index_entries[index];
    if ((ret = avio_seek(s->pb, ie->pos, SEEK_SET)) < 0)
        return ret;
    ff_update_cur_dts(s, st, ie->timestamp);

    return 0;
}

static int seek_frame_internal(AVFormatContext *s, int stream_index,
                               int64_t timestamp, int flags)
{
    int ret;
    AVStream *st;

    if (flags & AVSEEK_FLAG_BYTE) {
        if (s->iformat->flags & AVFMT_NO_BYTE_SEEK)
            return -1;
        ff_read_frame_flush(s);
        return seek_frame_byte(s, stream_index, timestamp, flags);
    }

    if (stream_index < 0) {
        stream_index = av_find_default_stream_index(s);
        if (stream_index < 0)
            return -1;

        st = s->streams[stream_index];
        /* timestamp for default must be expressed in AV_TIME_BASE units */
        timestamp = av_rescale(timestamp, st->time_base.den,
                               AV_TIME_BASE * (int64_t) st->time_base.num);
    }

    /* first, we try the format specific seek */
    if (s->iformat->read_seek) {
        ff_read_frame_flush(s);
        ret = s->iformat->read_seek(s, stream_index, timestamp, flags);
    } else
        ret = -1;
    if (ret >= 0)
        return 0;

    if (s->iformat->read_timestamp &&
        !(s->iformat->flags & AVFMT_NOBINSEARCH)) {
        ff_read_frame_flush(s);
        return ff_seek_frame_binary(s, stream_index, timestamp, flags);
    } else if (!(s->iformat->flags & AVFMT_NOGENSEARCH)) {
        ff_read_frame_flush(s);
        return seek_frame_generic(s, stream_index, timestamp, flags);
    } else
        return -1;
}

int av_seek_frame(AVFormatContext *s, int stream_index,
                  int64_t timestamp, int flags)
{
    int ret;

    if (s->iformat->read_seek2 && !s->iformat->read_seek) {
        int64_t min_ts = INT64_MIN, max_ts = INT64_MAX;
        if ((flags & AVSEEK_FLAG_BACKWARD))
            max_ts = timestamp;
        else
            min_ts = timestamp;
        return avformat_seek_file(s, stream_index, min_ts, timestamp, max_ts,
                                  flags & ~AVSEEK_FLAG_BACKWARD);
    }

    ret = seek_frame_internal(s, stream_index, timestamp, flags);

    if (ret >= 0)
        ret = avformat_queue_attached_pictures(s);

    return ret;
}

int avformat_seek_file(AVFormatContext *s, int stream_index, int64_t min_ts,
                       int64_t ts, int64_t max_ts, int flags)
{
    if (min_ts > ts || max_ts < ts)
        return -1;
    if (stream_index < -1 || stream_index >= (int)s->nb_streams)
        return AVERROR(EINVAL);

    if (s->seek2any>0)
        flags |= AVSEEK_FLAG_ANY;
    flags &= ~AVSEEK_FLAG_BACKWARD;

    if (s->iformat->read_seek2) {
        int ret;
        ff_read_frame_flush(s);

        if (stream_index == -1 && s->nb_streams == 1) {
            AVRational time_base = s->streams[0]->time_base;
            ts = av_rescale_q(ts, AV_TIME_BASE_Q, time_base);
            min_ts = av_rescale_rnd(min_ts, time_base.den,
                                    time_base.num * (int64_t)AV_TIME_BASE,
                                    AV_ROUND_UP   | AV_ROUND_PASS_MINMAX);
            max_ts = av_rescale_rnd(max_ts, time_base.den,
                                    time_base.num * (int64_t)AV_TIME_BASE,
                                    AV_ROUND_DOWN | AV_ROUND_PASS_MINMAX);
        }

        ret = s->iformat->read_seek2(s, stream_index, min_ts,
                                     ts, max_ts, flags);

        if (ret >= 0)
            ret = avformat_queue_attached_pictures(s);
        return ret;
    }

    if (s->iformat->read_timestamp) {
        // try to seek via read_timestamp()
    }

    // Fall back on old API if new is not implemented but old is.
    // Note the old API has somewhat different semantics.
    if (s->iformat->read_seek || 1) {
        int dir = (ts - (uint64_t)min_ts > (uint64_t)max_ts - ts ? AVSEEK_FLAG_BACKWARD : 0);
        int ret = av_seek_frame(s, stream_index, ts, flags | dir);
        if (ret<0 && ts != min_ts && max_ts != ts) {
            ret = av_seek_frame(s, stream_index, dir ? max_ts : min_ts, flags | dir);
            if (ret >= 0)
                ret = av_seek_frame(s, stream_index, ts, flags | (dir^AVSEEK_FLAG_BACKWARD));
        }
        return ret;
    }

    // try some generic seek like seek_frame_generic() but with new ts semantics
    return -1; //unreachable
}

/*******************************************************/

/**
 * Return TRUE if the stream has accurate duration in any stream.
 *
 * @return TRUE if the stream has accurate duration for at least one component.
 */
static int has_duration(AVFormatContext *ic)
{
    int i;
    AVStream *st;

    for (i = 0; i < ic->nb_streams; i++) {
        st = ic->streams[i];
        if (st->duration != AV_NOPTS_VALUE)
            return 1;
    }
    if (ic->duration != AV_NOPTS_VALUE)
        return 1;
    return 0;
}

/**
 * Estimate the stream timings from the one of each components.
 *
 * Also computes the global bitrate if possible.
 */
static void update_stream_timings(AVFormatContext *ic)
{
    int64_t start_time, start_time1, start_time_text, end_time, end_time1;
    int64_t duration, duration1, filesize;
    int i;
    AVStream *st;
    AVProgram *p;

    start_time = INT64_MAX;
    start_time_text = INT64_MAX;
    end_time   = INT64_MIN;
    duration   = INT64_MIN;
    for (i = 0; i < ic->nb_streams; i++) {
        st = ic->streams[i];
        if (st->start_time != AV_NOPTS_VALUE && st->time_base.den) {
            start_time1 = av_rescale_q(st->start_time, st->time_base,
                                       AV_TIME_BASE_Q);
            if (st->codec->codec_type == AVMEDIA_TYPE_SUBTITLE || st->codec->codec_type == AVMEDIA_TYPE_DATA) {
                if (start_time1 < start_time_text)
                    start_time_text = start_time1;
            } else
                start_time = FFMIN(start_time, start_time1);
            end_time1   = AV_NOPTS_VALUE;
            if (st->duration != AV_NOPTS_VALUE) {
                end_time1 = start_time1 +
                            av_rescale_q(st->duration, st->time_base,
                                         AV_TIME_BASE_Q);
                end_time = FFMAX(end_time, end_time1);
            }
            for (p = NULL; (p = av_find_program_from_stream(ic, p, i)); ) {
                if (p->start_time == AV_NOPTS_VALUE || p->start_time > start_time1)
                    p->start_time = start_time1;
                if (p->end_time < end_time1)
                    p->end_time = end_time1;
            }
        }
        if (st->duration != AV_NOPTS_VALUE) {
            duration1 = av_rescale_q(st->duration, st->time_base,
                                     AV_TIME_BASE_Q);
            duration  = FFMAX(duration, duration1);
        }
    }
    if (start_time == INT64_MAX || (start_time > start_time_text && start_time - start_time_text < AV_TIME_BASE))
        start_time = start_time_text;
    else if (start_time > start_time_text)
        av_log(ic, AV_LOG_VERBOSE, "Ignoring outlier non primary stream starttime %f\n", start_time_text / (float)AV_TIME_BASE);

    if (start_time != INT64_MAX) {
        ic->start_time = start_time;
        if (end_time != INT64_MIN) {
            if (ic->nb_programs) {
                for (i = 0; i < ic->nb_programs; i++) {
                    p = ic->programs[i];
                    if (p->start_time != AV_NOPTS_VALUE && p->end_time > p->start_time)
                        duration = FFMAX(duration, p->end_time - p->start_time);
                }
            } else
                duration = FFMAX(duration, end_time - start_time);
        }
    }
    if (duration != INT64_MIN && duration > 0 && ic->duration == AV_NOPTS_VALUE) {
        ic->duration = duration;
    }
    if (ic->pb && (filesize = avio_size(ic->pb)) > 0 && ic->duration != AV_NOPTS_VALUE) {
        /* compute the bitrate */
        double bitrate = (double) filesize * 8.0 * AV_TIME_BASE /
                         (double) ic->duration;
        if (bitrate >= 0 && bitrate <= INT_MAX)
            ic->bit_rate = bitrate;
    }
}

static void fill_all_stream_timings(AVFormatContext *ic)
{
    int i;
    AVStream *st;

    update_stream_timings(ic);
    for (i = 0; i < ic->nb_streams; i++) {
        st = ic->streams[i];
        if (st->start_time == AV_NOPTS_VALUE) {
            if (ic->start_time != AV_NOPTS_VALUE)
                st->start_time = av_rescale_q(ic->start_time, AV_TIME_BASE_Q,
                                              st->time_base);
            if (ic->duration != AV_NOPTS_VALUE)
                st->duration = av_rescale_q(ic->duration, AV_TIME_BASE_Q,
                                            st->time_base);
        }
    }
}

static void estimate_timings_from_bit_rate(AVFormatContext *ic)
{
    int64_t filesize, duration;
    int i, show_warning = 0;
    AVStream *st;

    /* if bit_rate is already set, we believe it */
    if (ic->bit_rate <= 0) {
        int bit_rate = 0;
        for (i = 0; i < ic->nb_streams; i++) {
            st = ic->streams[i];
            if (st->codec->bit_rate > 0) {
                if (INT_MAX - st->codec->bit_rate < bit_rate) {
                    bit_rate = 0;
                    break;
                }
                bit_rate += st->codec->bit_rate;
            }
        }
        ic->bit_rate = bit_rate;
    }

    /* if duration is already set, we believe it */
    if (ic->duration == AV_NOPTS_VALUE &&
        ic->bit_rate != 0) {
        filesize = ic->pb ? avio_size(ic->pb) : 0;
        if (filesize > 0) {
            for (i = 0; i < ic->nb_streams; i++) {
                st      = ic->streams[i];
                if (   st->time_base.num <= INT64_MAX / ic->bit_rate
                    && st->duration == AV_NOPTS_VALUE) {
                    duration = av_rescale(8 * filesize, st->time_base.den,
                                          ic->bit_rate *
                                          (int64_t) st->time_base.num);
                    st->duration = duration;
                    show_warning = 1;
                }
            }
        }
    }
    if (show_warning)
        av_log(ic, AV_LOG_WARNING,
               "Estimating duration from bitrate, this may be inaccurate\n");
}

#define DURATION_MAX_READ_SIZE 250000LL
#define DURATION_MAX_RETRY 4

/* only usable for MPEG-PS streams */
static void estimate_timings_from_pts(AVFormatContext *ic, int64_t old_offset)
{
    AVPacket pkt1, *pkt = &pkt1;
    AVStream *st;
    int num, den, read_size, i, ret;
    int found_duration = 0;
    int is_end;
    int64_t filesize, offset, duration;
    int retry = 0;

    /* flush packet queue */
    flush_packet_queue(ic);

    for (i = 0; i < ic->nb_streams; i++) {
        st = ic->streams[i];
        if (st->start_time == AV_NOPTS_VALUE &&
            st->first_dts == AV_NOPTS_VALUE &&
            st->codec->codec_type != AVMEDIA_TYPE_UNKNOWN)
            av_log(st->codec, AV_LOG_WARNING,
                   "start time for stream %d is not set in estimate_timings_from_pts\n", i);

        if (st->parser) {
            av_parser_close(st->parser);
            st->parser = NULL;
        }
    }

    av_opt_set(ic, "skip_changes", "1", AV_OPT_SEARCH_CHILDREN);
    /* estimate the end time (duration) */
    /* XXX: may need to support wrapping */
    filesize = ic->pb ? avio_size(ic->pb) : 0;
    do {
        is_end = found_duration;
        offset = filesize - (DURATION_MAX_READ_SIZE << retry);
        if (offset < 0)
            offset = 0;

        avio_seek(ic->pb, offset, SEEK_SET);
        read_size = 0;
        for (;;) {
            if (read_size >= DURATION_MAX_READ_SIZE << (FFMAX(retry - 1, 0)))
                break;

            do {
                ret = ff_read_packet(ic, pkt);
            } while (ret == AVERROR(EAGAIN));
            if (ret != 0)
                break;
            read_size += pkt->size;
            st         = ic->streams[pkt->stream_index];
            if (pkt->pts != AV_NOPTS_VALUE &&
                (st->start_time != AV_NOPTS_VALUE ||
                 st->first_dts  != AV_NOPTS_VALUE)) {
                if (pkt->duration == 0) {
                    ff_compute_frame_duration(&num, &den, st, st->parser, pkt);
                    if (den && num) {
                        pkt->duration = av_rescale_rnd(1,
                                           num * (int64_t) st->time_base.den,
                                           den * (int64_t) st->time_base.num,
                                           AV_ROUND_DOWN);
                    }
                }
                duration = pkt->pts + pkt->duration;
                found_duration = 1;
                if (st->start_time != AV_NOPTS_VALUE)
                    duration -= st->start_time;
                else
                    duration -= st->first_dts;
                if (duration > 0) {
                    if (st->duration == AV_NOPTS_VALUE || st->info->last_duration<= 0 ||
                        (st->duration < duration && FFABS(duration - st->info->last_duration) < 60LL*st->time_base.den / st->time_base.num))
                        st->duration = duration;
                    st->info->last_duration = duration;
                }
            }
            av_free_packet(pkt);
        }

        /* check if all audio/video streams have valid duration */
        if (!is_end) {
            is_end = 1;
            for (i = 0; i < ic->nb_streams; i++) {
                st = ic->streams[i];
                switch (st->codec->codec_type) {
                    case AVMEDIA_TYPE_VIDEO:
                    case AVMEDIA_TYPE_AUDIO:
                        if (st->duration == AV_NOPTS_VALUE)
                            is_end = 0;
                }
            }
        }
    } while (!is_end &&
             offset &&
             ++retry <= DURATION_MAX_RETRY);

    av_opt_set(ic, "skip_changes", "0", AV_OPT_SEARCH_CHILDREN);

    /* warn about audio/video streams which duration could not be estimated */
    for (i = 0; i < ic->nb_streams; i++) {
        st = ic->streams[i];
        if (st->duration == AV_NOPTS_VALUE) {
            switch (st->codec->codec_type) {
            case AVMEDIA_TYPE_VIDEO:
            case AVMEDIA_TYPE_AUDIO:
                if (st->start_time != AV_NOPTS_VALUE || st->first_dts  != AV_NOPTS_VALUE) {
                    av_log(ic, AV_LOG_DEBUG, "stream %d : no PTS found at end of file, duration not set\n", i);
                } else
                    av_log(ic, AV_LOG_DEBUG, "stream %d : no TS found at start of file, duration not set\n", i);
            }
        }
    }
    fill_all_stream_timings(ic);

    avio_seek(ic->pb, old_offset, SEEK_SET);
    for (i = 0; i < ic->nb_streams; i++) {
        int j;

        st              = ic->streams[i];
        st->cur_dts     = st->first_dts;
        st->last_IP_pts = AV_NOPTS_VALUE;
        st->last_dts_for_order_check = AV_NOPTS_VALUE;
        for (j = 0; j < MAX_REORDER_DELAY + 1; j++)
            st->pts_buffer[j] = AV_NOPTS_VALUE;
    }
}

static void estimate_timings(AVFormatContext *ic, int64_t old_offset)
{
    int64_t file_size;

    /* get the file size, if possible */
    if (ic->iformat->flags & AVFMT_NOFILE) {
        file_size = 0;
    } else {
        file_size = avio_size(ic->pb);
        file_size = FFMAX(0, file_size);
    }

    if ((!strcmp(ic->iformat->name, "mpeg") ||
         !strcmp(ic->iformat->name, "mpegts")) &&
        file_size && ic->pb->seekable) {
        /* get accurate estimate from the PTSes */
        estimate_timings_from_pts(ic, old_offset);
        ic->duration_estimation_method = AVFMT_DURATION_FROM_PTS;
    } else if (has_duration(ic)) {
        /* at least one component has timings - we use them for all
         * the components */
        fill_all_stream_timings(ic);
        ic->duration_estimation_method = AVFMT_DURATION_FROM_STREAM;
    } else {
        /* less precise: use bitrate info */
        estimate_timings_from_bit_rate(ic);
        ic->duration_estimation_method = AVFMT_DURATION_FROM_BITRATE;
    }
    update_stream_timings(ic);

    {
        int i;
        AVStream av_unused *st;
        for (i = 0; i < ic->nb_streams; i++) {
            st = ic->streams[i];
            av_dlog(ic, "%d: start_time: %0.3f duration: %0.3f\n", i,
                    (double) st->start_time / AV_TIME_BASE,
                    (double) st->duration   / AV_TIME_BASE);
        }
        av_dlog(ic,
                "stream: start_time: %0.3f duration: %0.3f bitrate=%d kb/s\n",
                (double) ic->start_time / AV_TIME_BASE,
                (double) ic->duration   / AV_TIME_BASE,
                ic->bit_rate / 1000);
    }
}

static int has_codec_parameters(AVStream *st, const char **errmsg_ptr)
{
    AVCodecContext *avctx = st->codec;

#define FAIL(errmsg) do {                                         \
        if (errmsg_ptr)                                           \
            *errmsg_ptr = errmsg;                                 \
        return 0;                                                 \
    } while (0)

    if (   avctx->codec_id == AV_CODEC_ID_NONE
        && avctx->codec_type != AVMEDIA_TYPE_DATA)
        FAIL("unknown codec");
    switch (avctx->codec_type) {
    case AVMEDIA_TYPE_AUDIO:
        if (!avctx->frame_size && determinable_frame_size(avctx))
            FAIL("unspecified frame size");
        if (st->info->found_decoder >= 0 &&
            avctx->sample_fmt == AV_SAMPLE_FMT_NONE)
            FAIL("unspecified sample format");
        if (!avctx->sample_rate)
            FAIL("unspecified sample rate");
        if (!avctx->channels)
            FAIL("unspecified number of channels");
        if (st->info->found_decoder >= 0 && !st->nb_decoded_frames && avctx->codec_id == AV_CODEC_ID_DTS)
            FAIL("no decodable DTS frames");
        break;
    case AVMEDIA_TYPE_VIDEO:
        if (!avctx->width)
            FAIL("unspecified size");
        if (st->info->found_decoder >= 0 && avctx->pix_fmt == AV_PIX_FMT_NONE)
            FAIL("unspecified pixel format");
        if (st->codec->codec_id == AV_CODEC_ID_RV30 || st->codec->codec_id == AV_CODEC_ID_RV40)
            if (!st->sample_aspect_ratio.num && !st->codec->sample_aspect_ratio.num && !st->codec_info_nb_frames)
                FAIL("no frame in rv30/40 and no sar");
        break;
    case AVMEDIA_TYPE_SUBTITLE:
        if (avctx->codec_id == AV_CODEC_ID_HDMV_PGS_SUBTITLE && !avctx->width)
            FAIL("unspecified size");
        break;
    case AVMEDIA_TYPE_DATA:
        if (avctx->codec_id == AV_CODEC_ID_NONE) return 1;
    }

    return 1;
}

/* returns 1 or 0 if or if not decoded data was returned, or a negative error */
static int try_decode_frame(AVFormatContext *s, AVStream *st, AVPacket *avpkt,
                            AVDictionary **options)
{
    const AVCodec *codec;
    int got_picture = 1, ret = 0;
    AVFrame *frame = av_frame_alloc();
    AVSubtitle subtitle;
    AVPacket pkt = *avpkt;

    if (!frame)
        return AVERROR(ENOMEM);

    if (!avcodec_is_open(st->codec) &&
        st->info->found_decoder <= 0 &&
        (st->codec->codec_id != -st->info->found_decoder || !st->codec->codec_id)) {
        AVDictionary *thread_opt = NULL;

        codec = find_decoder(s, st, st->codec->codec_id);

        if (!codec) {
            st->info->found_decoder = -st->codec->codec_id;
            ret                     = -1;
            goto fail;
        }

        /* Force thread count to 1 since the H.264 decoder will not extract
         * SPS and PPS to extradata during multi-threaded decoding. */
        av_dict_set(options ? options : &thread_opt, "threads", "1", 0);
        ret = avcodec_open2(st->codec, codec, options ? options : &thread_opt);
        if (!options)
            av_dict_free(&thread_opt);
        if (ret < 0) {
            st->info->found_decoder = -st->codec->codec_id;
            goto fail;
        }
        st->info->found_decoder = 1;
    } else if (!st->info->found_decoder)
        st->info->found_decoder = 1;

    if (st->info->found_decoder < 0) {
        ret = -1;
        goto fail;
    }

    while ((pkt.size > 0 || (!pkt.data && got_picture)) &&
           ret >= 0 &&
           (!has_codec_parameters(st, NULL) || !has_decode_delay_been_guessed(st) ||
            (!st->codec_info_nb_frames &&
             st->codec->codec->capabilities & CODEC_CAP_CHANNEL_CONF))) {
        got_picture = 0;
        switch (st->codec->codec_type) {
        case AVMEDIA_TYPE_VIDEO:
            ret = avcodec_decode_video2(st->codec, frame,
                                        &got_picture, &pkt);
            break;
        case AVMEDIA_TYPE_AUDIO:
            ret = avcodec_decode_audio4(st->codec, frame, &got_picture, &pkt);
            break;
        case AVMEDIA_TYPE_SUBTITLE:
            ret = avcodec_decode_subtitle2(st->codec, &subtitle,
                                           &got_picture, &pkt);
            ret = pkt.size;
            break;
        default:
            break;
        }
        if (ret >= 0) {
            if (got_picture)
                st->nb_decoded_frames++;
            pkt.data += ret;
            pkt.size -= ret;
            ret       = got_picture;
        }
    }

    if (!pkt.data && !got_picture)
        ret = -1;

fail:
    av_frame_free(&frame);
    return ret;
}

unsigned int ff_codec_get_tag(const AVCodecTag *tags, enum AVCodecID id)
{
    while (tags->id != AV_CODEC_ID_NONE) {
        if (tags->id == id)
            return tags->tag;
        tags++;
    }
    return 0;
}

enum AVCodecID ff_codec_get_id(const AVCodecTag *tags, unsigned int tag)
{
    int i;
    for (i = 0; tags[i].id != AV_CODEC_ID_NONE; i++)
        if (tag == tags[i].tag)
            return tags[i].id;
    for (i = 0; tags[i].id != AV_CODEC_ID_NONE; i++)
        if (avpriv_toupper4(tag) == avpriv_toupper4(tags[i].tag))
            return tags[i].id;
    return AV_CODEC_ID_NONE;
}

enum AVCodecID ff_get_pcm_codec_id(int bps, int flt, int be, int sflags)
{
    if (flt) {
        switch (bps) {
        case 32:
            return be ? AV_CODEC_ID_PCM_F32BE : AV_CODEC_ID_PCM_F32LE;
        case 64:
            return be ? AV_CODEC_ID_PCM_F64BE : AV_CODEC_ID_PCM_F64LE;
        default:
            return AV_CODEC_ID_NONE;
        }
    } else {
        bps  += 7;
        bps >>= 3;
        if (sflags & (1 << (bps - 1))) {
            switch (bps) {
            case 1:
                return AV_CODEC_ID_PCM_S8;
            case 2:
                return be ? AV_CODEC_ID_PCM_S16BE : AV_CODEC_ID_PCM_S16LE;
            case 3:
                return be ? AV_CODEC_ID_PCM_S24BE : AV_CODEC_ID_PCM_S24LE;
            case 4:
                return be ? AV_CODEC_ID_PCM_S32BE : AV_CODEC_ID_PCM_S32LE;
            default:
                return AV_CODEC_ID_NONE;
            }
        } else {
            switch (bps) {
            case 1:
                return AV_CODEC_ID_PCM_U8;
            case 2:
                return be ? AV_CODEC_ID_PCM_U16BE : AV_CODEC_ID_PCM_U16LE;
            case 3:
                return be ? AV_CODEC_ID_PCM_U24BE : AV_CODEC_ID_PCM_U24LE;
            case 4:
                return be ? AV_CODEC_ID_PCM_U32BE : AV_CODEC_ID_PCM_U32LE;
            default:
                return AV_CODEC_ID_NONE;
            }
        }
    }
}

unsigned int av_codec_get_tag(const AVCodecTag *const *tags, enum AVCodecID id)
{
    unsigned int tag;
    if (!av_codec_get_tag2(tags, id, &tag))
        return 0;
    return tag;
}

int av_codec_get_tag2(const AVCodecTag * const *tags, enum AVCodecID id,
                      unsigned int *tag)
{
    int i;
    for (i = 0; tags && tags[i]; i++) {
        const AVCodecTag *codec_tags = tags[i];
        while (codec_tags->id != AV_CODEC_ID_NONE) {
            if (codec_tags->id == id) {
                *tag = codec_tags->tag;
                return 1;
            }
            codec_tags++;
        }
    }
    return 0;
}

enum AVCodecID av_codec_get_id(const AVCodecTag *const *tags, unsigned int tag)
{
    int i;
    for (i = 0; tags && tags[i]; i++) {
        enum AVCodecID id = ff_codec_get_id(tags[i], tag);
        if (id != AV_CODEC_ID_NONE)
            return id;
    }
    return AV_CODEC_ID_NONE;
}

static void compute_chapters_end(AVFormatContext *s)
{
    unsigned int i, j;
    int64_t max_time = s->duration +
                       ((s->start_time == AV_NOPTS_VALUE) ? 0 : s->start_time);

    for (i = 0; i < s->nb_chapters; i++)
        if (s->chapters[i]->end == AV_NOPTS_VALUE) {
            AVChapter *ch = s->chapters[i];
            int64_t end = max_time ? av_rescale_q(max_time, AV_TIME_BASE_Q,
                                                  ch->time_base)
                                   : INT64_MAX;

            for (j = 0; j < s->nb_chapters; j++) {
                AVChapter *ch1     = s->chapters[j];
                int64_t next_start = av_rescale_q(ch1->start, ch1->time_base,
                                                  ch->time_base);
                if (j != i && next_start > ch->start && next_start < end)
                    end = next_start;
            }
            ch->end = (end == INT64_MAX) ? ch->start : end;
        }
}

static int get_std_framerate(int i)
{
    if (i < 60 * 12)
        return (i + 1) * 1001;
    else
        return ((const int[]) { 24, 30, 60, 12, 15, 48 })[i - 60 * 12] * 1000 * 12;
}

/* Is the time base unreliable?
 * This is a heuristic to balance between quick acceptance of the values in
 * the headers vs. some extra checks.
 * Old DivX and Xvid often have nonsense timebases like 1fps or 2fps.
 * MPEG-2 commonly misuses field repeat flags to store different framerates.
 * And there are "variable" fps files this needs to detect as well. */
static int tb_unreliable(AVCodecContext *c)
{
    if (c->time_base.den >= 101L * c->time_base.num ||
        c->time_base.den <    5L * c->time_base.num ||
        // c->codec_tag == AV_RL32("DIVX") ||
        // c->codec_tag == AV_RL32("XVID") ||
        c->codec_tag == AV_RL32("mp4v") ||
        c->codec_id == AV_CODEC_ID_MPEG2VIDEO ||
        c->codec_id == AV_CODEC_ID_GIF ||
        c->codec_id == AV_CODEC_ID_H264)
        return 1;
    return 0;
}

#if FF_API_FORMAT_PARAMETERS
int av_find_stream_info(AVFormatContext *ic)
{
    return avformat_find_stream_info(ic, NULL);
}
#endif

int ff_alloc_extradata(AVCodecContext *avctx, int size)
{
    int ret;

    if (size < 0 || size >= INT32_MAX - FF_INPUT_BUFFER_PADDING_SIZE) {
        avctx->extradata_size = 0;
        return AVERROR(EINVAL);
    }
    avctx->extradata = av_malloc(size + FF_INPUT_BUFFER_PADDING_SIZE);
    if (avctx->extradata) {
        memset(avctx->extradata + size, 0, FF_INPUT_BUFFER_PADDING_SIZE);
        avctx->extradata_size = size;
        ret = 0;
    } else {
        avctx->extradata_size = 0;
        ret = AVERROR(ENOMEM);
    }
    return ret;
}

int ff_get_extradata(AVCodecContext *avctx, AVIOContext *pb, int size)
{
    int ret = ff_alloc_extradata(avctx, size);
    if (ret < 0)
        return ret;
    ret = avio_read(pb, avctx->extradata, size);
    if (ret != size) {
        av_freep(&avctx->extradata);
        avctx->extradata_size = 0;
        av_log(avctx, AV_LOG_ERROR, "Failed to read extradata of size %d\n", size);
        return ret < 0 ? ret : AVERROR_INVALIDDATA;
    }

    return ret;
}

int ff_rfps_add_frame(AVFormatContext *ic, AVStream *st, int64_t ts)
{
    int i, j;
    int64_t last = st->info->last_dts;

    if (   ts != AV_NOPTS_VALUE && last != AV_NOPTS_VALUE && ts > last
       && ts - (uint64_t)last < INT64_MAX) {
        double dts = (is_relative(ts) ?  ts - RELATIVE_TS_BASE : ts) * av_q2d(st->time_base);
        int64_t duration = ts - last;

        if (!st->info->duration_error)
            st->info->duration_error = av_mallocz(sizeof(st->info->duration_error[0])*2);
        if (!st->info->duration_error)
            return AVERROR(ENOMEM);

//         if (st->codec->codec_type == AVMEDIA_TYPE_VIDEO)
//             av_log(NULL, AV_LOG_ERROR, "%f\n", dts);
        for (i = 0; i<MAX_STD_TIMEBASES; i++) {
            if (st->info->duration_error[0][1][i] < 1e10) {
                int framerate = get_std_framerate(i);
                double sdts = dts*framerate/(1001*12);
                for (j= 0; j<2; j++) {
                    int64_t ticks = llrint(sdts+j*0.5);
                    double error= sdts - ticks + j*0.5;
                    st->info->duration_error[j][0][i] += error;
                    st->info->duration_error[j][1][i] += error*error;
                }
            }
        }
        st->info->duration_count++;
        st->info->rfps_duration_sum += duration;

        if (st->info->duration_count % 10 == 0) {
            int n = st->info->duration_count;
            for (i = 0; i<MAX_STD_TIMEBASES; i++) {
                if (st->info->duration_error[0][1][i] < 1e10) {
                    double a0     = st->info->duration_error[0][0][i] / n;
                    double error0 = st->info->duration_error[0][1][i] / n - a0*a0;
                    double a1     = st->info->duration_error[1][0][i] / n;
                    double error1 = st->info->duration_error[1][1][i] / n - a1*a1;
                    if (error0 > 0.04 && error1 > 0.04) {
                        st->info->duration_error[0][1][i] = 2e10;
                        st->info->duration_error[1][1][i] = 2e10;
                    }
                }
            }
        }

        // ignore the first 4 values, they might have some random jitter
        if (st->info->duration_count > 3 && is_relative(ts) == is_relative(last))
            st->info->duration_gcd = av_gcd(st->info->duration_gcd, duration);
    }
    if (ts != AV_NOPTS_VALUE)
        st->info->last_dts = ts;

    return 0;
}

void ff_rfps_calculate(AVFormatContext *ic)
{
    int i, j;

    for (i = 0; i < ic->nb_streams; i++) {
        AVStream *st = ic->streams[i];

        if (st->codec->codec_type != AVMEDIA_TYPE_VIDEO)
            continue;
        // the check for tb_unreliable() is not completely correct, since this is not about handling
        // a unreliable/inexact time base, but a time base that is finer than necessary, as e.g.
        // ipmovie.c produces.
        if (tb_unreliable(st->codec) && st->info->duration_count > 15 && st->info->duration_gcd > FFMAX(1, st->time_base.den/(500LL*st->time_base.num)) && !st->r_frame_rate.num)
            av_reduce(&st->r_frame_rate.num, &st->r_frame_rate.den, st->time_base.den, st->time_base.num * st->info->duration_gcd, INT_MAX);
        if (st->info->duration_count>1 && !st->r_frame_rate.num
            && tb_unreliable(st->codec)) {
            int num = 0;
            double best_error= 0.01;
            AVRational ref_rate = st->r_frame_rate.num ? st->r_frame_rate : av_inv_q(st->time_base);

            for (j= 0; j<MAX_STD_TIMEBASES; j++) {
                int k;

                if (st->info->codec_info_duration && st->info->codec_info_duration*av_q2d(st->time_base) < (1001*12.0)/get_std_framerate(j))
                    continue;
                if (!st->info->codec_info_duration && 1.0 < (1001*12.0)/get_std_framerate(j))
                    continue;

                if (av_q2d(st->time_base) * st->info->rfps_duration_sum / st->info->duration_count < (1001*12.0 * 0.8)/get_std_framerate(j))
                    continue;

                for (k= 0; k<2; k++) {
                    int n = st->info->duration_count;
                    double a= st->info->duration_error[k][0][j] / n;
                    double error= st->info->duration_error[k][1][j]/n - a*a;

                    if (error < best_error && best_error> 0.000000001) {
                        best_error= error;
                        num = get_std_framerate(j);
                    }
                    if (error < 0.02)
                        av_log(NULL, AV_LOG_DEBUG, "rfps: %f %f\n", get_std_framerate(j) / 12.0/1001, error);
                }
            }
            // do not increase frame rate by more than 1 % in order to match a standard rate.
            if (num && (!ref_rate.num || (double)num/(12*1001) < 1.01 * av_q2d(ref_rate)))
                av_reduce(&st->r_frame_rate.num, &st->r_frame_rate.den, num, 12*1001, INT_MAX);
        }
        if (   !st->avg_frame_rate.num
            && st->r_frame_rate.num && st->info->rfps_duration_sum
            && st->info->codec_info_duration <= 0
            && st->info->duration_count > 2
            && fabs(1.0 / (av_q2d(st->r_frame_rate) * av_q2d(st->time_base)) - st->info->rfps_duration_sum / (double)st->info->duration_count) <= 1.0
            ) {
            av_log(ic, AV_LOG_DEBUG, "Setting avg frame rate based on r frame rate\n");
            st->avg_frame_rate = st->r_frame_rate;
        }

        av_freep(&st->info->duration_error);
        st->info->last_dts = AV_NOPTS_VALUE;
        st->info->duration_count = 0;
        st->info->rfps_duration_sum = 0;
    }
}

int avformat_find_stream_info(AVFormatContext *ic, AVDictionary **options)
{
    int i, count, ret = 0, j;
    int64_t read_size;
    AVStream *st;
    AVPacket pkt1, *pkt;
    int64_t old_offset  = avio_tell(ic->pb);
    // new streams might appear, no options for those
    int orig_nb_streams = ic->nb_streams;
    int flush_codecs;
    int64_t max_analyze_duration = ic->max_analyze_duration2;
    int64_t probesize = ic->probesize2;

    if (!max_analyze_duration)
        max_analyze_duration = ic->max_analyze_duration;
    if (ic->probesize)
        probesize = ic->probesize;
    flush_codecs = probesize > 0;

    av_opt_set(ic, "skip_clear", "1", AV_OPT_SEARCH_CHILDREN);

    if (!max_analyze_duration) {
        if (!strcmp(ic->iformat->name, "flv") && !(ic->ctx_flags & AVFMTCTX_NOHEADER)) {
            max_analyze_duration = 10*AV_TIME_BASE;
        } else
            max_analyze_duration = 5*AV_TIME_BASE;
    }

    if (ic->pb)
        av_log(ic, AV_LOG_DEBUG, "Before avformat_find_stream_info() pos: %"PRId64" bytes read:%"PRId64" seeks:%d\n",
               avio_tell(ic->pb), ic->pb->bytes_read, ic->pb->seek_count);

    for (i = 0; i < ic->nb_streams; i++) {
        const AVCodec *codec;
        AVDictionary *thread_opt = NULL;
        st = ic->streams[i];

        if (st->codec->codec_type == AVMEDIA_TYPE_VIDEO ||
            st->codec->codec_type == AVMEDIA_TYPE_SUBTITLE) {
/*            if (!st->time_base.num)
                st->time_base = */
            if (!st->codec->time_base.num)
                st->codec->time_base = st->time_base;
        }
        // only for the split stuff
        if (!st->parser && !(ic->flags & AVFMT_FLAG_NOPARSE)) {
            st->parser = av_parser_init(st->codec->codec_id);
            if (st->parser) {
                if (st->need_parsing == AVSTREAM_PARSE_HEADERS) {
                    st->parser->flags |= PARSER_FLAG_COMPLETE_FRAMES;
                } else if (st->need_parsing == AVSTREAM_PARSE_FULL_RAW) {
                    st->parser->flags |= PARSER_FLAG_USE_CODEC_TS;
                }
            } else if (st->need_parsing) {
                av_log(ic, AV_LOG_VERBOSE, "parser not found for codec "
                       "%s, packets or times may be invalid.\n",
                       avcodec_get_name(st->codec->codec_id));
            }
        }
        codec = find_decoder(ic, st, st->codec->codec_id);

        /* Force thread count to 1 since the H.264 decoder will not extract
         * SPS and PPS to extradata during multi-threaded decoding. */
        av_dict_set(options ? &options[i] : &thread_opt, "threads", "1", 0);

        /* Ensure that subtitle_header is properly set. */
        if (st->codec->codec_type == AVMEDIA_TYPE_SUBTITLE
            && codec && !st->codec->codec) {
            if (avcodec_open2(st->codec, codec, options ? &options[i] : &thread_opt) < 0)
                av_log(ic, AV_LOG_WARNING,
                       "Failed to open codec in av_find_stream_info\n");
        }

        // Try to just open decoders, in case this is enough to get parameters.
        if (!has_codec_parameters(st, NULL) && st->request_probe <= 0) {
            if (codec && !st->codec->codec)
                if (avcodec_open2(st->codec, codec, options ? &options[i] : &thread_opt) < 0)
                    av_log(ic, AV_LOG_WARNING,
                           "Failed to open codec in av_find_stream_info\n");
        }
        if (!options)
            av_dict_free(&thread_opt);
    }

    for (i = 0; i < ic->nb_streams; i++) {
#if FF_API_R_FRAME_RATE
        ic->streams[i]->info->last_dts = AV_NOPTS_VALUE;
#endif
        ic->streams[i]->info->fps_first_dts = AV_NOPTS_VALUE;
        ic->streams[i]->info->fps_last_dts  = AV_NOPTS_VALUE;
    }

    count     = 0;
    read_size = 0;
    for (;;) {
        if (ff_check_interrupt(&ic->interrupt_callback)) {
            ret = AVERROR_EXIT;
            av_log(ic, AV_LOG_DEBUG, "interrupted\n");
            break;
        }

        /* check if one codec still needs to be handled */
        for (i = 0; i < ic->nb_streams; i++) {
            int fps_analyze_framecount = 20;

            st = ic->streams[i];
            if (!has_codec_parameters(st, NULL))
                break;
            /* If the timebase is coarse (like the usual millisecond precision
             * of mkv), we need to analyze more frames to reliably arrive at
             * the correct fps. */
            if (av_q2d(st->time_base) > 0.0005)
                fps_analyze_framecount *= 2;
            if (!tb_unreliable(st->codec))
                fps_analyze_framecount = 0;
            if (ic->fps_probe_size >= 0)
                fps_analyze_framecount = ic->fps_probe_size;
            if (st->disposition & AV_DISPOSITION_ATTACHED_PIC)
                fps_analyze_framecount = 0;
            /* variable fps and no guess at the real fps */
            if (!(st->r_frame_rate.num && st->avg_frame_rate.num) &&
                st->info->duration_count < fps_analyze_framecount &&
                st->codec->codec_type == AVMEDIA_TYPE_VIDEO)
                break;
            if (st->parser && st->parser->parser->split &&
                !st->codec->extradata)
                break;
            if (st->first_dts == AV_NOPTS_VALUE &&
                !(ic->iformat->flags & AVFMT_NOTIMESTAMPS) &&
                (st->codec->codec_type == AVMEDIA_TYPE_VIDEO ||
                 st->codec->codec_type == AVMEDIA_TYPE_AUDIO))
                break;
        }
        if (i == ic->nb_streams) {
            /* NOTE: If the format has no header, then we need to read some
             * packets to get most of the streams, so we cannot stop here. */
            if (!(ic->ctx_flags & AVFMTCTX_NOHEADER)) {
                /* If we found the info for all the codecs, we can stop. */
                ret = count;
                av_log(ic, AV_LOG_DEBUG, "All info found\n");
                flush_codecs = 0;
                break;
            }
        }
        /* We did not get all the codec info, but we read too much data. */
        if (read_size >= probesize) {
            ret = count;
            av_log(ic, AV_LOG_DEBUG,
                   "Probe buffer size limit of %"PRId64" bytes reached\n", probesize);
            for (i = 0; i < ic->nb_streams; i++)
                if (!ic->streams[i]->r_frame_rate.num &&
                    ic->streams[i]->info->duration_count <= 1 &&
                    ic->streams[i]->codec->codec_type == AVMEDIA_TYPE_VIDEO &&
                    strcmp(ic->iformat->name, "image2"))
                    av_log(ic, AV_LOG_WARNING,
                           "Stream #%d: not enough frames to estimate rate; "
                           "consider increasing probesize\n", i);
            break;
        }

        /* NOTE: A new stream can be added there if no header in file
         * (AVFMTCTX_NOHEADER). */
        ret = read_frame_internal(ic, &pkt1);
        if (ret == AVERROR(EAGAIN))
            continue;

        if (ret < 0) {
            /* EOF or error*/
            break;
        }

        if (ic->flags & AVFMT_FLAG_NOBUFFER)
            free_packet_buffer(&ic->packet_buffer, &ic->packet_buffer_end);
        {
            pkt = add_to_pktbuf(&ic->packet_buffer, &pkt1,
                                &ic->packet_buffer_end);
            if (!pkt) {
                ret = AVERROR(ENOMEM);
                goto find_stream_info_err;
            }
            if ((ret = av_dup_packet(pkt)) < 0)
                goto find_stream_info_err;
        }

        st = ic->streams[pkt->stream_index];
        if (!(st->disposition & AV_DISPOSITION_ATTACHED_PIC))
            read_size += pkt->size;

        if (pkt->dts != AV_NOPTS_VALUE && st->codec_info_nb_frames > 1) {
            /* check for non-increasing dts */
            if (st->info->fps_last_dts != AV_NOPTS_VALUE &&
                st->info->fps_last_dts >= pkt->dts) {
                av_log(ic, AV_LOG_DEBUG,
                       "Non-increasing DTS in stream %d: packet %d with DTS "
                       "%"PRId64", packet %d with DTS %"PRId64"\n",
                       st->index, st->info->fps_last_dts_idx,
                       st->info->fps_last_dts, st->codec_info_nb_frames,
                       pkt->dts);
                st->info->fps_first_dts =
                st->info->fps_last_dts  = AV_NOPTS_VALUE;
            }
            /* Check for a discontinuity in dts. If the difference in dts
             * is more than 1000 times the average packet duration in the
             * sequence, we treat it as a discontinuity. */
            if (st->info->fps_last_dts != AV_NOPTS_VALUE &&
                st->info->fps_last_dts_idx > st->info->fps_first_dts_idx &&
                (pkt->dts - st->info->fps_last_dts) / 1000 >
                (st->info->fps_last_dts     - st->info->fps_first_dts) /
                (st->info->fps_last_dts_idx - st->info->fps_first_dts_idx)) {
                av_log(ic, AV_LOG_WARNING,
                       "DTS discontinuity in stream %d: packet %d with DTS "
                       "%"PRId64", packet %d with DTS %"PRId64"\n",
                       st->index, st->info->fps_last_dts_idx,
                       st->info->fps_last_dts, st->codec_info_nb_frames,
                       pkt->dts);
                st->info->fps_first_dts =
                st->info->fps_last_dts  = AV_NOPTS_VALUE;
            }

            /* update stored dts values */
            if (st->info->fps_first_dts == AV_NOPTS_VALUE) {
                st->info->fps_first_dts     = pkt->dts;
                st->info->fps_first_dts_idx = st->codec_info_nb_frames;
            }
            st->info->fps_last_dts     = pkt->dts;
            st->info->fps_last_dts_idx = st->codec_info_nb_frames;
        }
        if (st->codec_info_nb_frames>1) {
            int64_t t = 0;

            if (st->time_base.den > 0)
                t = av_rescale_q(st->info->codec_info_duration, st->time_base, AV_TIME_BASE_Q);
            if (st->avg_frame_rate.num > 0)
                t = FFMAX(t, av_rescale_q(st->codec_info_nb_frames, av_inv_q(st->avg_frame_rate), AV_TIME_BASE_Q));

            if (   t == 0
                && st->codec_info_nb_frames>30
                && st->info->fps_first_dts != AV_NOPTS_VALUE
                && st->info->fps_last_dts  != AV_NOPTS_VALUE)
                t = FFMAX(t, av_rescale_q(st->info->fps_last_dts - st->info->fps_first_dts, st->time_base, AV_TIME_BASE_Q));

            if (t >= max_analyze_duration) {
                av_log(ic, AV_LOG_VERBOSE, "max_analyze_duration %"PRId64" reached at %"PRId64" microseconds\n",
                       max_analyze_duration,
                       t);
                break;
            }
            if (pkt->duration) {
                st->info->codec_info_duration        += pkt->duration;
                st->info->codec_info_duration_fields += st->parser && st->need_parsing && st->codec->ticks_per_frame ==2 ? st->parser->repeat_pict + 1 : 2;
            }
        }
#if FF_API_R_FRAME_RATE
        if (st->codec->codec_type == AVMEDIA_TYPE_VIDEO)
            ff_rfps_add_frame(ic, st, pkt->dts);
#endif
        if (st->parser && st->parser->parser->split && !st->codec->extradata) {
            int i = st->parser->parser->split(st->codec, pkt->data, pkt->size);
            if (i > 0 && i < FF_MAX_EXTRADATA_SIZE) {
                if (ff_alloc_extradata(st->codec, i))
                    return AVERROR(ENOMEM);
                memcpy(st->codec->extradata, pkt->data,
                       st->codec->extradata_size);
            }
        }

        /* If still no information, we try to open the codec and to
         * decompress the frame. We try to avoid that in most cases as
         * it takes longer and uses more memory. For MPEG-4, we need to
         * decompress for QuickTime.
         *
         * If CODEC_CAP_CHANNEL_CONF is set this will force decoding of at
         * least one frame of codec data, this makes sure the codec initializes
         * the channel configuration and does not only trust the values from
         * the container. */
        try_decode_frame(ic, st, pkt,
                         (options && i < orig_nb_streams) ? &options[i] : NULL);

        st->codec_info_nb_frames++;
        count++;
    }

    if (flush_codecs) {
        AVPacket empty_pkt = { 0 };
        int err = 0;
        av_init_packet(&empty_pkt);

        for (i = 0; i < ic->nb_streams; i++) {

            st = ic->streams[i];

            /* flush the decoders */
            if (st->info->found_decoder == 1) {
                do {
                    err = try_decode_frame(ic, st, &empty_pkt,
                                            (options && i < orig_nb_streams)
                                            ? &options[i] : NULL);
                } while (err > 0 && !has_codec_parameters(st, NULL));

                if (err < 0) {
                    av_log(ic, AV_LOG_INFO,
                        "decoding for stream %d failed\n", st->index);
                }
            }
        }
    }
    av_opt_set(ic, "skip_clear", "0", AV_OPT_SEARCH_CHILDREN);

    // close codecs which were opened in try_decode_frame()
    for (i = 0; i < ic->nb_streams; i++) {
        st = ic->streams[i];
        avcodec_close(st->codec);
    }

    ff_rfps_calculate(ic);

    for (i = 0; i < ic->nb_streams; i++) {
        st = ic->streams[i];
        if (st->codec->codec_type == AVMEDIA_TYPE_VIDEO) {
            if (st->codec->codec_id == AV_CODEC_ID_RAWVIDEO && !st->codec->codec_tag && !st->codec->bits_per_coded_sample) {
                uint32_t tag= avcodec_pix_fmt_to_codec_tag(st->codec->pix_fmt);
                if (avpriv_find_pix_fmt(avpriv_get_raw_pix_fmt_tags(), tag) == st->codec->pix_fmt)
                    st->codec->codec_tag= tag;
            }

            /* estimate average framerate if not set by demuxer */
            if (st->info->codec_info_duration_fields &&
                !st->avg_frame_rate.num &&
                st->info->codec_info_duration) {
                int best_fps      = 0;
                double best_error = 0.01;

                if (st->info->codec_info_duration        >= INT64_MAX / st->time_base.num / 2||
                    st->info->codec_info_duration_fields >= INT64_MAX / st->time_base.den ||
                    st->info->codec_info_duration        < 0)
                    continue;
                av_reduce(&st->avg_frame_rate.num, &st->avg_frame_rate.den,
                          st->info->codec_info_duration_fields * (int64_t) st->time_base.den,
                          st->info->codec_info_duration * 2 * (int64_t) st->time_base.num, 60000);

                /* Round guessed framerate to a "standard" framerate if it's
                 * within 1% of the original estimate. */
                for (j = 0; j < MAX_STD_TIMEBASES; j++) {
                    AVRational std_fps = { get_std_framerate(j), 12 * 1001 };
                    double error       = fabs(av_q2d(st->avg_frame_rate) /
                                              av_q2d(std_fps) - 1);

                    if (error < best_error) {
                        best_error = error;
                        best_fps   = std_fps.num;
                    }
                }
                if (best_fps)
                    av_reduce(&st->avg_frame_rate.num, &st->avg_frame_rate.den,
                              best_fps, 12 * 1001, INT_MAX);
            }

            if (!st->r_frame_rate.num) {
                if (    st->codec->time_base.den * (int64_t) st->time_base.num
                    <= st->codec->time_base.num * st->codec->ticks_per_frame * (int64_t) st->time_base.den) {
                    st->r_frame_rate.num = st->codec->time_base.den;
                    st->r_frame_rate.den = st->codec->time_base.num * st->codec->ticks_per_frame;
                } else {
                    st->r_frame_rate.num = st->time_base.den;
                    st->r_frame_rate.den = st->time_base.num;
                }
            }
        } else if (st->codec->codec_type == AVMEDIA_TYPE_AUDIO) {
            if (!st->codec->bits_per_coded_sample)
                st->codec->bits_per_coded_sample =
                    av_get_bits_per_sample(st->codec->codec_id);
            // set stream disposition based on audio service type
            switch (st->codec->audio_service_type) {
            case AV_AUDIO_SERVICE_TYPE_EFFECTS:
                st->disposition = AV_DISPOSITION_CLEAN_EFFECTS;
                break;
            case AV_AUDIO_SERVICE_TYPE_VISUALLY_IMPAIRED:
                st->disposition = AV_DISPOSITION_VISUAL_IMPAIRED;
                break;
            case AV_AUDIO_SERVICE_TYPE_HEARING_IMPAIRED:
                st->disposition = AV_DISPOSITION_HEARING_IMPAIRED;
                break;
            case AV_AUDIO_SERVICE_TYPE_COMMENTARY:
                st->disposition = AV_DISPOSITION_COMMENT;
                break;
            case AV_AUDIO_SERVICE_TYPE_KARAOKE:
                st->disposition = AV_DISPOSITION_KARAOKE;
                break;
            }
        }
    }

    if (probesize)
    estimate_timings(ic, old_offset);

    if (ret >= 0 && ic->nb_streams)
        /* We could not have all the codec parameters before EOF. */
        ret = -1;
    for (i = 0; i < ic->nb_streams; i++) {
        const char *errmsg;
        st = ic->streams[i];
        if (!has_codec_parameters(st, &errmsg)) {
            char buf[256];
            avcodec_string(buf, sizeof(buf), st->codec, 0);
            av_log(ic, AV_LOG_WARNING,
                   "Could not find codec parameters for stream %d (%s): %s\n"
                   "Consider increasing the value for the 'analyzeduration' and 'probesize' options\n",
                   i, buf, errmsg);
        } else {
            ret = 0;
        }
    }

    compute_chapters_end(ic);

find_stream_info_err:
    for (i = 0; i < ic->nb_streams; i++) {
        st = ic->streams[i];
        if (ic->streams[i]->codec->codec_type != AVMEDIA_TYPE_AUDIO)
            ic->streams[i]->codec->thread_count = 0;
        if (st->info)
            av_freep(&st->info->duration_error);
        av_freep(&ic->streams[i]->info);
    }
    if (ic->pb)
        av_log(ic, AV_LOG_DEBUG, "After avformat_find_stream_info() pos: %"PRId64" bytes read:%"PRId64" seeks:%d frames:%d\n",
               avio_tell(ic->pb), ic->pb->bytes_read, ic->pb->seek_count, count);
    return ret;
}

AVProgram *av_find_program_from_stream(AVFormatContext *ic, AVProgram *last, int s)
{
    int i, j;

    for (i = 0; i < ic->nb_programs; i++) {
        if (ic->programs[i] == last) {
            last = NULL;
        } else {
            if (!last)
                for (j = 0; j < ic->programs[i]->nb_stream_indexes; j++)
                    if (ic->programs[i]->stream_index[j] == s)
                        return ic->programs[i];
        }
    }
    return NULL;
}

int av_find_best_stream(AVFormatContext *ic, enum AVMediaType type,
                        int wanted_stream_nb, int related_stream,
                        AVCodec **decoder_ret, int flags)
{
    int i, nb_streams = ic->nb_streams;
    int ret = AVERROR_STREAM_NOT_FOUND, best_count = -1, best_bitrate = -1, best_multiframe = -1, count, bitrate, multiframe;
    unsigned *program = NULL;
    const AVCodec *decoder = NULL, *best_decoder = NULL;

    if (related_stream >= 0 && wanted_stream_nb < 0) {
        AVProgram *p = av_find_program_from_stream(ic, NULL, related_stream);
        if (p) {
            program    = p->stream_index;
            nb_streams = p->nb_stream_indexes;
        }
    }
    for (i = 0; i < nb_streams; i++) {
        int real_stream_index = program ? program[i] : i;
        AVStream *st          = ic->streams[real_stream_index];
        AVCodecContext *avctx = st->codec;
        if (avctx->codec_type != type)
            continue;
        if (wanted_stream_nb >= 0 && real_stream_index != wanted_stream_nb)
            continue;
        if (wanted_stream_nb != real_stream_index &&
            st->disposition & (AV_DISPOSITION_HEARING_IMPAIRED |
                               AV_DISPOSITION_VISUAL_IMPAIRED))
            continue;
        if (type == AVMEDIA_TYPE_AUDIO && !avctx->channels)
            continue;
        if (decoder_ret) {
            decoder = find_decoder(ic, st, st->codec->codec_id);
            if (!decoder) {
                if (ret < 0)
                    ret = AVERROR_DECODER_NOT_FOUND;
                continue;
            }
        }
        count = st->codec_info_nb_frames;
        bitrate = avctx->bit_rate;
        if (!bitrate)
            bitrate = avctx->rc_max_rate;
        multiframe = FFMIN(5, count);
        if ((best_multiframe >  multiframe) ||
            (best_multiframe == multiframe && best_bitrate >  bitrate) ||
            (best_multiframe == multiframe && best_bitrate == bitrate && best_count >= count))
            continue;
        best_count   = count;
        best_bitrate = bitrate;
        best_multiframe = multiframe;
        ret          = real_stream_index;
        best_decoder = decoder;
        if (program && i == nb_streams - 1 && ret < 0) {
            program    = NULL;
            nb_streams = ic->nb_streams;
            /* no related stream found, try again with everything */
            i = 0;
        }
    }
    if (decoder_ret)
        *decoder_ret = (AVCodec*)best_decoder;
    return ret;
}

/*******************************************************/

int av_read_play(AVFormatContext *s)
{
    if (s->iformat->read_play)
        return s->iformat->read_play(s);
    if (s->pb)
        return avio_pause(s->pb, 0);
    return AVERROR(ENOSYS);
}

int av_read_pause(AVFormatContext *s)
{
    if (s->iformat->read_pause)
        return s->iformat->read_pause(s);
    if (s->pb)
        return avio_pause(s->pb, 1);
    return AVERROR(ENOSYS);
}

void ff_free_stream(AVFormatContext *s, AVStream *st) {
    int j;
    av_assert0(s->nb_streams>0);
    av_assert0(s->streams[ s->nb_streams - 1 ] == st);

    for (j = 0; j < st->nb_side_data; j++)
        av_freep(&st->side_data[j].data);
    av_freep(&st->side_data);
    st->nb_side_data = 0;

    if (st->parser) {
        av_parser_close(st->parser);
    }
    if (st->attached_pic.data)
        av_free_packet(&st->attached_pic);
    av_dict_free(&st->metadata);
    av_freep(&st->probe_data.buf);
    av_freep(&st->index_entries);
    av_freep(&st->codec->extradata);
    av_freep(&st->codec->subtitle_header);
    av_freep(&st->codec);
    av_freep(&st->priv_data);
    if (st->info)
        av_freep(&st->info->duration_error);
    av_freep(&st->info);
    av_freep(&s->streams[ --s->nb_streams ]);
}

void avformat_free_context(AVFormatContext *s)
{
    int i;

    if (!s)
        return;

    av_opt_free(s);
    if (s->iformat && s->iformat->priv_class && s->priv_data)
        av_opt_free(s->priv_data);
    if (s->oformat && s->oformat->priv_class && s->priv_data)
        av_opt_free(s->priv_data);

    for (i = s->nb_streams - 1; i >= 0; i--) {
        ff_free_stream(s, s->streams[i]);
    }
    for (i = s->nb_programs - 1; i >= 0; i--) {
        av_dict_free(&s->programs[i]->metadata);
        av_freep(&s->programs[i]->stream_index);
        av_freep(&s->programs[i]);
    }
    av_freep(&s->programs);
    av_freep(&s->priv_data);
    while (s->nb_chapters--) {
        av_dict_free(&s->chapters[s->nb_chapters]->metadata);
        av_freep(&s->chapters[s->nb_chapters]);
    }
    av_freep(&s->chapters);
    av_dict_free(&s->metadata);
    av_freep(&s->streams);
    av_freep(&s->internal);
    av_free(s);
}

#if FF_API_CLOSE_INPUT_FILE
void av_close_input_file(AVFormatContext *s)
{
    avformat_close_input(&s);
}
#endif

void avformat_close_input(AVFormatContext **ps)
{
    AVFormatContext *s;
    AVIOContext *pb;

    if (!ps || !*ps)
        return;

    s  = *ps;
    pb = s->pb;

    if ((s->iformat && s->iformat->flags & AVFMT_NOFILE) ||
        (s->flags & AVFMT_FLAG_CUSTOM_IO))
        pb = NULL;

    flush_packet_queue(s);

    if (s->iformat)
        if (s->iformat->read_close)
            s->iformat->read_close(s);

    avformat_free_context(s);

    *ps = NULL;

    avio_close(pb);
}

#if FF_API_NEW_STREAM
AVStream *av_new_stream(AVFormatContext *s, int id)
{
    AVStream *st = avformat_new_stream(s, NULL);
    if (st)
        st->id = id;
    return st;
}
#endif

AVStream *avformat_new_stream(AVFormatContext *s, const AVCodec *c)
{
    AVStream *st;
    int i;
    AVStream **streams;

    if (s->nb_streams >= INT_MAX/sizeof(*streams))
        return NULL;
    streams = av_realloc_array(s->streams, s->nb_streams + 1, sizeof(*streams));
    if (!streams)
        return NULL;
    s->streams = streams;

    st = av_mallocz(sizeof(AVStream));
    if (!st)
        return NULL;
    if (!(st->info = av_mallocz(sizeof(*st->info)))) {
        av_free(st);
        return NULL;
    }
    st->info->last_dts = AV_NOPTS_VALUE;

    st->codec = avcodec_alloc_context3(c);
    if (s->iformat) {
        /* no default bitrate if decoding */
        st->codec->bit_rate = 0;

        /* default pts setting is MPEG-like */
        avpriv_set_pts_info(st, 33, 1, 90000);
    }

    st->index      = s->nb_streams;
    st->start_time = AV_NOPTS_VALUE;
    st->duration   = AV_NOPTS_VALUE;
    /* we set the current DTS to 0 so that formats without any timestamps
     * but durations get some timestamps, formats with some unknown
     * timestamps have their first few packets buffered and the
     * timestamps corrected before they are returned to the user */
    st->cur_dts       = s->iformat ? RELATIVE_TS_BASE : 0;
    st->first_dts     = AV_NOPTS_VALUE;
    st->probe_packets = MAX_PROBE_PACKETS;
    st->pts_wrap_reference = AV_NOPTS_VALUE;
    st->pts_wrap_behavior = AV_PTS_WRAP_IGNORE;

    st->last_IP_pts = AV_NOPTS_VALUE;
    st->last_dts_for_order_check = AV_NOPTS_VALUE;
    for (i = 0; i < MAX_REORDER_DELAY + 1; i++)
        st->pts_buffer[i] = AV_NOPTS_VALUE;

    st->sample_aspect_ratio = (AVRational) { 0, 1 };

#if FF_API_R_FRAME_RATE
    st->info->last_dts      = AV_NOPTS_VALUE;
#endif
    st->info->fps_first_dts = AV_NOPTS_VALUE;
    st->info->fps_last_dts  = AV_NOPTS_VALUE;

    st->inject_global_side_data = s->internal->inject_global_side_data;

    s->streams[s->nb_streams++] = st;
    return st;
}

AVProgram *av_new_program(AVFormatContext *ac, int id)
{
    AVProgram *program = NULL;
    int i;

    av_dlog(ac, "new_program: id=0x%04x\n", id);

    for (i = 0; i < ac->nb_programs; i++)
        if (ac->programs[i]->id == id)
            program = ac->programs[i];

    if (!program) {
        program = av_mallocz(sizeof(AVProgram));
        if (!program)
            return NULL;
        dynarray_add(&ac->programs, &ac->nb_programs, program);
        program->discard = AVDISCARD_NONE;
    }
    program->id = id;
    program->pts_wrap_reference = AV_NOPTS_VALUE;
    program->pts_wrap_behavior = AV_PTS_WRAP_IGNORE;

    program->start_time =
    program->end_time   = AV_NOPTS_VALUE;

    return program;
}

AVChapter *avpriv_new_chapter(AVFormatContext *s, int id, AVRational time_base,
                              int64_t start, int64_t end, const char *title)
{
    AVChapter *chapter = NULL;
    int i;

    if (end != AV_NOPTS_VALUE && start > end) {
        av_log(s, AV_LOG_ERROR, "Chapter end time %"PRId64" before start %"PRId64"\n", end, start);
        return NULL;
    }

    for (i = 0; i < s->nb_chapters; i++)
        if (s->chapters[i]->id == id)
            chapter = s->chapters[i];

    if (!chapter) {
        chapter = av_mallocz(sizeof(AVChapter));
        if (!chapter)
            return NULL;
        dynarray_add(&s->chapters, &s->nb_chapters, chapter);
    }
    av_dict_set(&chapter->metadata, "title", title, 0);
    chapter->id        = id;
    chapter->time_base = time_base;
    chapter->start     = start;
    chapter->end       = end;

    return chapter;
}

void ff_program_add_stream_index(AVFormatContext *ac, int progid, unsigned idx)
{
    int i, j;
    AVProgram *program = NULL;
    void *tmp;

    if (idx >= ac->nb_streams) {
        av_log(ac, AV_LOG_ERROR, "stream index %d is not valid\n", idx);
        return;
    }

    for (i = 0; i < ac->nb_programs; i++) {
        if (ac->programs[i]->id != progid)
            continue;
        program = ac->programs[i];
        for (j = 0; j < program->nb_stream_indexes; j++)
            if (program->stream_index[j] == idx)
                return;

        tmp = av_realloc_array(program->stream_index, program->nb_stream_indexes+1, sizeof(unsigned int));
        if (!tmp)
            return;
        program->stream_index = tmp;
        program->stream_index[program->nb_stream_indexes++] = idx;
        return;
    }
}

uint64_t ff_ntp_time(void)
{
    return (av_gettime() / 1000) * 1000 + NTP_OFFSET_US;
}

int av_get_frame_filename(char *buf, int buf_size, const char *path, int number)
{
    const char *p;
    char *q, buf1[20], c;
    int nd, len, percentd_found;

    q = buf;
    p = path;
    percentd_found = 0;
    for (;;) {
        c = *p++;
        if (c == '\0')
            break;
        if (c == '%') {
            do {
                nd = 0;
                while (av_isdigit(*p))
                    nd = nd * 10 + *p++ - '0';
                c = *p++;
            } while (av_isdigit(c));

            switch (c) {
            case '%':
                goto addchar;
            case 'd':
                if (percentd_found)
                    goto fail;
                percentd_found = 1;
                snprintf(buf1, sizeof(buf1), "%0*d", nd, number);
                len = strlen(buf1);
                if ((q - buf + len) > buf_size - 1)
                    goto fail;
                memcpy(q, buf1, len);
                q += len;
                break;
            default:
                goto fail;
            }
        } else {
addchar:
            if ((q - buf) < buf_size - 1)
                *q++ = c;
        }
    }
    if (!percentd_found)
        goto fail;
    *q = '\0';
    return 0;
fail:
    *q = '\0';
    return -1;
}

void av_url_split(char *proto, int proto_size,
                  char *authorization, int authorization_size,
                  char *hostname, int hostname_size,
                  int *port_ptr, char *path, int path_size, const char *url)
{
    const char *p, *ls, *ls2, *at, *at2, *col, *brk;

    if (port_ptr)
        *port_ptr = -1;
    if (proto_size > 0)
        proto[0] = 0;
    if (authorization_size > 0)
        authorization[0] = 0;
    if (hostname_size > 0)
        hostname[0] = 0;
    if (path_size > 0)
        path[0] = 0;

    /* parse protocol */
    if ((p = strchr(url, ':'))) {
        av_strlcpy(proto, url, FFMIN(proto_size, p + 1 - url));
        p++; /* skip ':' */
        if (*p == '/')
            p++;
        if (*p == '/')
            p++;
    } else {
        /* no protocol means plain filename */
        av_strlcpy(path, url, path_size);
        return;
    }

    /* separate path from hostname */
    ls = strchr(p, '/');
    ls2 = strchr(p, '?');
    if (!ls)
        ls = ls2;
    else if (ls && ls2)
        ls = FFMIN(ls, ls2);
    if (ls)
        av_strlcpy(path, ls, path_size);
    else
        ls = &p[strlen(p)];  // XXX

    /* the rest is hostname, use that to parse auth/port */
    if (ls != p) {
        /* authorization (user[:pass]@hostname) */
        at2 = p;
        while ((at = strchr(p, '@')) && at < ls) {
            av_strlcpy(authorization, at2,
                       FFMIN(authorization_size, at + 1 - at2));
            p = at + 1; /* skip '@' */
        }

        if (*p == '[' && (brk = strchr(p, ']')) && brk < ls) {
            /* [host]:port */
            av_strlcpy(hostname, p + 1,
                       FFMIN(hostname_size, brk - p));
            if (brk[1] == ':' && port_ptr)
                *port_ptr = atoi(brk + 2);
        } else if ((col = strchr(p, ':')) && col < ls) {
            av_strlcpy(hostname, p,
                       FFMIN(col + 1 - p, hostname_size));
            if (port_ptr)
                *port_ptr = atoi(col + 1);
        } else
            av_strlcpy(hostname, p,
                       FFMIN(ls + 1 - p, hostname_size));
    }
}

char *ff_data_to_hex(char *buff, const uint8_t *src, int s, int lowercase)
{
    int i;
    static const char hex_table_uc[16] = { '0', '1', '2', '3',
                                           '4', '5', '6', '7',
                                           '8', '9', 'A', 'B',
                                           'C', 'D', 'E', 'F' };
    static const char hex_table_lc[16] = { '0', '1', '2', '3',
                                           '4', '5', '6', '7',
                                           '8', '9', 'a', 'b',
                                           'c', 'd', 'e', 'f' };
    const char *hex_table = lowercase ? hex_table_lc : hex_table_uc;

    for (i = 0; i < s; i++) {
        buff[i * 2]     = hex_table[src[i] >> 4];
        buff[i * 2 + 1] = hex_table[src[i] & 0xF];
    }

    return buff;
}

int ff_hex_to_data(uint8_t *data, const char *p)
{
    int c, len, v;

    len = 0;
    v   = 1;
    for (;;) {
        p += strspn(p, SPACE_CHARS);
        if (*p == '\0')
            break;
        c = av_toupper((unsigned char) *p++);
        if (c >= '0' && c <= '9')
            c = c - '0';
        else if (c >= 'A' && c <= 'F')
            c = c - 'A' + 10;
        else
            break;
        v = (v << 4) | c;
        if (v & 0x100) {
            if (data)
                data[len] = v;
            len++;
            v = 1;
        }
    }
    return len;
}

#if FF_API_SET_PTS_INFO
void av_set_pts_info(AVStream *s, int pts_wrap_bits,
                     unsigned int pts_num, unsigned int pts_den)
{
    avpriv_set_pts_info(s, pts_wrap_bits, pts_num, pts_den);
}
#endif

void avpriv_set_pts_info(AVStream *s, int pts_wrap_bits,
                         unsigned int pts_num, unsigned int pts_den)
{
    AVRational new_tb;
    if (av_reduce(&new_tb.num, &new_tb.den, pts_num, pts_den, INT_MAX)) {
        if (new_tb.num != pts_num)
            av_log(NULL, AV_LOG_DEBUG,
                   "st:%d removing common factor %d from timebase\n",
                   s->index, pts_num / new_tb.num);
    } else
        av_log(NULL, AV_LOG_WARNING,
               "st:%d has too large timebase, reducing\n", s->index);

    if (new_tb.num <= 0 || new_tb.den <= 0) {
        av_log(NULL, AV_LOG_ERROR,
               "Ignoring attempt to set invalid timebase %d/%d for st:%d\n",
               new_tb.num, new_tb.den,
               s->index);
        return;
    }
    s->time_base     = new_tb;
    av_codec_set_pkt_timebase(s->codec, new_tb);
    s->pts_wrap_bits = pts_wrap_bits;
}

void ff_parse_key_value(const char *str, ff_parse_key_val_cb callback_get_buf,
                        void *context)
{
    const char *ptr = str;

    /* Parse key=value pairs. */
    for (;;) {
        const char *key;
        char *dest = NULL, *dest_end;
        int key_len, dest_len = 0;

        /* Skip whitespace and potential commas. */
        while (*ptr && (av_isspace(*ptr) || *ptr == ','))
            ptr++;
        if (!*ptr)
            break;

        key = ptr;

        if (!(ptr = strchr(key, '=')))
            break;
        ptr++;
        key_len = ptr - key;

        callback_get_buf(context, key, key_len, &dest, &dest_len);
        dest_end = dest + dest_len - 1;

        if (*ptr == '\"') {
            ptr++;
            while (*ptr && *ptr != '\"') {
                if (*ptr == '\\') {
                    if (!ptr[1])
                        break;
                    if (dest && dest < dest_end)
                        *dest++ = ptr[1];
                    ptr += 2;
                } else {
                    if (dest && dest < dest_end)
                        *dest++ = *ptr;
                    ptr++;
                }
            }
            if (*ptr == '\"')
                ptr++;
        } else {
            for (; *ptr && !(av_isspace(*ptr) || *ptr == ','); ptr++)
                if (dest && dest < dest_end)
                    *dest++ = *ptr;
        }
        if (dest)
            *dest = 0;
    }
}

int ff_find_stream_index(AVFormatContext *s, int id)
{
    int i;
    for (i = 0; i < s->nb_streams; i++)
        if (s->streams[i]->id == id)
            return i;
    return -1;
}

int64_t ff_iso8601_to_unix_time(const char *datestr)
{
    struct tm time1 = { 0 }, time2 = { 0 };
    char *ret1, *ret2;
    ret1 = av_small_strptime(datestr, "%Y - %m - %d %H:%M:%S", &time1);
    ret2 = av_small_strptime(datestr, "%Y - %m - %dT%H:%M:%S", &time2);
    if (ret2 && !ret1)
        return av_timegm(&time2);
    else
        return av_timegm(&time1);
}

int avformat_query_codec(const AVOutputFormat *ofmt, enum AVCodecID codec_id,
                         int std_compliance)
{
    if (ofmt) {
        if (ofmt->query_codec)
            return ofmt->query_codec(codec_id, std_compliance);
        else if (ofmt->codec_tag)
            return !!av_codec_get_tag(ofmt->codec_tag, codec_id);
        else if (codec_id == ofmt->video_codec ||
                 codec_id == ofmt->audio_codec ||
                 codec_id == ofmt->subtitle_codec)
            return 1;
    }
    return AVERROR_PATCHWELCOME;
}

int avformat_network_init(void)
{
#if CONFIG_NETWORK
    int ret;
    ff_network_inited_globally = 1;
    if ((ret = ff_network_init()) < 0)
        return ret;
    ff_tls_init();
#endif
    return 0;
}

int avformat_network_deinit(void)
{
#if CONFIG_NETWORK
    ff_network_close();
    ff_tls_deinit();
#endif
    return 0;
}

int ff_add_param_change(AVPacket *pkt, int32_t channels,
                        uint64_t channel_layout, int32_t sample_rate,
                        int32_t width, int32_t height)
{
    uint32_t flags = 0;
    int size = 4;
    uint8_t *data;
    if (!pkt)
        return AVERROR(EINVAL);
    if (channels) {
        size  += 4;
        flags |= AV_SIDE_DATA_PARAM_CHANGE_CHANNEL_COUNT;
    }
    if (channel_layout) {
        size  += 8;
        flags |= AV_SIDE_DATA_PARAM_CHANGE_CHANNEL_LAYOUT;
    }
    if (sample_rate) {
        size  += 4;
        flags |= AV_SIDE_DATA_PARAM_CHANGE_SAMPLE_RATE;
    }
    if (width || height) {
        size  += 8;
        flags |= AV_SIDE_DATA_PARAM_CHANGE_DIMENSIONS;
    }
    data = av_packet_new_side_data(pkt, AV_PKT_DATA_PARAM_CHANGE, size);
    if (!data)
        return AVERROR(ENOMEM);
    bytestream_put_le32(&data, flags);
    if (channels)
        bytestream_put_le32(&data, channels);
    if (channel_layout)
        bytestream_put_le64(&data, channel_layout);
    if (sample_rate)
        bytestream_put_le32(&data, sample_rate);
    if (width || height) {
        bytestream_put_le32(&data, width);
        bytestream_put_le32(&data, height);
    }
    return 0;
}

AVRational av_guess_sample_aspect_ratio(AVFormatContext *format, AVStream *stream, AVFrame *frame)
{
    AVRational undef = {0, 1};
    AVRational stream_sample_aspect_ratio = stream ? stream->sample_aspect_ratio : undef;
    AVRational codec_sample_aspect_ratio  = stream && stream->codec ? stream->codec->sample_aspect_ratio : undef;
    AVRational frame_sample_aspect_ratio  = frame  ? frame->sample_aspect_ratio  : codec_sample_aspect_ratio;

    av_reduce(&stream_sample_aspect_ratio.num, &stream_sample_aspect_ratio.den,
               stream_sample_aspect_ratio.num,  stream_sample_aspect_ratio.den, INT_MAX);
    if (stream_sample_aspect_ratio.num <= 0 || stream_sample_aspect_ratio.den <= 0)
        stream_sample_aspect_ratio = undef;

    av_reduce(&frame_sample_aspect_ratio.num, &frame_sample_aspect_ratio.den,
               frame_sample_aspect_ratio.num,  frame_sample_aspect_ratio.den, INT_MAX);
    if (frame_sample_aspect_ratio.num <= 0 || frame_sample_aspect_ratio.den <= 0)
        frame_sample_aspect_ratio = undef;

    if (stream_sample_aspect_ratio.num)
        return stream_sample_aspect_ratio;
    else
        return frame_sample_aspect_ratio;
}

AVRational av_guess_frame_rate(AVFormatContext *format, AVStream *st, AVFrame *frame)
{
    AVRational fr = st->r_frame_rate;
    AVRational codec_fr = av_inv_q(st->codec->time_base);
    AVRational   avg_fr = st->avg_frame_rate;

    if (avg_fr.num > 0 && avg_fr.den > 0 && fr.num > 0 && fr.den > 0 &&
        av_q2d(avg_fr) < 70 && av_q2d(fr) > 210) {
        fr = avg_fr;
    }


    if (st->codec->ticks_per_frame > 1) {
        codec_fr.den *= st->codec->ticks_per_frame;
        if (   codec_fr.num > 0 && codec_fr.den > 0 && av_q2d(codec_fr) < av_q2d(fr)*0.7
            && fabs(1.0 - av_q2d(av_div_q(avg_fr, fr))) > 0.1)
            fr = codec_fr;
    }

    return fr;
}

int avformat_match_stream_specifier(AVFormatContext *s, AVStream *st,
                                    const char *spec)
{
    if (*spec <= '9' && *spec >= '0') /* opt:index */
        return strtol(spec, NULL, 0) == st->index;
    else if (*spec == 'v' || *spec == 'a' || *spec == 's' || *spec == 'd' ||
             *spec == 't') { /* opt:[vasdt] */
        enum AVMediaType type;

        switch (*spec++) {
        case 'v': type = AVMEDIA_TYPE_VIDEO;      break;
        case 'a': type = AVMEDIA_TYPE_AUDIO;      break;
        case 's': type = AVMEDIA_TYPE_SUBTITLE;   break;
        case 'd': type = AVMEDIA_TYPE_DATA;       break;
        case 't': type = AVMEDIA_TYPE_ATTACHMENT; break;
        default:  av_assert0(0);
        }
        if (type != st->codec->codec_type)
            return 0;
        if (*spec++ == ':') { /* possibly followed by :index */
            int i, index = strtol(spec, NULL, 0);
            for (i = 0; i < s->nb_streams; i++)
                if (s->streams[i]->codec->codec_type == type && index-- == 0)
                   return i == st->index;
            return 0;
        }
        return 1;
    } else if (*spec == 'p' && *(spec + 1) == ':') {
        int prog_id, i, j;
        char *endptr;
        spec += 2;
        prog_id = strtol(spec, &endptr, 0);
        for (i = 0; i < s->nb_programs; i++) {
            if (s->programs[i]->id != prog_id)
                continue;

            if (*endptr++ == ':') {
                int stream_idx = strtol(endptr, NULL, 0);
                return stream_idx >= 0 &&
                    stream_idx < s->programs[i]->nb_stream_indexes &&
                    st->index == s->programs[i]->stream_index[stream_idx];
            }

            for (j = 0; j < s->programs[i]->nb_stream_indexes; j++)
                if (st->index == s->programs[i]->stream_index[j])
                    return 1;
        }
        return 0;
    } else if (*spec == '#' ||
               (*spec == 'i' && *(spec + 1) == ':')) {
        int stream_id;
        char *endptr;
        spec += 1 + (*spec == 'i');
        stream_id = strtol(spec, &endptr, 0);
        if (!*endptr)
            return stream_id == st->id;
    } else if (!*spec) /* empty specifier, matches everything */
        return 1;

    av_log(s, AV_LOG_ERROR, "Invalid stream specifier: %s.\n", spec);
    return AVERROR(EINVAL);
}

int ff_generate_avci_extradata(AVStream *st)
{
    static const uint8_t avci100_1080p_extradata[] = {
        // SPS
        0x00, 0x00, 0x00, 0x01, 0x67, 0x7a, 0x10, 0x29,
        0xb6, 0xd4, 0x20, 0x22, 0x33, 0x19, 0xc6, 0x63,
        0x23, 0x21, 0x01, 0x11, 0x98, 0xce, 0x33, 0x19,
        0x18, 0x21, 0x02, 0x56, 0xb9, 0x3d, 0x7d, 0x7e,
        0x4f, 0xe3, 0x3f, 0x11, 0xf1, 0x9e, 0x08, 0xb8,
        0x8c, 0x54, 0x43, 0xc0, 0x78, 0x02, 0x27, 0xe2,
        0x70, 0x1e, 0x30, 0x10, 0x10, 0x14, 0x00, 0x00,
        0x03, 0x00, 0x04, 0x00, 0x00, 0x03, 0x00, 0xca,
        0x10, 0x00, 0x00, 0x00, 0x00, 0x00, 0x00, 0x00,
        // PPS
        0x00, 0x00, 0x00, 0x01, 0x68, 0xce, 0x33, 0x48,
        0xd0
    };
    static const uint8_t avci100_1080i_extradata[] = {
        // SPS
        0x00, 0x00, 0x00, 0x01, 0x67, 0x7a, 0x10, 0x29,
        0xb6, 0xd4, 0x20, 0x22, 0x33, 0x19, 0xc6, 0x63,
        0x23, 0x21, 0x01, 0x11, 0x98, 0xce, 0x33, 0x19,
        0x18, 0x21, 0x03, 0x3a, 0x46, 0x65, 0x6a, 0x65,
        0x24, 0xad, 0xe9, 0x12, 0x32, 0x14, 0x1a, 0x26,
        0x34, 0xad, 0xa4, 0x41, 0x82, 0x23, 0x01, 0x50,
        0x2b, 0x1a, 0x24, 0x69, 0x48, 0x30, 0x40, 0x2e,
        0x11, 0x12, 0x08, 0xc6, 0x8c, 0x04, 0x41, 0x28,
        0x4c, 0x34, 0xf0, 0x1e, 0x01, 0x13, 0xf2, 0xe0,
        0x3c, 0x60, 0x20, 0x20, 0x28, 0x00, 0x00, 0x03,
        0x00, 0x08, 0x00, 0x00, 0x03, 0x01, 0x94, 0x00,
        // PPS
        0x00, 0x00, 0x00, 0x01, 0x68, 0xce, 0x33, 0x48,
        0xd0
    };
    static const uint8_t avci50_1080i_extradata[] = {
        // SPS
        0x00, 0x00, 0x00, 0x01, 0x67, 0x6e, 0x10, 0x28,
        0xa6, 0xd4, 0x20, 0x32, 0x33, 0x0c, 0x71, 0x18,
        0x88, 0x62, 0x10, 0x19, 0x19, 0x86, 0x38, 0x8c,
        0x44, 0x30, 0x21, 0x02, 0x56, 0x4e, 0x6e, 0x61,
        0x87, 0x3e, 0x73, 0x4d, 0x98, 0x0c, 0x03, 0x06,
        0x9c, 0x0b, 0x73, 0xe6, 0xc0, 0xb5, 0x18, 0x63,
        0x0d, 0x39, 0xe0, 0x5b, 0x02, 0xd4, 0xc6, 0x19,
        0x1a, 0x79, 0x8c, 0x32, 0x34, 0x24, 0xf0, 0x16,
        0x81, 0x13, 0xf7, 0xff, 0x80, 0x02, 0x00, 0x01,
        0xf1, 0x80, 0x80, 0x80, 0xa0, 0x00, 0x00, 0x03,
        0x00, 0x20, 0x00, 0x00, 0x06, 0x50, 0x80, 0x00,
        // PPS
        0x00, 0x00, 0x00, 0x01, 0x68, 0xee, 0x31, 0x12,
        0x11
    };
    static const uint8_t avci100_720p_extradata[] = {
        // SPS
        0x00, 0x00, 0x00, 0x01, 0x67, 0x7a, 0x10, 0x29,
        0xb6, 0xd4, 0x20, 0x2a, 0x33, 0x1d, 0xc7, 0x62,
        0xa1, 0x08, 0x40, 0x54, 0x66, 0x3b, 0x8e, 0xc5,
        0x42, 0x02, 0x10, 0x25, 0x64, 0x2c, 0x89, 0xe8,
        0x85, 0xe4, 0x21, 0x4b, 0x90, 0x83, 0x06, 0x95,
        0xd1, 0x06, 0x46, 0x97, 0x20, 0xc8, 0xd7, 0x43,
        0x08, 0x11, 0xc2, 0x1e, 0x4c, 0x91, 0x0f, 0x01,
        0x40, 0x16, 0xec, 0x07, 0x8c, 0x04, 0x04, 0x05,
        0x00, 0x00, 0x03, 0x00, 0x01, 0x00, 0x00, 0x03,
        0x00, 0x64, 0x84, 0x00, 0x00, 0x00, 0x00, 0x00,
        // PPS
        0x00, 0x00, 0x00, 0x01, 0x68, 0xce, 0x31, 0x12,
        0x11
    };

    const uint8_t *data = NULL;
    int size            = 0;

    if (st->codec->width == 1920) {
        if (st->codec->field_order == AV_FIELD_PROGRESSIVE) {
            data = avci100_1080p_extradata;
            size = sizeof(avci100_1080p_extradata);
        } else {
            data = avci100_1080i_extradata;
            size = sizeof(avci100_1080i_extradata);
        }
    } else if (st->codec->width == 1440) {
        data = avci50_1080i_extradata;
        size = sizeof(avci50_1080i_extradata);
    } else if (st->codec->width == 1280) {
        data = avci100_720p_extradata;
        size = sizeof(avci100_720p_extradata);
    }

    if (!size)
        return 0;

    av_freep(&st->codec->extradata);
    if (ff_alloc_extradata(st->codec, size))
        return AVERROR(ENOMEM);
    memcpy(st->codec->extradata, data, size);

    return 0;
}

uint8_t *av_stream_get_side_data(AVStream *st, enum AVPacketSideDataType type,
                                 int *size)
{
    int i;

    for (i = 0; i < st->nb_side_data; i++) {
        if (st->side_data[i].type == type) {
            if (size)
                *size = st->side_data[i].size;
            return st->side_data[i].data;
        }
    }
    return NULL;
}<|MERGE_RESOLUTION|>--- conflicted
+++ resolved
@@ -1378,7 +1378,6 @@
     if (!got_packet && s->parse_queue)
         ret = read_from_packet_buffer(&s->parse_queue, &s->parse_queue_end, pkt);
 
-<<<<<<< HEAD
     if (ret >= 0) {
         AVStream *st = s->streams[pkt->stream_index];
         if (st->skip_samples) {
@@ -1411,14 +1410,14 @@
 
         if (!(s->flags & AVFMT_FLAG_KEEP_SIDE_DATA))
             av_packet_merge_side_data(pkt);
-=======
+    }
+
     av_opt_get_dict_val(s, "metadata", AV_OPT_SEARCH_CHILDREN, &metadata);
     if (metadata) {
         s->event_flags |= AVFMT_EVENT_FLAG_METADATA_UPDATED;
         av_dict_copy(&s->metadata, metadata, 0);
         av_dict_free(&metadata);
         av_opt_set_dict_val(s, "metadata", NULL, AV_OPT_SEARCH_CHILDREN);
->>>>>>> 019d3fcc
     }
 
     if (s->debug & FF_FDEBUG_TS)
