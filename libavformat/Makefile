include $(SUBDIR)../config.mak

NAME = avformat

HEADERS = avformat.h                                                    \
          avio.h                                                        \
          version.h                                                     \

OBJS = allformats.o         \
       avio.o               \
       aviobuf.o            \
       cutils.o             \
       dump.o               \
       format.o             \
       id3v1.o              \
       id3v2.o              \
       metadata.o           \
       mux.o                \
       options.o            \
       os_support.o         \
       riff.o               \
       sdp.o                \
       seek.o               \
       url.o                \
       utils.o              \

OBJS-$(CONFIG_NETWORK)                   += network.o
OBJS-$(CONFIG_RIFFDEC)                   += riffdec.o
OBJS-$(CONFIG_RIFFENC)                   += riffenc.o
OBJS-$(CONFIG_RTPDEC)                    += rdt.o                       \
                                            rtp.o                       \
                                            rtpdec.o                    \
                                            rtpdec_amr.o                \
                                            rtpdec_asf.o                \
                                            rtpdec_g726.o               \
                                            rtpdec_h261.o               \
                                            rtpdec_h263.o               \
                                            rtpdec_h263_rfc2190.o       \
                                            rtpdec_h264.o               \
                                            rtpdec_hevc.o               \
                                            rtpdec_ilbc.o               \
                                            rtpdec_jpeg.o               \
                                            rtpdec_latm.o               \
                                            rtpdec_mpeg12.o             \
                                            rtpdec_mpeg4.o              \
                                            rtpdec_mpegts.o             \
                                            rtpdec_qcelp.o              \
                                            rtpdec_qdm2.o               \
                                            rtpdec_qt.o                 \
                                            rtpdec_svq3.o               \
                                            rtpdec_vp8.o                \
                                            rtpdec_xiph.o               \
                                            srtp.o
OBJS-$(CONFIG_RTPENC_CHAIN)              += rtpenc_chain.o rtp.o
OBJS-$(CONFIG_SHARED)                    += log2_tab.o golomb_tab.o

# muxers/demuxers
OBJS-$(CONFIG_A64_MUXER)                 += a64.o rawenc.o
OBJS-$(CONFIG_AAC_DEMUXER)               += aacdec.o apetag.o img2.o rawdec.o
OBJS-$(CONFIG_AC3_DEMUXER)               += ac3dec.o rawdec.o
OBJS-$(CONFIG_AC3_MUXER)                 += rawenc.o
OBJS-$(CONFIG_ACT_DEMUXER)               += act.o
OBJS-$(CONFIG_ADF_DEMUXER)               += bintext.o sauce.o
OBJS-$(CONFIG_ADP_DEMUXER)               += adp.o
OBJS-$(CONFIG_ADX_DEMUXER)               += adxdec.o
OBJS-$(CONFIG_ADX_MUXER)                 += rawenc.o
OBJS-$(CONFIG_ADTS_MUXER)                += adtsenc.o apetag.o img2.o \
                                            id3v2enc.o
OBJS-$(CONFIG_AEA_DEMUXER)               += aea.o pcm.o
OBJS-$(CONFIG_AFC_DEMUXER)               += afc.o
OBJS-$(CONFIG_AIFF_DEMUXER)              += aiffdec.o pcm.o isom.o \
                                            mov_chan.o
OBJS-$(CONFIG_AIFF_MUXER)                += aiffenc.o isom.o id3v2enc.o
OBJS-$(CONFIG_AMR_DEMUXER)               += amr.o
OBJS-$(CONFIG_AMR_MUXER)                 += amr.o
OBJS-$(CONFIG_ANM_DEMUXER)               += anm.o
OBJS-$(CONFIG_APC_DEMUXER)               += apc.o
OBJS-$(CONFIG_APE_DEMUXER)               += ape.o apetag.o img2.o
OBJS-$(CONFIG_AQTITLE_DEMUXER)           += aqtitledec.o subtitles.o
OBJS-$(CONFIG_ASF_DEMUXER)               += asfdec.o asf.o asfcrypt.o \
                                            avlanguage.o
OBJS-$(CONFIG_ASF_MUXER)                 += asfenc.o asf.o
OBJS-$(CONFIG_ASS_DEMUXER)               += assdec.o subtitles.o
OBJS-$(CONFIG_ASS_MUXER)                 += assenc.o
OBJS-$(CONFIG_AST_DEMUXER)               += ast.o astdec.o
OBJS-$(CONFIG_AST_MUXER)                 += ast.o astenc.o
OBJS-$(CONFIG_AU_DEMUXER)                += au.o pcm.o
OBJS-$(CONFIG_AU_MUXER)                  += au.o rawenc.o
OBJS-$(CONFIG_AVI_DEMUXER)               += avidec.o
OBJS-$(CONFIG_AVI_MUXER)                 += avienc.o mpegtsenc.o avlanguage.o
OBJS-$(CONFIG_AVISYNTH)                  += avisynth.o
OBJS-$(CONFIG_AVM2_MUXER)                += swfenc.o swf.o
OBJS-$(CONFIG_AVR_DEMUXER)               += avr.o pcm.o
OBJS-$(CONFIG_AVS_DEMUXER)               += avs.o vocdec.o voc.o
OBJS-$(CONFIG_BETHSOFTVID_DEMUXER)       += bethsoftvid.o
OBJS-$(CONFIG_BFI_DEMUXER)               += bfi.o
OBJS-$(CONFIG_BINK_DEMUXER)              += bink.o
OBJS-$(CONFIG_BINTEXT_DEMUXER)           += bintext.o sauce.o
OBJS-$(CONFIG_BIT_DEMUXER)               += bit.o
OBJS-$(CONFIG_BIT_MUXER)                 += bit.o
OBJS-$(CONFIG_BMV_DEMUXER)               += bmv.o
OBJS-$(CONFIG_BOA_DEMUXER)               += boadec.o
OBJS-$(CONFIG_BRSTM_DEMUXER)             += brstm.o
OBJS-$(CONFIG_C93_DEMUXER)               += c93.o vocdec.o voc.o
OBJS-$(CONFIG_CAF_DEMUXER)               += cafdec.o caf.o mov.o mov_chan.o \
                                            isom.o replaygain.o
OBJS-$(CONFIG_CAF_MUXER)                 += cafenc.o caf.o riff.o isom.o
OBJS-$(CONFIG_CAVSVIDEO_DEMUXER)         += cavsvideodec.o rawdec.o
OBJS-$(CONFIG_CAVSVIDEO_MUXER)           += rawenc.o
OBJS-$(CONFIG_CDG_DEMUXER)               += cdg.o
OBJS-$(CONFIG_CDXL_DEMUXER)              += cdxl.o
OBJS-$(CONFIG_CINE_DEMUXER)              += cinedec.o
OBJS-$(CONFIG_CONCAT_DEMUXER)            += concatdec.o
OBJS-$(CONFIG_CRC_MUXER)                 += crcenc.o
OBJS-$(CONFIG_DATA_DEMUXER)              += rawdec.o
OBJS-$(CONFIG_DATA_MUXER)                += rawdec.o
OBJS-$(CONFIG_DASH_MUXER)                += dashenc.o isom.o
OBJS-$(CONFIG_DAUD_DEMUXER)              += dauddec.o
OBJS-$(CONFIG_DAUD_MUXER)                += daudenc.o
OBJS-$(CONFIG_DFA_DEMUXER)               += dfa.o
OBJS-$(CONFIG_DIRAC_DEMUXER)             += diracdec.o rawdec.o
OBJS-$(CONFIG_DIRAC_MUXER)               += rawenc.o
OBJS-$(CONFIG_DNXHD_DEMUXER)             += dnxhddec.o rawdec.o
OBJS-$(CONFIG_DNXHD_MUXER)               += rawenc.o
OBJS-$(CONFIG_DSF_DEMUXER)               += dsfdec.o
OBJS-$(CONFIG_DSICIN_DEMUXER)            += dsicin.o
OBJS-$(CONFIG_DTSHD_DEMUXER)             += dtshddec.o
OBJS-$(CONFIG_DTS_DEMUXER)               += dtsdec.o rawdec.o
OBJS-$(CONFIG_DTS_MUXER)                 += rawenc.o
OBJS-$(CONFIG_DV_DEMUXER)                += dv.o
OBJS-$(CONFIG_DV_MUXER)                  += dvenc.o
OBJS-$(CONFIG_DXA_DEMUXER)               += dxa.o
OBJS-$(CONFIG_EA_CDATA_DEMUXER)          += eacdata.o
OBJS-$(CONFIG_EA_DEMUXER)                += electronicarts.o
OBJS-$(CONFIG_EAC3_DEMUXER)              += ac3dec.o rawdec.o
OBJS-$(CONFIG_EAC3_MUXER)                += rawenc.o
OBJS-$(CONFIG_EPAF_DEMUXER)              += epafdec.o pcm.o
OBJS-$(CONFIG_FFM_DEMUXER)               += ffmdec.o
OBJS-$(CONFIG_FFM_MUXER)                 += ffmenc.o
OBJS-$(CONFIG_FFMETADATA_DEMUXER)        += ffmetadec.o
OBJS-$(CONFIG_FFMETADATA_MUXER)          += ffmetaenc.o
OBJS-$(CONFIG_FILMSTRIP_DEMUXER)         += filmstripdec.o
OBJS-$(CONFIG_FILMSTRIP_MUXER)           += filmstripenc.o
OBJS-$(CONFIG_FLAC_DEMUXER)              += flacdec.o rawdec.o \
                                            flac_picture.o   \
                                            oggparsevorbis.o \
                                            replaygain.o     \
                                            vorbiscomment.o
OBJS-$(CONFIG_FLAC_MUXER)                += flacenc.o flacenc_header.o \
                                            vorbiscomment.o
OBJS-$(CONFIG_FLIC_DEMUXER)              += flic.o
OBJS-$(CONFIG_FLV_DEMUXER)               += flvdec.o
OBJS-$(CONFIG_LIVE_FLV_DEMUXER)          += flvdec.o
OBJS-$(CONFIG_FLV_MUXER)                 += flvenc.o avc.o
OBJS-$(CONFIG_FOURXM_DEMUXER)            += 4xm.o
OBJS-$(CONFIG_FRAMECRC_MUXER)            += framecrcenc.o framehash.o
OBJS-$(CONFIG_FRAMEMD5_MUXER)            += md5enc.o framehash.o
OBJS-$(CONFIG_FRM_DEMUXER)               += frmdec.o
OBJS-$(CONFIG_GIF_MUXER)                 += gif.o
OBJS-$(CONFIG_GIF_DEMUXER)               += gifdec.o
OBJS-$(CONFIG_GSM_DEMUXER)               += gsmdec.o
OBJS-$(CONFIG_GXF_DEMUXER)               += gxf.o
OBJS-$(CONFIG_GXF_MUXER)                 += gxfenc.o audiointerleave.o
OBJS-$(CONFIG_G722_DEMUXER)              += g722.o rawdec.o
OBJS-$(CONFIG_G722_MUXER)                += rawenc.o
OBJS-$(CONFIG_G723_1_DEMUXER)            += g723_1.o
OBJS-$(CONFIG_G723_1_MUXER)              += rawenc.o
OBJS-$(CONFIG_G729_DEMUXER)              += g729dec.o
OBJS-$(CONFIG_H261_DEMUXER)              += h261dec.o rawdec.o
OBJS-$(CONFIG_H261_MUXER)                += rawenc.o
OBJS-$(CONFIG_H263_DEMUXER)              += h263dec.o rawdec.o
OBJS-$(CONFIG_H263_MUXER)                += rawenc.o
OBJS-$(CONFIG_H264_DEMUXER)              += h264dec.o rawdec.o
OBJS-$(CONFIG_H264_MUXER)                += rawenc.o
OBJS-$(CONFIG_HDS_MUXER)                 += hdsenc.o
OBJS-$(CONFIG_HEVC_DEMUXER)              += hevcdec.o rawdec.o
OBJS-$(CONFIG_HEVC_MUXER)                += rawenc.o
OBJS-$(CONFIG_HLS_DEMUXER)               += hls.o
OBJS-$(CONFIG_HLS_MUXER)                 += hlsenc.o
OBJS-$(CONFIG_HNM_DEMUXER)               += hnm.o
OBJS-$(CONFIG_ICO_DEMUXER)               += icodec.o
OBJS-$(CONFIG_ICO_MUXER)                 += icoenc.o
OBJS-$(CONFIG_IDCIN_DEMUXER)             += idcin.o
OBJS-$(CONFIG_IDF_DEMUXER)               += bintext.o sauce.o
OBJS-$(CONFIG_IFF_DEMUXER)               += iff.o
OBJS-$(CONFIG_ILBC_DEMUXER)              += ilbc.o
OBJS-$(CONFIG_ILBC_MUXER)                += ilbc.o
OBJS-$(CONFIG_IMAGE2_DEMUXER)            += img2dec.o img2.o
OBJS-$(CONFIG_IMAGE2_MUXER)              += img2enc.o img2.o
OBJS-$(CONFIG_IMAGE2PIPE_DEMUXER)        += img2dec.o img2.o
OBJS-$(CONFIG_IMAGE2PIPE_MUXER)          += img2enc.o img2.o
OBJS-$(CONFIG_IMAGE2_ALIAS_PIX_DEMUXER)  += img2_alias_pix.o
OBJS-$(CONFIG_IMAGE2_BRENDER_PIX_DEMUXER) += img2_brender_pix.o
OBJS-$(CONFIG_IMAGE_BMP_PIPE_DEMUXER)     += img2dec.o img2.o
OBJS-$(CONFIG_IMAGE_DPX_PIPE_DEMUXER)     += img2dec.o img2.o
OBJS-$(CONFIG_IMAGE_EXR_PIPE_DEMUXER)     += img2dec.o img2.o
OBJS-$(CONFIG_IMAGE_J2K_PIPE_DEMUXER)     += img2dec.o img2.o
OBJS-$(CONFIG_IMAGE_JPEG_PIPE_DEMUXER)    += img2dec.o img2.o
OBJS-$(CONFIG_IMAGE_JPEGLS_PIPE_DEMUXER)  += img2dec.o img2.o
OBJS-$(CONFIG_IMAGE_PICTOR_PIPE_DEMUXER)  += img2dec.o img2.o
OBJS-$(CONFIG_IMAGE_PNG_PIPE_DEMUXER)     += img2dec.o img2.o
OBJS-$(CONFIG_IMAGE_SGI_PIPE_DEMUXER)     += img2dec.o img2.o
OBJS-$(CONFIG_IMAGE_SUNRAST_PIPE_DEMUXER) += img2dec.o img2.o
OBJS-$(CONFIG_IMAGE_TIFF_PIPE_DEMUXER)    += img2dec.o img2.o
OBJS-$(CONFIG_IMAGE_WEBP_PIPE_DEMUXER)    += img2dec.o img2.o
OBJS-$(CONFIG_INGENIENT_DEMUXER)         += ingenientdec.o rawdec.o
OBJS-$(CONFIG_IPMOVIE_DEMUXER)           += ipmovie.o
OBJS-$(CONFIG_IRCAM_DEMUXER)             += ircamdec.o ircam.o pcm.o
OBJS-$(CONFIG_IRCAM_MUXER)               += ircamenc.o ircam.o rawenc.o
OBJS-$(CONFIG_ISS_DEMUXER)               += iss.o
OBJS-$(CONFIG_IV8_DEMUXER)               += iv8.o
OBJS-$(CONFIG_IVF_DEMUXER)               += ivfdec.o
OBJS-$(CONFIG_IVF_MUXER)                 += ivfenc.o
OBJS-$(CONFIG_JACOSUB_DEMUXER)           += jacosubdec.o subtitles.o
OBJS-$(CONFIG_JACOSUB_MUXER)             += jacosubenc.o rawenc.o
OBJS-$(CONFIG_JV_DEMUXER)                += jvdec.o
OBJS-$(CONFIG_LATM_DEMUXER)              += rawdec.o
OBJS-$(CONFIG_LATM_MUXER)                += latmenc.o rawenc.o
OBJS-$(CONFIG_LMLM4_DEMUXER)             += lmlm4.o
OBJS-$(CONFIG_LOAS_DEMUXER)              += loasdec.o rawdec.o
OBJS-$(CONFIG_LRC_DEMUXER)               += lrcdec.o lrc.o subtitles.o
OBJS-$(CONFIG_LRC_MUXER)                 += lrcenc.o lrc.o
OBJS-$(CONFIG_LVF_DEMUXER)               += lvfdec.o
OBJS-$(CONFIG_LXF_DEMUXER)               += lxfdec.o
OBJS-$(CONFIG_M4V_DEMUXER)               += m4vdec.o rawdec.o
OBJS-$(CONFIG_M4V_MUXER)                 += rawenc.o
OBJS-$(CONFIG_MATROSKA_DEMUXER)          += matroskadec.o matroska.o  \
                                            isom.o rmsipr.o flac_picture.o \
                                            oggparsevorbis.o vorbiscomment.o \
                                            flac_picture.o replaygain.o
OBJS-$(CONFIG_MATROSKA_MUXER)            += matroskaenc.o matroska.o \
                                            isom.o avc.o hevc.o \
                                            flacenc_header.o avlanguage.o vorbiscomment.o wv.o \
                                            webmdashenc.o
OBJS-$(CONFIG_MD5_MUXER)                 += md5enc.o
OBJS-$(CONFIG_MGSTS_DEMUXER)             += mgsts.o
OBJS-$(CONFIG_MICRODVD_DEMUXER)          += microdvddec.o subtitles.o
OBJS-$(CONFIG_MICRODVD_MUXER)            += microdvdenc.o
OBJS-$(CONFIG_MJPEG_DEMUXER)             += rawdec.o
OBJS-$(CONFIG_MJPEG_MUXER)               += rawenc.o
OBJS-$(CONFIG_MLP_DEMUXER)               += rawdec.o
OBJS-$(CONFIG_MLP_MUXER)                 += rawenc.o
OBJS-$(CONFIG_MLV_DEMUXER)               += mlvdec.o riffdec.o
OBJS-$(CONFIG_MM_DEMUXER)                += mm.o
OBJS-$(CONFIG_MMF_DEMUXER)               += mmf.o
OBJS-$(CONFIG_MMF_MUXER)                 += mmf.o rawenc.o
OBJS-$(CONFIG_MOV_DEMUXER)               += mov.o isom.o mov_chan.o replaygain.o
OBJS-$(CONFIG_MOV_MUXER)                 += movenc.o isom.o avc.o hevc.o \
                                            movenchint.o mov_chan.o rtp.o
OBJS-$(CONFIG_MP2_MUXER)                 += mp3enc.o rawenc.o id3v2enc.o
OBJS-$(CONFIG_MP3_DEMUXER)               += mp3dec.o replaygain.o
OBJS-$(CONFIG_MP3_MUXER)                 += mp3enc.o rawenc.o id3v2enc.o
OBJS-$(CONFIG_MPC_DEMUXER)               += mpc.o apetag.o img2.o
OBJS-$(CONFIG_MPC8_DEMUXER)              += mpc8.o apetag.o img2.o
OBJS-$(CONFIG_MPEG1SYSTEM_MUXER)         += mpegenc.o
OBJS-$(CONFIG_MPEG1VCD_MUXER)            += mpegenc.o
OBJS-$(CONFIG_MPEG2DVD_MUXER)            += mpegenc.o
OBJS-$(CONFIG_MPEG2VOB_MUXER)            += mpegenc.o
OBJS-$(CONFIG_MPEG2SVCD_MUXER)           += mpegenc.o
OBJS-$(CONFIG_MPEG1VIDEO_MUXER)          += rawenc.o
OBJS-$(CONFIG_MPEG2VIDEO_MUXER)          += rawenc.o
OBJS-$(CONFIG_MPEGPS_DEMUXER)            += mpeg.o
OBJS-$(CONFIG_MPEGTS_DEMUXER)            += mpegts.o isom.o
OBJS-$(CONFIG_MPEGTS_MUXER)              += mpegtsenc.o
OBJS-$(CONFIG_MPEGVIDEO_DEMUXER)         += mpegvideodec.o rawdec.o
OBJS-$(CONFIG_MPJPEG_MUXER)              += mpjpeg.o
OBJS-$(CONFIG_MPL2_DEMUXER)              += mpl2dec.o subtitles.o
OBJS-$(CONFIG_MPSUB_DEMUXER)             += mpsubdec.o subtitles.o
OBJS-$(CONFIG_MSNWC_TCP_DEMUXER)         += msnwc_tcp.o
OBJS-$(CONFIG_MTV_DEMUXER)               += mtv.o
OBJS-$(CONFIG_MV_DEMUXER)                += mvdec.o
OBJS-$(CONFIG_MVI_DEMUXER)               += mvi.o
OBJS-$(CONFIG_MXF_DEMUXER)               += mxfdec.o mxf.o
OBJS-$(CONFIG_MXF_MUXER)                 += mxfenc.o mxf.o audiointerleave.o
OBJS-$(CONFIG_MXG_DEMUXER)               += mxg.o
OBJS-$(CONFIG_NC_DEMUXER)                += ncdec.o
OBJS-$(CONFIG_NISTSPHERE_DEMUXER)        += nistspheredec.o pcm.o
OBJS-$(CONFIG_NSV_DEMUXER)               += nsvdec.o
OBJS-$(CONFIG_NULL_MUXER)                += nullenc.o
OBJS-$(CONFIG_NUT_DEMUXER)               += nutdec.o nut.o
OBJS-$(CONFIG_NUT_MUXER)                 += nutenc.o nut.o
OBJS-$(CONFIG_NUV_DEMUXER)               += nuv.o
OBJS-$(CONFIG_OGG_DEMUXER)               += oggdec.o         \
                                            oggparsecelt.o   \
                                            oggparsedirac.o  \
                                            oggparseflac.o   \
                                            oggparseogm.o    \
                                            oggparseopus.o   \
                                            oggparseskeleton.o \
                                            oggparsespeex.o  \
                                            oggparsetheora.o \
                                            oggparsevorbis.o \
                                            oggparsevp8.o    \
                                            replaygain.o     \
                                            vorbiscomment.o  \
                                            flac_picture.o
OBJS-$(CONFIG_OGA_MUXER)                 += oggenc.o \
                                            vorbiscomment.o
OBJS-$(CONFIG_OGG_MUXER)                 += oggenc.o \
                                            vorbiscomment.o
OBJS-$(CONFIG_OMA_DEMUXER)               += omadec.o pcm.o oma.o
OBJS-$(CONFIG_OMA_MUXER)                 += omaenc.o rawenc.o oma.o id3v2enc.o
OBJS-$(CONFIG_OPUS_MUXER)                += oggenc.o \
                                            vorbiscomment.o
OBJS-$(CONFIG_PAF_DEMUXER)               += paf.o
OBJS-$(CONFIG_PCM_ALAW_DEMUXER)          += pcmdec.o pcm.o
OBJS-$(CONFIG_PCM_ALAW_MUXER)            += pcmenc.o rawenc.o
OBJS-$(CONFIG_PCM_F32BE_DEMUXER)         += pcmdec.o pcm.o
OBJS-$(CONFIG_PCM_F32BE_MUXER)           += pcmenc.o rawenc.o
OBJS-$(CONFIG_PCM_F32LE_DEMUXER)         += pcmdec.o pcm.o
OBJS-$(CONFIG_PCM_F32LE_MUXER)           += pcmenc.o rawenc.o
OBJS-$(CONFIG_PCM_F64BE_DEMUXER)         += pcmdec.o pcm.o
OBJS-$(CONFIG_PCM_F64BE_MUXER)           += pcmenc.o rawenc.o
OBJS-$(CONFIG_PCM_F64LE_DEMUXER)         += pcmdec.o pcm.o
OBJS-$(CONFIG_PCM_F64LE_MUXER)           += pcmenc.o rawenc.o
OBJS-$(CONFIG_PCM_MULAW_DEMUXER)         += pcmdec.o pcm.o
OBJS-$(CONFIG_PCM_MULAW_MUXER)           += pcmenc.o rawenc.o
OBJS-$(CONFIG_PCM_S16BE_DEMUXER)         += pcmdec.o pcm.o
OBJS-$(CONFIG_PCM_S16BE_MUXER)           += pcmenc.o rawenc.o
OBJS-$(CONFIG_PCM_S16LE_DEMUXER)         += pcmdec.o pcm.o
OBJS-$(CONFIG_PCM_S16LE_MUXER)           += pcmenc.o rawenc.o
OBJS-$(CONFIG_PCM_S24BE_DEMUXER)         += pcmdec.o pcm.o
OBJS-$(CONFIG_PCM_S24BE_MUXER)           += pcmenc.o rawenc.o
OBJS-$(CONFIG_PCM_S24LE_DEMUXER)         += pcmdec.o pcm.o
OBJS-$(CONFIG_PCM_S24LE_MUXER)           += pcmenc.o rawenc.o
OBJS-$(CONFIG_PCM_S32BE_DEMUXER)         += pcmdec.o pcm.o
OBJS-$(CONFIG_PCM_S32BE_MUXER)           += pcmenc.o rawenc.o
OBJS-$(CONFIG_PCM_S32LE_DEMUXER)         += pcmdec.o pcm.o
OBJS-$(CONFIG_PCM_S32LE_MUXER)           += pcmenc.o rawenc.o
OBJS-$(CONFIG_PCM_S8_DEMUXER)            += pcmdec.o pcm.o
OBJS-$(CONFIG_PCM_S8_MUXER)              += pcmenc.o rawenc.o
OBJS-$(CONFIG_PCM_U16BE_DEMUXER)         += pcmdec.o pcm.o
OBJS-$(CONFIG_PCM_U16BE_MUXER)           += pcmenc.o rawenc.o
OBJS-$(CONFIG_PCM_U16LE_DEMUXER)         += pcmdec.o pcm.o
OBJS-$(CONFIG_PCM_U16LE_MUXER)           += pcmenc.o rawenc.o
OBJS-$(CONFIG_PCM_U24BE_DEMUXER)         += pcmdec.o pcm.o
OBJS-$(CONFIG_PCM_U24BE_MUXER)           += pcmenc.o rawenc.o
OBJS-$(CONFIG_PCM_U24LE_DEMUXER)         += pcmdec.o pcm.o
OBJS-$(CONFIG_PCM_U24LE_MUXER)           += pcmenc.o rawenc.o
OBJS-$(CONFIG_PCM_U32BE_DEMUXER)         += pcmdec.o pcm.o
OBJS-$(CONFIG_PCM_U32BE_MUXER)           += pcmenc.o rawenc.o
OBJS-$(CONFIG_PCM_U32LE_DEMUXER)         += pcmdec.o pcm.o
OBJS-$(CONFIG_PCM_U32LE_MUXER)           += pcmenc.o rawenc.o
OBJS-$(CONFIG_PCM_U8_DEMUXER)            += pcmdec.o pcm.o
OBJS-$(CONFIG_PCM_U8_MUXER)              += pcmenc.o rawenc.o
OBJS-$(CONFIG_PJS_DEMUXER)               += pjsdec.o subtitles.o
OBJS-$(CONFIG_PMP_DEMUXER)               += pmpdec.o
OBJS-$(CONFIG_PVA_DEMUXER)               += pva.o
OBJS-$(CONFIG_PVF_DEMUXER)               += pvfdec.o pcm.o
OBJS-$(CONFIG_QCP_DEMUXER)               += qcp.o
OBJS-$(CONFIG_R3D_DEMUXER)               += r3d.o
OBJS-$(CONFIG_RAWVIDEO_DEMUXER)          += rawvideodec.o
OBJS-$(CONFIG_RAWVIDEO_MUXER)            += rawenc.o
OBJS-$(CONFIG_REALTEXT_DEMUXER)          += realtextdec.o subtitles.o
OBJS-$(CONFIG_REDSPARK_DEMUXER)          += redspark.o
OBJS-$(CONFIG_RL2_DEMUXER)               += rl2.o
OBJS-$(CONFIG_RM_DEMUXER)                += rmdec.o rm.o rmsipr.o
OBJS-$(CONFIG_RM_MUXER)                  += rmenc.o rm.o
OBJS-$(CONFIG_ROQ_DEMUXER)               += idroqdec.o
OBJS-$(CONFIG_ROQ_MUXER)                 += idroqenc.o rawenc.o
OBJS-$(CONFIG_RSD_DEMUXER)               += rsd.o
OBJS-$(CONFIG_RSO_DEMUXER)               += rsodec.o rso.o pcm.o
OBJS-$(CONFIG_RSO_MUXER)                 += rsoenc.o rso.o
OBJS-$(CONFIG_RPL_DEMUXER)               += rpl.o
OBJS-$(CONFIG_RTP_MUXER)                 += rtp.o         \
                                            rtpenc_aac.o     \
                                            rtpenc_latm.o    \
                                            rtpenc_amr.o     \
                                            rtpenc_h261.o    \
                                            rtpenc_h263.o    \
                                            rtpenc_h263_rfc2190.o \
                                            rtpenc_hevc.o    \
                                            rtpenc_jpeg.o \
                                            rtpenc_mpv.o     \
                                            rtpenc.o      \
                                            rtpenc_h264.o \
                                            rtpenc_vp8.o  \
                                            rtpenc_xiph.o \
                                            avc.o
OBJS-$(CONFIG_RTSP_DEMUXER)              += rtsp.o rtspdec.o httpauth.o \
                                            urldecode.o
OBJS-$(CONFIG_RTSP_MUXER)                += rtsp.o rtspenc.o httpauth.o \
                                            urldecode.o
OBJS-$(CONFIG_SAMI_DEMUXER)              += samidec.o subtitles.o
OBJS-$(CONFIG_SAP_DEMUXER)               += sapdec.o
OBJS-$(CONFIG_SAP_MUXER)                 += sapenc.o
OBJS-$(CONFIG_SBG_DEMUXER)               += sbgdec.o
OBJS-$(CONFIG_SDP_DEMUXER)               += rtsp.o
OBJS-$(CONFIG_SDR2_DEMUXER)              += sdr2.o
OBJS-$(CONFIG_SEGAFILM_DEMUXER)          += segafilm.o
OBJS-$(CONFIG_SEGMENT_MUXER)             += segment.o
OBJS-$(CONFIG_SHORTEN_DEMUXER)           += rawdec.o
OBJS-$(CONFIG_SIFF_DEMUXER)              += siff.o
OBJS-$(CONFIG_SMACKER_DEMUXER)           += smacker.o
OBJS-$(CONFIG_SMJPEG_DEMUXER)            += smjpegdec.o smjpeg.o
OBJS-$(CONFIG_SMJPEG_MUXER)              += smjpegenc.o smjpeg.o
OBJS-$(CONFIG_SMOOTHSTREAMING_MUXER)     += smoothstreamingenc.o isom.o
OBJS-$(CONFIG_SMUSH_DEMUXER)             += smush.o
OBJS-$(CONFIG_SOL_DEMUXER)               += sol.o pcm.o
OBJS-$(CONFIG_SOX_DEMUXER)               += soxdec.o pcm.o
OBJS-$(CONFIG_SOX_MUXER)                 += soxenc.o rawenc.o
OBJS-$(CONFIG_SPDIF_DEMUXER)             += spdif.o spdifdec.o
OBJS-$(CONFIG_SPDIF_MUXER)               += spdif.o spdifenc.o
OBJS-$(CONFIG_SPEEX_MUXER)               += oggenc.o \
                                            vorbiscomment.o
OBJS-$(CONFIG_SRT_DEMUXER)               += srtdec.o subtitles.o
OBJS-$(CONFIG_SRT_MUXER)                 += srtenc.o
OBJS-$(CONFIG_STL_DEMUXER)               += stldec.o subtitles.o
OBJS-$(CONFIG_STR_DEMUXER)               += psxstr.o
OBJS-$(CONFIG_SUBVIEWER1_DEMUXER)        += subviewer1dec.o subtitles.o
OBJS-$(CONFIG_SUBVIEWER_DEMUXER)         += subviewerdec.o subtitles.o
OBJS-$(CONFIG_SUP_DEMUXER)               += supdec.o
OBJS-$(CONFIG_SWF_DEMUXER)               += swfdec.o swf.o
OBJS-$(CONFIG_SWF_MUXER)                 += swfenc.o swf.o
OBJS-$(CONFIG_TAK_DEMUXER)               += takdec.o apetag.o img2.o rawdec.o
OBJS-$(CONFIG_TEDCAPTIONS_DEMUXER)       += tedcaptionsdec.o subtitles.o
OBJS-$(CONFIG_TEE_MUXER)                 += tee.o
OBJS-$(CONFIG_THP_DEMUXER)               += thp.o
OBJS-$(CONFIG_TIERTEXSEQ_DEMUXER)        += tiertexseq.o
OBJS-$(CONFIG_MKVTIMESTAMP_V2_MUXER)     += mkvtimestamp_v2.o
OBJS-$(CONFIG_TMV_DEMUXER)               += tmv.o
OBJS-$(CONFIG_TRUEHD_DEMUXER)            += rawdec.o
OBJS-$(CONFIG_TRUEHD_MUXER)              += rawenc.o
OBJS-$(CONFIG_TTA_DEMUXER)               += tta.o apetag.o img2.o
OBJS-$(CONFIG_TTY_DEMUXER)               += tty.o sauce.o
OBJS-$(CONFIG_TXD_DEMUXER)               += txd.o
OBJS-$(CONFIG_UNCODEDFRAMECRC_MUXER)     += uncodedframecrcenc.o framehash.o
OBJS-$(CONFIG_VC1_DEMUXER)               += rawdec.o
OBJS-$(CONFIG_VC1_MUXER)                 += rawenc.o
OBJS-$(CONFIG_VC1T_DEMUXER)              += vc1test.o
OBJS-$(CONFIG_VC1T_MUXER)                += vc1testenc.o
OBJS-$(CONFIG_VIVO_DEMUXER)              += vivo.o
OBJS-$(CONFIG_VMD_DEMUXER)               += sierravmd.o
OBJS-$(CONFIG_VOBSUB_DEMUXER)            += subtitles.o # mpeg demuxer is in the dependencies
OBJS-$(CONFIG_VOC_DEMUXER)               += vocdec.o voc.o
OBJS-$(CONFIG_VOC_MUXER)                 += vocenc.o voc.o
OBJS-$(CONFIG_VPLAYER_DEMUXER)           += vplayerdec.o subtitles.o
OBJS-$(CONFIG_VQF_DEMUXER)               += vqf.o
OBJS-$(CONFIG_W64_DEMUXER)               += wavdec.o w64.o pcm.o
OBJS-$(CONFIG_W64_MUXER)                 += wavenc.o w64.o
OBJS-$(CONFIG_WAV_DEMUXER)               += wavdec.o pcm.o
OBJS-$(CONFIG_WAV_MUXER)                 += wavenc.o
OBJS-$(CONFIG_WC3_DEMUXER)               += wc3movie.o
OBJS-$(CONFIG_WEBM_MUXER)                += matroskaenc.o matroska.o \
                                            isom.o avc.o hevc.o \
                                            flacenc_header.o avlanguage.o \
                                            wv.o vorbiscomment.o \
                                            webmdashenc.o
OBJS-$(CONFIG_WEBM_DASH_MANIFEST_DEMUXER)+= matroskadec.o matroska.o  \
                                            isom.o rmsipr.o flac_picture.o \
                                            oggparsevorbis.o vorbiscomment.o \
                                            flac_picture.o replaygain.o
OBJS-$(CONFIG_WEBM_DASH_MANIFEST_MUXER)  += webmdashenc.o matroska.o
OBJS-$(CONFIG_WEBP_MUXER)                += webpenc.o
OBJS-$(CONFIG_WEBVTT_DEMUXER)            += webvttdec.o subtitles.o
OBJS-$(CONFIG_WEBVTT_MUXER)              += webvttenc.o
OBJS-$(CONFIG_WSAUD_DEMUXER)             += westwood_aud.o
OBJS-$(CONFIG_WSVQA_DEMUXER)             += westwood_vqa.o
OBJS-$(CONFIG_WTV_DEMUXER)               += wtvdec.o wtv_common.o asfdec.o asf.o asfcrypt.o \
                                            avlanguage.o mpegts.o isom.o
OBJS-$(CONFIG_WTV_MUXER)                 += wtvenc.o wtv_common.o \
                                            mpegtsenc.o asf.o
OBJS-$(CONFIG_WV_DEMUXER)                += wvdec.o wv.o apetag.o img2.o
OBJS-$(CONFIG_WV_MUXER)                  += wvenc.o wv.o apetag.o img2.o
OBJS-$(CONFIG_XA_DEMUXER)                += xa.o
OBJS-$(CONFIG_XBIN_DEMUXER)              += bintext.o sauce.o
OBJS-$(CONFIG_XMV_DEMUXER)               += xmv.o
OBJS-$(CONFIG_XWMA_DEMUXER)              += xwma.o
OBJS-$(CONFIG_YOP_DEMUXER)               += yop.o
OBJS-$(CONFIG_YUV4MPEGPIPE_MUXER)        += yuv4mpegenc.o
OBJS-$(CONFIG_YUV4MPEGPIPE_DEMUXER)      += yuv4mpegdec.o

# external libraries
OBJS-$(CONFIG_LIBGME_DEMUXER)            += libgme.o
OBJS-$(CONFIG_LIBMODPLUG_DEMUXER)        += libmodplug.o
OBJS-$(CONFIG_LIBNUT_DEMUXER)            += libnut.o
OBJS-$(CONFIG_LIBNUT_MUXER)              += libnut.o
OBJS-$(CONFIG_LIBQUVI_DEMUXER)           += libquvi.o
OBJS-$(CONFIG_LIBRTMP)                   += librtmp.o
OBJS-$(CONFIG_LIBSSH_PROTOCOL)           += libssh.o
OBJS-$(CONFIG_LIBSMBCLIENT_PROTOCOL)     += libsmbclient.o

# protocols I/O
OBJS-$(CONFIG_APPLEHTTP_PROTOCOL)        += hlsproto.o
OBJS-$(CONFIG_BLURAY_PROTOCOL)           += bluray.o
OBJS-$(CONFIG_CACHE_PROTOCOL)            += cache.o
OBJS-$(CONFIG_CONCAT_PROTOCOL)           += concat.o
OBJS-$(CONFIG_CRYPTO_PROTOCOL)           += crypto.o
OBJS-$(CONFIG_DATA_PROTOCOL)             += data_uri.o
OBJS-$(CONFIG_FFRTMPCRYPT_PROTOCOL)      += rtmpcrypt.o rtmpdh.o
OBJS-$(CONFIG_FFRTMPHTTP_PROTOCOL)       += rtmphttp.o
OBJS-$(CONFIG_FILE_PROTOCOL)             += file.o
OBJS-$(CONFIG_FTP_PROTOCOL)              += ftp.o
OBJS-$(CONFIG_GOPHER_PROTOCOL)           += gopher.o
OBJS-$(CONFIG_HLS_PROTOCOL)              += hlsproto.o
OBJS-$(CONFIG_HTTP_PROTOCOL)             += http.o httpauth.o urldecode.o
OBJS-$(CONFIG_HTTPPROXY_PROTOCOL)        += http.o httpauth.o urldecode.o
OBJS-$(CONFIG_HTTPS_PROTOCOL)            += http.o httpauth.o urldecode.o
OBJS-$(CONFIG_ICECAST_PROTOCOL)          += icecast.o
OBJS-$(CONFIG_MMSH_PROTOCOL)             += mmsh.o mms.o asf.o
OBJS-$(CONFIG_MMST_PROTOCOL)             += mmst.o mms.o asf.o
OBJS-$(CONFIG_MD5_PROTOCOL)              += md5proto.o
OBJS-$(CONFIG_PIPE_PROTOCOL)             += file.o
OBJS-$(CONFIG_RTMP_PROTOCOL)             += rtmpproto.o rtmppkt.o
OBJS-$(CONFIG_RTMPE_PROTOCOL)            += rtmpproto.o rtmppkt.o
OBJS-$(CONFIG_RTMPS_PROTOCOL)            += rtmpproto.o rtmppkt.o
OBJS-$(CONFIG_RTMPT_PROTOCOL)            += rtmpproto.o rtmppkt.o
OBJS-$(CONFIG_RTMPTE_PROTOCOL)           += rtmpproto.o rtmppkt.o
OBJS-$(CONFIG_RTMPTS_PROTOCOL)           += rtmpproto.o rtmppkt.o
OBJS-$(CONFIG_RTP_PROTOCOL)              += rtpproto.o
OBJS-$(CONFIG_SCTP_PROTOCOL)             += sctp.o
OBJS-$(CONFIG_SRTP_PROTOCOL)             += srtpproto.o srtp.o
OBJS-$(CONFIG_SUBFILE_PROTOCOL)          += subfile.o
OBJS-$(CONFIG_TCP_PROTOCOL)              += tcp.o
OBJS-$(CONFIG_TLS_PROTOCOL)              += tls.o
OBJS-$(CONFIG_UDP_PROTOCOL)              += udp.o
OBJS-$(CONFIG_UNIX_PROTOCOL)             += unix.o

OBJS-$(HAVE_LIBC_MSVCRT)                 += file_open.o

# Windows resource file
SLIBOBJS-$(HAVE_GNU_WINDRES)             += avformatres.o

SKIPHEADERS-$(CONFIG_FFRTMPCRYPT_PROTOCOL) += rtmpdh.h
SKIPHEADERS-$(CONFIG_NETWORK)            += network.h rtsp.h

TESTPROGS = seek                                                        \
            srtp                                                        \
            url                                                         \

TESTPROGS-$(CONFIG_NETWORK)              += noproxy

TOOLS     = aviocat                                                     \
            ismindex                                                    \
            pktdumper                                                   \
            probetest                                                   \
<<<<<<< HEAD
            seek_print                                                  \
=======
            sidxindex                                                   \
>>>>>>> c302d034
<|MERGE_RESOLUTION|>--- conflicted
+++ resolved
@@ -534,8 +534,5 @@
             ismindex                                                    \
             pktdumper                                                   \
             probetest                                                   \
-<<<<<<< HEAD
             seek_print                                                  \
-=======
-            sidxindex                                                   \
->>>>>>> c302d034
+            sidxindex                                                   \