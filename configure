#!/bin/sh
#
# FFmpeg configure script
#
# Copyright (c) 2000-2002 Fabrice Bellard
# Copyright (c) 2005-2008 Diego Biurrun
# Copyright (c) 2005-2008 Mans Rullgard
#

# Prevent locale nonsense from breaking basic text processing.
LC_ALL=C
export LC_ALL

# make sure we are running under a compatible shell
# try to make this part work with most shells

try_exec(){
    echo "Trying shell $1"
    type "$1" > /dev/null 2>&1 && exec "$@"
}

unset foo
(: ${foo%%bar}) 2> /dev/null
E1="$?"

(: ${foo?}) 2> /dev/null
E2="$?"

if test "$E1" != 0 || test "$E2" = 0; then
    echo "Broken shell detected.  Trying alternatives."
    export FF_CONF_EXEC
    if test "0$FF_CONF_EXEC" -lt 1; then
        FF_CONF_EXEC=1
        try_exec bash "$0" "$@"
    fi
    if test "0$FF_CONF_EXEC" -lt 2; then
        FF_CONF_EXEC=2
        try_exec ksh "$0" "$@"
    fi
    if test "0$FF_CONF_EXEC" -lt 3; then
        FF_CONF_EXEC=3
        try_exec /usr/xpg4/bin/sh "$0" "$@"
    fi
    echo "No compatible shell script interpreter found."
    echo "This configure script requires a POSIX-compatible shell"
    echo "such as bash or ksh."
    echo "THIS IS NOT A BUG IN FFMPEG, DO NOT REPORT IT AS SUCH."
    echo "Instead, install a working POSIX-compatible shell."
    echo "Disabling this configure test will create a broken FFmpeg."
    if test "$BASH_VERSION" = '2.04.0(1)-release'; then
        echo "This bash version ($BASH_VERSION) is broken on your platform."
        echo "Upgrade to a later version if available."
    fi
    exit 1
fi

test -d /usr/xpg4/bin && PATH=/usr/xpg4/bin:$PATH

show_help(){
    cat <<EOF
Usage: configure [options]
Options: [defaults in brackets after descriptions]

Help options:
  --help                   print this message
  --list-decoders          show all available decoders
  --list-encoders          show all available encoders
  --list-hwaccels          show all available hardware accelerators
  --list-demuxers          show all available demuxers
  --list-muxers            show all available muxers
  --list-parsers           show all available parsers
  --list-protocols         show all available protocols
  --list-bsfs              show all available bitstream filters
  --list-indevs            show all available input devices
  --list-outdevs           show all available output devices
  --list-filters           show all available filters

Standard options:
  --logfile=FILE           log tests and output to FILE [config.log]
  --disable-logging        do not log configure debug information
  --fatal-warnings         fail if any configure warning is generated
  --prefix=PREFIX          install in PREFIX [$prefix]
  --bindir=DIR             install binaries in DIR [PREFIX/bin]
  --datadir=DIR            install data files in DIR [PREFIX/share/ffmpeg]
  --docdir=DIR             install documentation in DIR [PREFIX/share/doc/ffmpeg]
  --libdir=DIR             install libs in DIR [PREFIX/lib]
  --shlibdir=DIR           install shared libs in DIR [LIBDIR]
  --incdir=DIR             install includes in DIR [PREFIX/include]
  --mandir=DIR             install man page in DIR [PREFIX/share/man]
  --pkgconfigdir=DIR       install pkg-config files in DIR [LIBDIR/pkgconfig]
  --enable-rpath           use rpath to allow installing libraries in paths
                           not part of the dynamic linker search path
                           use rpath when linking programs [USE WITH CARE]
  --install-name-dir=DIR   Darwin directory name for installed targets

Licensing options:
  --enable-gpl             allow use of GPL code, the resulting libs
                           and binaries will be under GPL [no]
  --enable-version3        upgrade (L)GPL to version 3 [no]
  --enable-nonfree         allow use of nonfree code, the resulting libs
                           and binaries will be unredistributable [no]

Configuration options:
  --disable-static         do not build static libraries [no]
  --enable-shared          build shared libraries [no]
  --enable-small           optimize for size instead of speed
  --disable-runtime-cpudetect disable detecting cpu capabilities at runtime (smaller binary)
  --enable-gray            enable full grayscale support (slower color)
  --disable-swscale-alpha  disable alpha channel support in swscale
  --disable-all            disable building components, libraries and programs
  --enable-incompatible-libav-abi enable incompatible Libav fork ABI [no]
  --enable-raise-major     increase major version numbers in sonames [no]

Program options:
  --disable-programs       do not build command line programs
  --disable-ffmpeg         disable ffmpeg build
  --disable-ffplay         disable ffplay build
  --disable-ffprobe        disable ffprobe build
  --disable-ffserver       disable ffserver build

Documentation options:
  --disable-doc            do not build documentation
  --disable-htmlpages      do not build HTML documentation pages
  --disable-manpages       do not build man documentation pages
  --disable-podpages       do not build POD documentation pages
  --disable-txtpages       do not build text documentation pages

Component options:
  --disable-avdevice       disable libavdevice build
  --disable-avcodec        disable libavcodec build
  --disable-avformat       disable libavformat build
  --disable-swresample     disable libswresample build
  --disable-swscale        disable libswscale build
  --disable-postproc       disable libpostproc build
  --disable-avfilter       disable libavfilter build
  --enable-avresample      enable libavresample build [no]
  --disable-pthreads       disable pthreads [autodetect]
  --disable-w32threads     disable Win32 threads [autodetect]
  --disable-os2threads     disable OS/2 threads [autodetect]
  --disable-network        disable network support [no]
  --disable-dct            disable DCT code
  --disable-dwt            disable DWT code
  --disable-error-resilience disable error resilience code
  --disable-lsp            disable LSP code
  --disable-lzo            disable LZO decoder code
  --disable-mdct           disable MDCT code
  --disable-rdft           disable RDFT code
  --disable-fft            disable FFT code
  --disable-faan           disable floating point AAN (I)DCT code
  --disable-pixelutils     disable pixel utils in libavutil

Individual component options:
  --disable-everything     disable all components listed below
  --disable-encoder=NAME   disable encoder NAME
  --enable-encoder=NAME    enable encoder NAME
  --disable-encoders       disable all encoders
  --disable-decoder=NAME   disable decoder NAME
  --enable-decoder=NAME    enable decoder NAME
  --disable-decoders       disable all decoders
  --disable-hwaccel=NAME   disable hwaccel NAME
  --enable-hwaccel=NAME    enable hwaccel NAME
  --disable-hwaccels       disable all hwaccels
  --disable-muxer=NAME     disable muxer NAME
  --enable-muxer=NAME      enable muxer NAME
  --disable-muxers         disable all muxers
  --disable-demuxer=NAME   disable demuxer NAME
  --enable-demuxer=NAME    enable demuxer NAME
  --disable-demuxers       disable all demuxers
  --enable-parser=NAME     enable parser NAME
  --disable-parser=NAME    disable parser NAME
  --disable-parsers        disable all parsers
  --enable-bsf=NAME        enable bitstream filter NAME
  --disable-bsf=NAME       disable bitstream filter NAME
  --disable-bsfs           disable all bitstream filters
  --enable-protocol=NAME   enable protocol NAME
  --disable-protocol=NAME  disable protocol NAME
  --disable-protocols      disable all protocols
  --enable-indev=NAME      enable input device NAME
  --disable-indev=NAME     disable input device NAME
  --disable-indevs         disable input devices
  --enable-outdev=NAME     enable output device NAME
  --disable-outdev=NAME    disable output device NAME
  --disable-outdevs        disable output devices
  --disable-devices        disable all devices
  --enable-filter=NAME     enable filter NAME
  --disable-filter=NAME    disable filter NAME
  --disable-filters        disable all filters

External library support:

  Using any of the following switches will allow FFmpeg to link to the
  corresponding external library. All the components depending on that library
  will become enabled, if all their other dependencies are met and they are not
  explicitly disabled. E.g. --enable-libwavpack will enable linking to
  libwavpack and allow the libwavpack encoder to be built, unless it is
  specifically disabled with --disable-encoder=libwavpack.

  Note that only the system libraries are auto-detected. All the other external
  libraries must be explicitly enabled.

  Also note that the following help text describes the purpose of the libraries
  themselves, not all their features will necessarily be usable by FFmpeg.

  --enable-avisynth        enable reading of AviSynth script files [no]
  --disable-bzlib          disable bzlib [autodetect]
  --enable-chromaprint     enable audio fingerprinting with chromaprint [no]
  --enable-frei0r          enable frei0r video filtering [no]
  --enable-gcrypt          enable gcrypt, needed for rtmp(t)e support
                           if openssl, librtmp or gmp is not used [no]
  --enable-gmp             enable gmp, needed for rtmp(t)e support
                           if openssl or librtmp is not used [no]
  --enable-gnutls          enable gnutls, needed for https support
                           if openssl is not used [no]
  --disable-iconv          disable iconv [autodetect]
  --enable-jni             enable JNI support [no]
  --enable-ladspa          enable LADSPA audio filtering [no]
  --enable-libass          enable libass subtitles rendering,
                           needed for subtitles and ass filter [no]
  --enable-libbluray       enable BluRay reading using libbluray [no]
  --enable-libbs2b         enable bs2b DSP library [no]
  --enable-libcaca         enable textual display using libcaca [no]
  --enable-libcelt         enable CELT decoding via libcelt [no]
  --enable-libcdio         enable audio CD grabbing with libcdio [no]
  --enable-libdc1394       enable IIDC-1394 grabbing using libdc1394
                           and libraw1394 [no]
  --enable-libebur128      enable libebur128 for EBU R128 measurement,
                           needed for loudnorm filter [no]
  --enable-libfaac         enable AAC encoding via libfaac [no]
  --enable-libfdk-aac      enable AAC de/encoding via libfdk-aac [no]
  --enable-libflite        enable flite (voice synthesis) support via libflite [no]
  --enable-libfontconfig   enable libfontconfig, useful for drawtext filter [no]
  --enable-libfreetype     enable libfreetype, needed for drawtext filter [no]
  --enable-libfribidi      enable libfribidi, improves drawtext filter [no]
  --enable-libgme          enable Game Music Emu via libgme [no]
  --enable-libgsm          enable GSM de/encoding via libgsm [no]
  --enable-libiec61883     enable iec61883 via libiec61883 [no]
  --enable-libilbc         enable iLBC de/encoding via libilbc [no]
  --enable-libkvazaar      enable HEVC encoding via libkvazaar [no]
  --enable-libmodplug      enable ModPlug via libmodplug [no]
  --enable-libmp3lame      enable MP3 encoding via libmp3lame [no]
  --enable-libnut          enable NUT (de)muxing via libnut,
                           native (de)muxer exists [no]
  --enable-libopencore-amrnb enable AMR-NB de/encoding via libopencore-amrnb [no]
  --enable-libopencore-amrwb enable AMR-WB decoding via libopencore-amrwb [no]
  --enable-libopencv       enable video filtering via libopencv [no]
  --enable-libopenh264     enable H.264 encoding via OpenH264 [no]
  --enable-libopenjpeg     enable JPEG 2000 de/encoding via OpenJPEG [no]
  --enable-libopus         enable Opus de/encoding via libopus [no]
  --enable-libpulse        enable Pulseaudio input via libpulse [no]
  --enable-librubberband   enable rubberband needed for rubberband filter [no]
  --enable-librtmp         enable RTMP[E] support via librtmp [no]
  --enable-libschroedinger enable Dirac de/encoding via libschroedinger [no]
  --enable-libshine        enable fixed-point MP3 encoding via libshine [no]
  --enable-libsmbclient    enable Samba protocol via libsmbclient [no]
  --enable-libsnappy       enable Snappy compression, needed for hap encoding [no]
  --enable-libsoxr         enable Include libsoxr resampling [no]
  --enable-libspeex        enable Speex de/encoding via libspeex [no]
  --enable-libssh          enable SFTP protocol via libssh [no]
  --enable-libtesseract    enable Tesseract, needed for ocr filter [no]
  --enable-libtheora       enable Theora encoding via libtheora [no]
  --enable-libtwolame      enable MP2 encoding via libtwolame [no]
  --enable-libv4l2         enable libv4l2/v4l-utils [no]
  --enable-libvidstab      enable video stabilization using vid.stab [no]
  --enable-libvo-amrwbenc  enable AMR-WB encoding via libvo-amrwbenc [no]
  --enable-libvorbis       enable Vorbis en/decoding via libvorbis,
                           native implementation exists [no]
  --enable-libvpx          enable VP8 and VP9 de/encoding via libvpx [no]
  --enable-libwavpack      enable wavpack encoding via libwavpack [no]
  --enable-libwebp         enable WebP encoding via libwebp [no]
  --enable-libx264         enable H.264 encoding via x264 [no]
  --enable-libx265         enable HEVC encoding via x265 [no]
  --enable-libxavs         enable AVS encoding via xavs [no]
  --enable-libxcb          enable X11 grabbing using XCB [autodetect]
  --enable-libxcb-shm      enable X11 grabbing shm communication [autodetect]
  --enable-libxcb-xfixes   enable X11 grabbing mouse rendering [autodetect]
  --enable-libxcb-shape    enable X11 grabbing shape rendering [autodetect]
  --enable-libxvid         enable Xvid encoding via xvidcore,
                           native MPEG-4/Xvid encoder exists [no]
  --enable-libzimg         enable z.lib, needed for zscale filter [no]
  --enable-libzmq          enable message passing via libzmq [no]
  --enable-libzvbi         enable teletext support via libzvbi [no]
  --disable-lzma           disable lzma [autodetect]
  --enable-decklink        enable Blackmagic DeckLink I/O support [no]
  --enable-mediacodec      enable Android MediaCodec support [no]
  --enable-netcdf          enable NetCDF, needed for sofalizer filter [no]
  --enable-openal          enable OpenAL 1.1 capture support [no]
  --enable-opencl          enable OpenCL code
  --enable-opengl          enable OpenGL rendering [no]
  --enable-openssl         enable openssl, needed for https support
                           if gnutls is not used [no]
  --disable-schannel       disable SChannel SSP, needed for TLS support on
                           Windows if openssl and gnutls are not used [autodetect]
  --disable-sdl            disable sdl [autodetect]
  --disable-securetransport disable Secure Transport, needed for TLS support
                           on OSX if openssl and gnutls are not used [autodetect]
  --enable-x11grab         enable X11 grabbing (legacy) [no]
  --disable-xlib           disable xlib [autodetect]
  --disable-zlib           disable zlib [autodetect]

  The following libraries provide various hardware acceleration features:
  --disable-audiotoolbox   disable Apple AudioToolbox code [autodetect]
  --enable-cuda            enable dynamically linked Nvidia CUDA code [no]
  --enable-cuvid           enable Nvidia CUVID support [autodetect]
  --disable-d3d11va        disable Microsoft Direct3D 11 video acceleration code [autodetect]
  --disable-dxva2          disable Microsoft DirectX 9 video acceleration code [autodetect]
  --enable-libmfx          enable Intel MediaSDK (AKA Quick Sync Video) code via libmfx [no]
  --enable-libnpp          enable Nvidia Performance Primitives-based code [no]
  --enable-mmal            enable Broadcom Multi-Media Abstraction Layer (Raspberry Pi) via MMAL [no]
  --enable-nvenc           enable Nvidia video encoding code [no]
  --enable-omx             enable OpenMAX IL code [no]
  --enable-omx-rpi         enable OpenMAX IL code for Raspberry Pi [no]
  --disable-vaapi          disable Video Acceleration API (mainly Unix/Intel) code [autodetect]
  --disable-vda            disable Apple Video Decode Acceleration code [autodetect]
  --disable-vdpau          disable Nvidia Video Decode and Presentation API for Unix code [autodetect]
  --disable-videotoolbox   disable VideoToolbox code [autodetect]

Toolchain options:
  --arch=ARCH              select architecture [$arch]
  --cpu=CPU                select the minimum required CPU (affects
                           instruction selection, may crash on older CPUs)
  --cross-prefix=PREFIX    use PREFIX for compilation tools [$cross_prefix]
  --progs-suffix=SUFFIX    program name suffix []
  --enable-cross-compile   assume a cross-compiler is used
  --sysroot=PATH           root of cross-build tree
  --sysinclude=PATH        location of cross-build system headers
  --target-os=OS           compiler targets OS [$target_os]
  --target-exec=CMD        command to run executables on target
  --target-path=DIR        path to view of build directory on target
  --target-samples=DIR     path to samples directory on target
  --tempprefix=PATH        force fixed dir/prefix instead of mktemp for checks
  --toolchain=NAME         set tool defaults according to NAME
  --nm=NM                  use nm tool NM [$nm_default]
  --ar=AR                  use archive tool AR [$ar_default]
  --as=AS                  use assembler AS [$as_default]
  --ln_s=LN_S              use symbolic link tool LN_S [$ln_s_default]
  --strip=STRIP            use strip tool STRIP [$strip_default]
  --windres=WINDRES        use windows resource compiler WINDRES [$windres_default]
  --yasmexe=EXE            use yasm-compatible assembler EXE [$yasmexe_default]
  --cc=CC                  use C compiler CC [$cc_default]
  --cxx=CXX                use C compiler CXX [$cxx_default]
  --objcc=OCC              use ObjC compiler OCC [$cc_default]
  --dep-cc=DEPCC           use dependency generator DEPCC [$cc_default]
  --ld=LD                  use linker LD [$ld_default]
  --pkg-config=PKGCONFIG   use pkg-config tool PKGCONFIG [$pkg_config_default]
  --pkg-config-flags=FLAGS pass additional flags to pkgconf []
  --ranlib=RANLIB          use ranlib RANLIB [$ranlib_default]
  --doxygen=DOXYGEN        use DOXYGEN to generate API doc [$doxygen_default]
  --host-cc=HOSTCC         use host C compiler HOSTCC
  --host-cflags=HCFLAGS    use HCFLAGS when compiling for host
  --host-cppflags=HCPPFLAGS use HCPPFLAGS when compiling for host
  --host-ld=HOSTLD         use host linker HOSTLD
  --host-ldflags=HLDFLAGS  use HLDFLAGS when linking for host
  --host-libs=HLIBS        use libs HLIBS when linking for host
  --host-os=OS             compiler host OS [$target_os]
  --extra-cflags=ECFLAGS   add ECFLAGS to CFLAGS [$CFLAGS]
  --extra-cxxflags=ECFLAGS add ECFLAGS to CXXFLAGS [$CXXFLAGS]
  --extra-objcflags=FLAGS  add FLAGS to OBJCFLAGS [$CFLAGS]
  --extra-ldflags=ELDFLAGS add ELDFLAGS to LDFLAGS [$LDFLAGS]
  --extra-ldexeflags=ELDFLAGS add ELDFLAGS to LDEXEFLAGS [$LDEXEFLAGS]
  --extra-ldlibflags=ELDFLAGS add ELDFLAGS to LDLIBFLAGS [$LDLIBFLAGS]
  --extra-libs=ELIBS       add ELIBS [$ELIBS]
  --extra-version=STRING   version string suffix []
  --optflags=OPTFLAGS      override optimization-related compiler flags
  --build-suffix=SUFFIX    library name suffix []
  --enable-pic             build position-independent code
  --enable-thumb           compile for Thumb instruction set
  --enable-lto             use link-time optimization
  --env="ENV=override"     override the environment variables

Advanced options (experts only):
  --malloc-prefix=PREFIX   prefix malloc and related names with PREFIX
  --custom-allocator=NAME  use a supported custom allocator
  --disable-symver         disable symbol versioning
  --enable-hardcoded-tables use hardcoded tables instead of runtime generation
  --disable-safe-bitstream-reader
                           disable buffer boundary checking in bitreaders
                           (faster, but may crash)
  --enable-memalign-hack   emulate memalign, interferes with memory debuggers
  --sws-max-filter-size=N  the max filter size swscale uses [$sws_max_filter_size_default]

Optimization options (experts only):
  --disable-asm            disable all assembly optimizations
  --disable-altivec        disable AltiVec optimizations
  --disable-vsx            disable VSX optimizations
  --disable-power8         disable POWER8 optimizations
  --disable-amd3dnow       disable 3DNow! optimizations
  --disable-amd3dnowext    disable 3DNow! extended optimizations
  --disable-mmx            disable MMX optimizations
  --disable-mmxext         disable MMXEXT optimizations
  --disable-sse            disable SSE optimizations
  --disable-sse2           disable SSE2 optimizations
  --disable-sse3           disable SSE3 optimizations
  --disable-ssse3          disable SSSE3 optimizations
  --disable-sse4           disable SSE4 optimizations
  --disable-sse42          disable SSE4.2 optimizations
  --disable-avx            disable AVX optimizations
  --disable-xop            disable XOP optimizations
  --disable-fma3           disable FMA3 optimizations
  --disable-fma4           disable FMA4 optimizations
  --disable-avx2           disable AVX2 optimizations
  --disable-aesni          disable AESNI optimizations
  --disable-armv5te        disable armv5te optimizations
  --disable-armv6          disable armv6 optimizations
  --disable-armv6t2        disable armv6t2 optimizations
  --disable-vfp            disable VFP optimizations
  --disable-neon           disable NEON optimizations
  --disable-inline-asm     disable use of inline assembly
  --disable-yasm           disable use of nasm/yasm assembly
  --disable-mipsdsp        disable MIPS DSP ASE R1 optimizations
  --disable-mipsdspr2      disable MIPS DSP ASE R2 optimizations
  --disable-msa            disable MSA optimizations
  --disable-mipsfpu        disable floating point MIPS optimizations
  --disable-mmi            disable Loongson SIMD optimizations
  --disable-fast-unaligned consider unaligned accesses slow

Developer options (useful when working on FFmpeg itself):
  --disable-debug          disable debugging symbols
  --enable-debug=LEVEL     set the debug level [$debuglevel]
  --disable-optimizations  disable compiler optimizations
  --enable-extra-warnings  enable more compiler warnings
  --disable-stripping      disable stripping of executables and shared libraries
  --assert-level=level     0(default), 1 or 2, amount of assertion testing,
                           2 causes a slowdown at runtime.
  --enable-memory-poisoning fill heap uninitialized allocated space with arbitrary data
  --valgrind=VALGRIND      run "make fate" tests through valgrind to detect memory
                           leaks and errors, using the specified valgrind binary.
                           Cannot be combined with --target-exec
  --enable-ftrapv          Trap arithmetic overflows
  --samples=PATH           location of test samples for FATE, if not set use
                           \$FATE_SAMPLES at make invocation time.
  --enable-neon-clobber-test check NEON registers for clobbering (should be
                           used only for debugging purposes)
  --enable-xmm-clobber-test check XMM registers for clobbering (Win64-only;
                           should be used only for debugging purposes)
  --enable-random          randomly enable/disable components
  --disable-random
  --enable-random=LIST     randomly enable/disable specific components or
  --disable-random=LIST    component groups. LIST is a comma-separated list
                           of NAME[:PROB] entries where NAME is a component
                           (group) and PROB the probability associated with
                           NAME (default 0.5).
  --random-seed=VALUE      seed value for --enable/disable-random
  --disable-valgrind-backtrace do not print a backtrace under Valgrind
                           (only applies to --disable-optimizations builds)

NOTE: Object files are built at the place where configure is launched.
EOF
  exit 0
}

quotes='""'
if test -t 1 && which tput >/dev/null 2>&1; then
    ncolors=$(tput colors)
    if test -n "$ncolors" && test $ncolors -ge 8; then
        bold_color=$(tput bold)
        warn_color=$(tput setaf 3)
        error_color=$(tput setaf 1)
        reset_color=$(tput sgr0)
    fi
    # 72 used instead of 80 since that's the default of pr
    ncols=$(tput cols)
fi
: ${ncols:=72}

log(){
    echo "$@" >> $logfile
}

log_file(){
    log BEGIN $1
    pr -n -t $1 >> $logfile
    log END $1
}

warn(){
    log "WARNING: $*"
    WARNINGS="${WARNINGS}WARNING: $*\n"
}

die(){
    log "$@"
    echo "$error_color$bold_color$@$reset_color"
    cat <<EOF

If you think configure made a mistake, make sure you are using the latest
version from Git.  If the latest version fails, report the problem to the
ffmpeg-user@ffmpeg.org mailing list or IRC #ffmpeg on irc.freenode.net.
EOF
    if disabled logging; then
        cat <<EOF
Rerun configure with logging enabled (do not use --disable-logging), and
include the log this produces with your report.
EOF
    else
        cat <<EOF
Include the log file "$logfile" produced by configure as this will help
solve the problem.
EOF
    fi
    exit 1
}

# Avoid locale weirdness, besides we really just want to translate ASCII.
toupper(){
    echo "$@" | tr abcdefghijklmnopqrstuvwxyz ABCDEFGHIJKLMNOPQRSTUVWXYZ
}

tolower(){
    echo "$@" | tr ABCDEFGHIJKLMNOPQRSTUVWXYZ abcdefghijklmnopqrstuvwxyz
}

c_escape(){
    echo "$*" | sed 's/["\\]/\\\0/g'
}

sh_quote(){
    v=$(echo "$1" | sed "s/'/'\\\\''/g")
    test "x$v" = "x${v#*[!A-Za-z0-9_/.+-]}" || v="'$v'"
    echo "$v"
}

cleanws(){
    echo "$@" | sed 's/^ *//;s/[[:space:]][[:space:]]*/ /g;s/ *$//'
}

filter(){
    pat=$1
    shift
    for v; do
        eval "case $v in $pat) echo $v ;; esac"
    done
}

filter_out(){
    pat=$1
    shift
    for v; do
        eval "case $v in $pat) ;; *) echo $v ;; esac"
    done
}

map(){
    m=$1
    shift
    for v; do eval $m; done
}

add_suffix(){
    suffix=$1
    shift
    for v; do echo ${v}${suffix}; done
}

set_all(){
    value=$1
    shift
    for var in $*; do
        eval $var=$value
    done
}

set_weak(){
    value=$1
    shift
    for var; do
        eval : \${$var:=$value}
    done
}

sanitize_var_name(){
    echo $@ | sed 's/[^A-Za-z0-9_]/_/g'
}

set_safe(){
    var=$1
    shift
    eval $(sanitize_var_name "$var")='$*'
}

get_safe(){
    eval echo \$$(sanitize_var_name "$1")
}

pushvar(){
    for pvar in $*; do
        eval level=\${${pvar}_level:=0}
        eval ${pvar}_${level}="\$$pvar"
        eval ${pvar}_level=$(($level+1))
    done
}

popvar(){
    for pvar in $*; do
        eval level=\${${pvar}_level:-0}
        test $level = 0 && continue
        eval level=$(($level-1))
        eval $pvar="\${${pvar}_${level}}"
        eval ${pvar}_level=$level
        eval unset ${pvar}_${level}
    done
}

enable(){
    set_all yes $*
}

disable(){
    set_all no $*
}

enable_weak(){
    set_weak yes $*
}

disable_weak(){
    set_weak no $*
}

enable_safe(){
    for var; do
        enable $(echo "$var" | sed 's/[^A-Za-z0-9_]/_/g')
    done
}

disable_safe(){
    for var; do
        disable $(echo "$var" | sed 's/[^A-Za-z0-9_]/_/g')
    done
}

do_enable_deep(){
    for var; do
        enabled $var && continue
        eval sel="\$${var}_select"
        eval sgs="\$${var}_suggest"
        pushvar var sgs
        enable_deep $sel
        popvar sgs
        enable_deep_weak $sgs
        popvar var
    done
}

enable_deep(){
    do_enable_deep $*
    enable $*
}

enable_deep_weak(){
    for var; do
        disabled $var && continue
        pushvar var
        do_enable_deep $var
        popvar var
        enable_weak $var
    done
}

enabled(){
    test "${1#!}" = "$1" && op='=' || op=!=
    eval test "x\$${1#!}" $op "xyes"
}

disabled(){
    test "${1#!}" = "$1" && op='=' || op=!=
    eval test "x\$${1#!}" $op "xno"
}

enabled_all(){
    for opt; do
        enabled $opt || return 1
    done
}

disabled_all(){
    for opt; do
        disabled $opt || return 1
    done
}

enabled_any(){
    for opt; do
        enabled $opt && return 0
    done
}

disabled_any(){
    for opt; do
        disabled $opt && return 0
    done
    return 1
}

set_default(){
    for opt; do
        eval : \${$opt:=\$${opt}_default}
    done
}

is_in(){
    value=$1
    shift
    for var in $*; do
        [ $var = $value ] && return 0
    done
    return 1
}

do_check_deps(){
    for cfg; do
        cfg="${cfg#!}"
        enabled ${cfg}_checking && die "Circular dependency for $cfg."
        disabled ${cfg}_checking && continue
        enable ${cfg}_checking
        append allopts $cfg

        eval dep_all="\$${cfg}_deps"
        eval dep_any="\$${cfg}_deps_any"
        eval dep_sel="\$${cfg}_select"
        eval dep_sgs="\$${cfg}_suggest"
        eval dep_ifa="\$${cfg}_if"
        eval dep_ifn="\$${cfg}_if_any"

        pushvar cfg dep_all dep_any dep_sel dep_sgs dep_ifa dep_ifn
        do_check_deps $dep_all $dep_any $dep_sel $dep_sgs $dep_ifa $dep_ifn
        popvar cfg dep_all dep_any dep_sel dep_sgs dep_ifa dep_ifn

        [ -n "$dep_ifa" ] && { enabled_all $dep_ifa && enable_weak $cfg; }
        [ -n "$dep_ifn" ] && { enabled_any $dep_ifn && enable_weak $cfg; }
        enabled_all  $dep_all || disable $cfg
        enabled_any  $dep_any || disable $cfg
        disabled_any $dep_sel && disable $cfg

        if enabled $cfg; then
            enable_deep $dep_sel
            enable_deep_weak $dep_sgs
        fi

        disable ${cfg}_checking
    done
}

check_deps(){
    unset allopts

    do_check_deps "$@"

    for cfg in $allopts; do
        enabled $cfg || continue
        eval dep_extralibs="\$${cfg}_extralibs"
        test -n "$dep_extralibs" && add_extralibs $dep_extralibs
    done
}

print_config(){
    pfx=$1
    files=$2
    shift 2
    map 'eval echo "$v \${$v:-no}"' "$@" |
    awk "BEGIN { split(\"$files\", files) }
        {
            c = \"$pfx\" toupper(\$1);
            v = \$2;
            sub(/yes/, 1, v);
            sub(/no/,  0, v);
            for (f in files) {
                file = files[f];
                if (file ~ /\\.h\$/) {
                    printf(\"#define %s %d\\n\", c, v) >>file;
                } else if (file ~ /\\.asm\$/) {
                    printf(\"%%define %s %d\\n\", c, v) >>file;
                } else if (file ~ /\\.mak\$/) {
                    n = -v ? \"\" : \"!\";
                    printf(\"%s%s=yes\\n\", n, c) >>file;
                } else if (file ~ /\\.texi\$/) {
                    pre = -v ? \"\" : \"@c \";
                    yesno = \$2;
                    c2 = tolower(c);
                    gsub(/_/, \"-\", c2);
                    printf(\"%s@set %s %s\\n\", pre, c2, yesno) >>file;
                }
            }
        }"
}

print_enabled(){
    suf=$1
    shift
    for v; do
        enabled $v && printf "%s\n" ${v%$suf}
    done
}

append(){
    var=$1
    shift
    eval "$var=\"\$$var $*\""
}

prepend(){
    var=$1
    shift
    eval "$var=\"$* \$$var\""
}

unique(){
    var=$1
    uniq_list=""
    for tok in $(eval echo \$$var); do
        uniq_list="$(filter_out $tok $uniq_list) $tok"
    done
    eval "$var=\"${uniq_list}\""
}

add_cppflags(){
    append CPPFLAGS "$@"
}

add_cflags(){
    append CFLAGS $($cflags_filter "$@")
}

add_cxxflags(){
    append CXXFLAGS $($cflags_filter "$@")
}

add_asflags(){
    append ASFLAGS $($asflags_filter "$@")
}

add_objcflags(){
    append OBJCFLAGS $($objcflags_filter "$@")
}

add_ldflags(){
    append LDFLAGS $($ldflags_filter "$@")
}

add_ldexeflags(){
    append LDEXEFLAGS $($ldflags_filter "$@")
}

add_ldlibflags(){
    append LDLIBFLAGS $($ldflags_filter "$@")
}

add_stripflags(){
    append ASMSTRIPFLAGS "$@"
}

add_extralibs(){
    prepend extralibs $($ldflags_filter "$@")
}

add_host_cppflags(){
    append host_cppflags "$@"
}

add_host_cflags(){
    append host_cflags $($host_cflags_filter "$@")
}

add_host_ldflags(){
    append host_ldflags $($host_ldflags_filter "$@")
}

add_compat(){
    append compat_objs $1
    shift
    map 'add_cppflags -D$v' "$@"
}

check_cmd(){
    log "$@"
    "$@" >> $logfile 2>&1
}

check_stat(){
    log check_stat "$@"
    stat "$1" >> $logfile 2>&1
}

cc_o(){
    eval printf '%s\\n' $CC_O
}

cc_e(){
    eval printf '%s\\n' $CC_E
}

check_cc(){
    log check_cc "$@"
    cat > $TMPC
    log_file $TMPC
    check_cmd $cc $CPPFLAGS $CFLAGS "$@" $CC_C $(cc_o $TMPO) $TMPC
}

check_cxx(){
    log check_cxx "$@"
    cat > $TMPCPP
    log_file $TMPCPP
    check_cmd $cxx $CPPFLAGS $CFLAGS $CXXFLAGS "$@" $CXX_C -o $TMPO $TMPCPP
}

check_objcc(){
    log check_objcc "$@"
    cat > $TMPM
    log_file $TMPM
    check_cmd $objcc -Werror=missing-prototypes $CPPFLAGS $CFLAGS $OBJCFLAGS "$@" $OBJCC_C $(cc_o $TMPO) $TMPM
}

check_cpp(){
    log check_cpp "$@"
    cat > $TMPC
    log_file $TMPC
    check_cmd $cc $CPPFLAGS $CFLAGS "$@" $(cc_e $TMPO) $TMPC
}

as_o(){
    eval printf '%s\\n' $AS_O
}

check_as(){
    log check_as "$@"
    cat > $TMPS
    log_file $TMPS
    check_cmd $as $CPPFLAGS $ASFLAGS "$@" $AS_C $(as_o $TMPO) $TMPS
}

check_inline_asm(){
    log check_inline_asm "$@"
    name="$1"
    code="$2"
    shift 2
    disable $name
    check_cc "$@" <<EOF && enable $name
void foo(void){ __asm__ volatile($code); }
EOF
}

check_inline_asm_flags(){
    log check_inline_asm_flags "$@"
    name="$1"
    code="$2"
    flags=''
    shift 2
    while [ "$1" != "" ]; do
      append flags $1
      shift
    done;
    disable $name
    cat > $TMPC <<EOF
void foo(void){ __asm__ volatile($code); }
EOF
    log_file $TMPC
    check_cmd $cc $CPPFLAGS $CFLAGS $flags "$@" $CC_C $(cc_o $TMPO) $TMPC &&
    enable $name && add_cflags $flags && add_asflags $flags && add_ldflags $flags
}

check_insn(){
    log check_insn "$@"
    check_inline_asm ${1}_inline "\"$2\""
    echo "$2" | check_as && enable ${1}_external || disable ${1}_external
}

check_yasm(){
    log check_yasm "$@"
    echo "$1" > $TMPS
    log_file $TMPS
    shift 1
    check_cmd $yasmexe $YASMFLAGS -Werror "$@" -o $TMPO $TMPS
}

ld_o(){
    eval printf '%s\\n' $LD_O
}

check_ld(){
    log check_ld "$@"
    type=$1
    shift 1
    flags=$(filter_out '-l*|*.so' $@)
    libs=$(filter '-l*|*.so' $@)
    check_$type $($cflags_filter $flags) || return
    flags=$($ldflags_filter $flags)
    libs=$($ldflags_filter $libs)
    check_cmd $ld $LDFLAGS $flags $(ld_o $TMPE) $TMPO $libs $extralibs
}

print_include(){
    hdr=$1
    test "${hdr%.h}" = "${hdr}" &&
        echo "#include $hdr"    ||
        echo "#include <$hdr>"
}

check_code(){
    log check_code "$@"
    check=$1
    headers=$2
    code=$3
    shift 3
    {
        for hdr in $headers; do
            print_include $hdr
        done
        echo "int main(void) { $code; return 0; }"
    } | check_$check "$@"
}

check_cppflags(){
    log check_cppflags "$@"
    check_cc "$@" <<EOF && append CPPFLAGS "$@"
int x;
EOF
}

test_cflags(){
    log test_cflags "$@"
    set -- $($cflags_filter "$@")
    check_cc "$@" <<EOF
int x;
EOF
}

check_cflags(){
    log check_cflags "$@"
    test_cflags "$@" && add_cflags "$@"
}

check_cxxflags(){
    log check_cxxflags "$@"
    set -- $($cflags_filter "$@")
    check_cxx "$@" <<EOF && append CXXFLAGS "$@"
int x;
EOF
}

test_objcflags(){
    log test_cflags "$@"
    set -- $($cflags_filter "$@")
    check_objcc "$@" <<EOF
int x;
EOF
}

check_objcflags(){
    log check_cflags "$@"
    test_objcflags "$@" && add_objcflags "$@"
}

test_ldflags(){
    log test_ldflags "$@"
    check_ld "cc" "$@" <<EOF
int main(void){ return 0; }
EOF
}

check_ldflags(){
    log check_ldflags "$@"
    test_ldflags "$@" && add_ldflags "$@"
}

test_stripflags(){
    log test_stripflags "$@"
    # call check_cc to get a fresh TMPO
    check_cc <<EOF
int main(void) { return 0; }
EOF
    check_cmd $strip $ASMSTRIPFLAGS "$@" $TMPO
}

check_stripflags(){
    log check_stripflags "$@"
    test_stripflags "$@" && add_stripflags "$@"
}

check_header(){
    log check_header "$@"
    header=$1
    shift
    disable_safe $header
    check_cpp "$@" <<EOF && enable_safe $header
#include <$header>
int x;
EOF
}

check_header_objcc(){
    log check_header_objcc "$@"
    rm -f -- "$TMPO"
    header=$1
    shift
    disable_safe $header
    {
       echo "#include <$header>"
       echo "int main(void) { return 0; }"
    } | check_objcc && check_stat "$TMPO" && enable_safe $headers
}

check_func(){
    log check_func "$@"
    func=$1
    shift
    disable $func
    check_ld "cc" "$@" <<EOF && enable $func
extern int $func();
int main(void){ $func(); }
EOF
}

check_complexfunc(){
    log check_complexfunc "$@"
    func=$1
    narg=$2
    shift 2
    test $narg = 2 && args="f, g" || args="f * I"
    disable $func
    check_ld "cc" "$@" <<EOF && enable $func
#include <complex.h>
#include <math.h>
float foo(complex float f, complex float g) { return $func($args); }
int main(void){ return (int) foo; }
EOF
}

check_mathfunc(){
    log check_mathfunc "$@"
    func=$1
    narg=$2
    shift 2
    test $narg = 2 && args="f, g" || args="f"
    disable $func
    check_ld "cc" "$@" <<EOF && enable $func
#include <math.h>
float foo(float f, float g) { return $func($args); }
int main(void){ return (int) foo; }
EOF
}

check_func_headers(){
    log check_func_headers "$@"
    headers=$1
    funcs=$2
    shift 2
    {
        for hdr in $headers; do
            print_include $hdr
        done
        for func in $funcs; do
            echo "long check_$func(void) { return (long) $func; }"
        done
        echo "int main(void) { return 0; }"
    } | check_ld "cc" "$@" && enable $funcs && enable_safe $headers
}

check_class_headers_cpp(){
    log check_class_headers_cpp "$@"
    headers=$1
    classes=$2
    shift 2
    {
        for hdr in $headers; do
            echo "#include <$hdr>"
        done
        echo "int main(void) { "
        i=1
        for class in $classes; do
            echo "$class obj$i;"
            i=$(expr $i + 1)
        done
        echo "return 0; }"
    } | check_ld "cxx" "$@" && enable $funcs && enable_safe $headers
}

check_cpp_condition(){
    log check_cpp_condition "$@"
    header=$1
    condition=$2
    shift 2
    check_cpp "$@" <<EOF
#include <$header>
#if !($condition)
#error "unsatisfied condition: $condition"
#endif
EOF
}

check_lib(){
    log check_lib "$@"
    header="$1"
    func="$2"
    shift 2
    check_header $header && check_func $func "$@" && add_extralibs "$@"
}

check_lib2(){
    log check_lib2 "$@"
    headers="$1"
    funcs="$2"
    shift 2
    check_func_headers "$headers" "$funcs" "$@" && add_extralibs "$@"
}

check_lib_cpp(){
    log check_lib_cpp "$@"
    headers="$1"
    classes="$2"
    shift 2
    check_class_headers_cpp "$headers" "$classes" "$@" && add_extralibs "$@"
}

check_pkg_config(){
    log check_pkg_config "$@"
    pkgandversion="$1"
    pkg="${1%% *}"
    headers="$2"
    funcs="$3"
    shift 3
    check_cmd $pkg_config --exists --print-errors $pkgandversion || return
    pkg_cflags=$($pkg_config --cflags $pkg_config_flags $pkg)
    pkg_libs=$($pkg_config --libs $pkg_config_flags $pkg)
    check_func_headers "$headers" "$funcs" $pkg_cflags $pkg_libs "$@" &&
        set_safe "${pkg}_cflags" $pkg_cflags   &&
        set_safe "${pkg}_libs"   $pkg_libs
}

check_exec(){
    check_ld "cc" "$@" && { enabled cross_compile || $TMPE >> $logfile 2>&1; }
}

check_exec_crash(){
    code=$(cat)

    # exit() is not async signal safe.  _Exit (C99) and _exit (POSIX)
    # are safe but may not be available everywhere.  Thus we use
    # raise(SIGTERM) instead.  The check is run in a subshell so we
    # can redirect the "Terminated" message from the shell.  SIGBUS
    # is not defined by standard C so it is used conditionally.

    (check_exec "$@") >> $logfile 2>&1 <<EOF
#include <signal.h>
static void sighandler(int sig){
    raise(SIGTERM);
}
int foo(void){
    $code
}
int (*func_ptr)(void) = foo;
int main(void){
    signal(SIGILL, sighandler);
    signal(SIGFPE, sighandler);
    signal(SIGSEGV, sighandler);
#ifdef SIGBUS
    signal(SIGBUS, sighandler);
#endif
    return func_ptr();
}
EOF
}

check_type(){
    log check_type "$@"
    headers=$1
    type=$2
    shift 2
    disable_safe "$type"
    check_code cc "$headers" "$type v" "$@" && enable_safe "$type"
}

check_struct(){
    log check_struct "$@"
    headers=$1
    struct=$2
    member=$3
    shift 3
    disable_safe "${struct}_${member}"
    check_code cc "$headers" "const void *p = &(($struct *)0)->$member" "$@" &&
        enable_safe "${struct}_${member}"
}

check_builtin(){
    log check_builtin "$@"
    name=$1
    headers=$2
    builtin=$3
    shift 3
    disable "$name"
    check_code ld "$headers" "$builtin" "cc" "$@" && enable "$name"
}

check_compile_assert(){
    log check_compile_assert "$@"
    name=$1
    headers=$2
    condition=$3
    shift 3
    disable "$name"
    check_code cc "$headers" "char c[2 * !!($condition) - 1]" "$@" && enable "$name"
}

require(){
    name="$1"
    header="$2"
    func="$3"
    shift 3
    check_lib $header $func "$@" || die "ERROR: $name not found"
}

require2(){
    name="$1"
    headers="$2"
    func="$3"
    shift 3
    check_lib2 "$headers" $func "$@" || die "ERROR: $name not found"
}

require_cpp(){
    name="$1"
    headers="$2"
    classes="$3"
    shift 3
    check_lib_cpp "$headers" "$classes" "$@" || die "ERROR: $name not found"
}

use_pkg_config(){
    pkg="$1"
    check_pkg_config "$@" || return 1
    add_cflags    $(get_safe "${pkg}_cflags")
    add_extralibs $(get_safe "${pkg}_libs")
}

require_pkg_config(){
    use_pkg_config "$@" || die "ERROR: $pkg not found using pkg-config$pkg_config_fail_message"
}

require_libfreetype(){
    log require_libfreetype "$@"
    pkg="freetype2"
    check_cmd $pkg_config --exists --print-errors $pkg \
      || die "ERROR: $pkg not found"
    pkg_cflags=$($pkg_config --cflags $pkg_config_flags $pkg)
    pkg_libs=$($pkg_config --libs $pkg_config_flags $pkg)
    {
        echo "#include <ft2build.h>"
        echo "#include FT_FREETYPE_H"
        echo "long check_func(void) { return (long) FT_Init_FreeType; }"
        echo "int main(void) { return 0; }"
    } | check_ld "cc" $pkg_cflags $pkg_libs \
      && set_safe "${pkg}_cflags" $pkg_cflags \
      && set_safe "${pkg}_libs"   $pkg_libs \
      || die "ERROR: $pkg not found"
    add_cflags    $(get_safe "${pkg}_cflags")
    add_extralibs $(get_safe "${pkg}_libs")
}

hostcc_e(){
    eval printf '%s\\n' $HOSTCC_E
}

hostcc_o(){
    eval printf '%s\\n' $HOSTCC_O
}

check_host_cc(){
    log check_host_cc "$@"
    cat > $TMPC
    log_file $TMPC
    check_cmd $host_cc $host_cflags "$@" $HOSTCC_C $(hostcc_o $TMPO) $TMPC
}

check_host_cpp(){
    log check_host_cpp "$@"
    cat > $TMPC
    log_file $TMPC
    check_cmd $host_cc $host_cppflags $host_cflags "$@" $(hostcc_e $TMPO) $TMPC
}

check_host_cppflags(){
    log check_host_cppflags "$@"
    check_host_cc "$@" <<EOF && append host_cppflags "$@"
int x;
EOF
}

check_host_cflags(){
    log check_host_cflags "$@"
    set -- $($host_cflags_filter "$@")
    check_host_cc "$@" <<EOF && append host_cflags "$@"
int x;
EOF
}

check_host_cpp_condition(){
    log check_host_cpp_condition "$@"
    header=$1
    condition=$2
    shift 2
    check_host_cpp "$@" <<EOF
#include <$header>
#if !($condition)
#error "unsatisfied condition: $condition"
#endif
EOF
}

cp_if_changed(){
    cmp -s "$1" "$2" && echo "$2 is unchanged" && return
    mkdir -p "$(dirname $2)"
    $cp_f "$1" "$2"
}

# CONFIG_LIST contains configurable options, while HAVE_LIST is for
# system-dependent things.

AVCODEC_COMPONENTS="
    bsfs
    decoders
    encoders
    hwaccels
    parsers
"

AVDEVICE_COMPONENTS="
    indevs
    outdevs
"
AVFILTER_COMPONENTS="
    filters
"
AVFORMAT_COMPONENTS="
    demuxers
    muxers
    protocols
"

AVRESAMPLE_COMPONENTS=""
AVUTIL_COMPONENTS=""

COMPONENT_LIST="
    $AVCODEC_COMPONENTS
    $AVDEVICE_COMPONENTS
    $AVFILTER_COMPONENTS
    $AVFORMAT_COMPONENTS
    $AVRESAMPLE_COMPONENTS
    $AVUTIL_COMPONENTS
"

EXAMPLE_LIST="
    avio_reading_example
    avio_dir_cmd_example
    decoding_encoding_example
    demuxing_decoding_example
    extract_mvs_example
    filter_audio_example
    filtering_audio_example
    filtering_video_example
    metadata_example
    muxing_example
    qsvdec_example
    remuxing_example
    resampling_audio_example
    scaling_video_example
    transcode_aac_example
    transcoding_example
"

EXTERNAL_LIBRARY_LIST="
    avisynth
    bzlib
    chromaprint
    crystalhd
    decklink
    frei0r
    gcrypt
    gmp
    gnutls
    iconv
    jni
    ladspa
    libass
    libbluray
    libbs2b
    libcaca
    libcdio
    libcelt
    libdc1394
    libebur128
    libfaac
    libfdk_aac
    libflite
    libfontconfig
    libfreetype
    libfribidi
    libgme
    libgsm
    libiec61883
    libilbc
    libkvazaar
    libmodplug
    libmp3lame
    libnut
    libopencore_amrnb
    libopencore_amrwb
    libopencv
    libopenh264
    libopenjpeg
    libopus
    libpulse
    librtmp
    librubberband
    libschroedinger
    libshine
    libsmbclient
    libsnappy
    libsoxr
    libspeex
    libssh
    libtesseract
    libtheora
    libtwolame
    libv4l2
    libvidstab
    libvo_amrwbenc
    libvorbis
    libvpx
    libwavpack
    libwebp
    libx264
    libx265
    libxavs
    libxcb
    libxcb_shm
    libxcb_shape
    libxcb_xfixes
    libxvid
    libzimg
    libzmq
    libzvbi
    lzma
    mediacodec
    netcdf
    openal
    opencl
    opengl
    openssl
    schannel
    sdl
    securetransport
    videotoolbox
    x11grab
    xlib
    zlib
"

HWACCEL_LIBRARY_LIST="
    audiotoolbox
    cuda
    cuvid
    d3d11va
    dxva2
    libmfx
    libnpp
    mmal
    nvenc
    omx
    vaapi
    vda
    vdpau
    videotoolbox_hwaccel
    xvmc
"

DOCUMENT_LIST="
    doc
    htmlpages
    manpages
    podpages
    txtpages
"

FEATURE_LIST="
    ftrapv
    gray
    hardcoded_tables
    omx_rpi
    runtime_cpudetect
    safe_bitstream_reader
    shared
    small
    static
    swscale_alpha
"

LIBRARY_LIST="
    avcodec
    avdevice
    avfilter
    avformat
    avresample
    avutil
    postproc
    swresample
    swscale
"

LICENSE_LIST="
    gpl
    nonfree
    version3
"

PROGRAM_LIST="
    ffplay
    ffprobe
    ffserver
    ffmpeg
"

SUBSYSTEM_LIST="
    dct
    dwt
    error_resilience
    faan
    fast_unaligned
    fft
    lsp
    lzo
    mdct
    pixelutils
    network
    rdft
"

CONFIG_LIST="
    $COMPONENT_LIST
    $DOCUMENT_LIST
    $EXAMPLE_LIST
    $EXTERNAL_LIBRARY_LIST
    $HWACCEL_LIBRARY_LIST
    $FEATURE_LIST
    $LICENSE_LIST
    $LIBRARY_LIST
    $PROGRAM_LIST
    $SUBSYSTEM_LIST
    fontconfig
    incompatible_libav_abi
    memalign_hack
    memory_poisoning
    neon_clobber_test
    pic
    pod2man
    raise_major
    thumb
    valgrind_backtrace
    xmm_clobber_test
"

THREADS_LIST="
    pthreads
    os2threads
    w32threads
"

ATOMICS_LIST="
    atomics_gcc
    atomics_suncc
    atomics_win32
"

ARCH_LIST="
    aarch64
    alpha
    arm
    avr32
    avr32_ap
    avr32_uc
    bfin
    ia64
    m68k
    mips
    mips64
    parisc
    ppc
    ppc64
    s390
    sh4
    sparc
    sparc64
    tilegx
    tilepro
    tomi
    x86
    x86_32
    x86_64
"

ARCH_EXT_LIST_ARM="
    armv5te
    armv6
    armv6t2
    armv8
    neon
    vfp
    vfpv3
    setend
"

ARCH_EXT_LIST_MIPS="
    mipsfpu
    mips32r2
    mips32r5
    mips64r2
    mips32r6
    mips64r6
    mipsdsp
    mipsdspr2
    msa
"

ARCH_EXT_LIST_LOONGSON="
    loongson2
    loongson3
    mmi
"

ARCH_EXT_LIST_X86_SIMD="
    aesni
    amd3dnow
    amd3dnowext
    avx
    avx2
    fma3
    fma4
    mmx
    mmxext
    sse
    sse2
    sse3
    sse4
    sse42
    ssse3
    xop
"

ARCH_EXT_LIST_PPC="
    altivec
    dcbzl
    ldbrx
    power8
    ppc4xx
    vsx
"

ARCH_EXT_LIST_X86="
    $ARCH_EXT_LIST_X86_SIMD
    cpunop
    i686
"

ARCH_EXT_LIST="
    $ARCH_EXT_LIST_ARM
    $ARCH_EXT_LIST_PPC
    $ARCH_EXT_LIST_X86
    $ARCH_EXT_LIST_MIPS
    $ARCH_EXT_LIST_LOONGSON
"

ARCH_FEATURES="
    aligned_stack
    fast_64bit
    fast_clz
    fast_cmov
    local_aligned_8
    local_aligned_16
    local_aligned_32
    simd_align_16
"

BUILTIN_LIST="
    atomic_cas_ptr
    atomic_compare_exchange
    machine_rw_barrier
    MemoryBarrier
    mm_empty
    rdtsc
    sarestart
    sem_timedwait
    sync_val_compare_and_swap
"
HAVE_LIST_CMDLINE="
    inline_asm
    symver
    yasm
"

HAVE_LIST_PUB="
    bigendian
    fast_unaligned
    incompatible_libav_abi
"

HEADERS_LIST="
    alsa_asoundlib_h
    altivec_h
    arpa_inet_h
    asm_types_h
    cdio_paranoia_h
    cdio_paranoia_paranoia_h
    dispatch_dispatch_h
    dev_bktr_ioctl_bt848_h
    dev_bktr_ioctl_meteor_h
    dev_ic_bt8xx_h
    dev_video_bktr_ioctl_bt848_h
    dev_video_meteor_ioctl_meteor_h
    direct_h
    dirent_h
    dlfcn_h
    d3d11_h
    dxva_h
    ES2_gl_h
    gsm_h
    io_h
    mach_mach_time_h
    machine_ioctl_bt848_h
    machine_ioctl_meteor_h
    malloc_h
    opencv2_core_core_c_h
    openjpeg_2_1_openjpeg_h
    openjpeg_2_0_openjpeg_h
    openjpeg_1_5_openjpeg_h
    OpenGL_gl3_h
    poll_h
    sndio_h
    soundcard_h
    sys_mman_h
    sys_param_h
    sys_resource_h
    sys_select_h
    sys_soundcard_h
    sys_time_h
    sys_un_h
    sys_videoio_h
    termios_h
    udplite_h
    unistd_h
    valgrind_valgrind_h
    windows_h
    winsock2_h
"

INTRINSICS_LIST="
    intrinsics_neon
"

COMPLEX_FUNCS="
    cabs
    cexp
"

MATH_FUNCS="
    atanf
    atan2f
    cbrt
    cbrtf
    copysign
    cosf
    erf
    exp2
    exp2f
    expf
    hypot
    isfinite
    isinf
    isnan
    ldexpf
    llrint
    llrintf
    log2
    log2f
    log10f
    lrint
    lrintf
    powf
    rint
    round
    roundf
    sinf
    trunc
    truncf
"

SYSTEM_FUNCS="
    access
    aligned_malloc
    arc4random
    clock_gettime
    closesocket
    CommandLineToArgvW
    CoTaskMemFree
    CryptGenRandom
    dlopen
    fcntl
    flt_lim
    fork
    getaddrinfo
    gethrtime
    getopt
    GetProcessAffinityMask
    GetProcessMemoryInfo
    GetProcessTimes
    getrusage
    GetSystemTimeAsFileTime
    gettimeofday
    glob
    glXGetProcAddress
    gmtime_r
    inet_aton
    isatty
    jack_port_get_latency_range
    kbhit
    localtime_r
    lstat
    lzo1x_999_compress
    mach_absolute_time
    MapViewOfFile
    memalign
    mkstemp
    mmap
    mprotect
    nanosleep
    PeekNamedPipe
    posix_memalign
    pthread_cancel
    sched_getaffinity
    SetConsoleTextAttribute
    SetConsoleCtrlHandler
    setmode
    setrlimit
    Sleep
    strerror_r
    sysconf
    sysctl
    usleep
    UTGetOSTypeFromString
    VirtualAlloc
    wglGetProcAddress
"

TOOLCHAIN_FEATURES="
    as_dn_directive
    as_func
    as_object_arch
    asm_mod_q
    attribute_may_alias
    attribute_packed
    ebp_available
    ebx_available
    gnu_as
    gnu_windres
    ibm_asm
    inline_asm_direct_symbol_refs
    inline_asm_labels
    inline_asm_nonlocal_labels
    pragma_deprecated
    rsync_contimeout
    symver_asm_label
    symver_gnu_asm
    vfp_args
    xform_asm
    xmm_clobbers
"

TYPES_LIST="
    CONDITION_VARIABLE_Ptr
    socklen_t
    struct_addrinfo
    struct_group_source_req
    struct_ip_mreq_source
    struct_ipv6_mreq
    struct_msghdr_msg_flags
    struct_pollfd
    struct_rusage_ru_maxrss
    struct_sctp_event_subscribe
    struct_sockaddr_in6
    struct_sockaddr_sa_len
    struct_sockaddr_storage
    struct_stat_st_mtim_tv_nsec
    struct_v4l2_frmivalenum_discrete
"

HAVE_LIST="
    $ARCH_EXT_LIST
    $(add_suffix _external $ARCH_EXT_LIST)
    $(add_suffix _inline   $ARCH_EXT_LIST)
    $ARCH_FEATURES
    $ATOMICS_LIST
    $BUILTIN_LIST
    $COMPLEX_FUNCS
    $HAVE_LIST_CMDLINE
    $HAVE_LIST_PUB
    $HEADERS_LIST
    $INTRINSICS_LIST
    $MATH_FUNCS
    $SYSTEM_FUNCS
    $THREADS_LIST
    $TOOLCHAIN_FEATURES
    $TYPES_LIST
    atomics_native
    dos_paths
    dxva2_lib
    dxva2api_cobj
    libc_msvcrt
    libdc1394_1
    libdc1394_2
    makeinfo
    makeinfo_html
    MMAL_PARAMETER_VIDEO_MAX_NUM_CALLBACKS
    perl
    pod2man
    sdl
    section_data_rel_ro
    texi2html
    threads
    vaapi_drm
    vaapi_x11
    vdpau_x11
    winrt
    xlib
"

# options emitted with CONFIG_ prefix but not available on the command line
CONFIG_EXTRA="
    aandcttables
    ac3dsp
    audio_frame_queue
    audiodsp
    blockdsp
    bswapdsp
    cabac
    dirac_parse
    dvprofile
    exif
    faandct
    faanidct
    fdctdsp
    flacdsp
    fmtconvert
    frame_thread_encoder
    g722dsp
    golomb
    gplv3
    h263dsp
    h264chroma
    h264dsp
    h264pred
    h264qpel
    hpeldsp
    huffman
    huffyuvdsp
    huffyuvencdsp
    idctdsp
    iirfilter
    imdct15
    intrax8
    iso_media
    ividsp
    jpegtables
    lgplv3
    libx262
    llauddsp
    llviddsp
    lpc
    lzf
    me_cmp
    mpeg_er
    mpegaudio
    mpegaudiodsp
    mpegvideo
    mpegvideoenc
    mss34dsp
    pixblockdsp
    qpeldsp
    qsv
    qsvdec
    qsvenc
    rangecoder
    riffdec
    riffenc
    rtpdec
    rtpenc_chain
    rv34dsp
    sinewin
    snappy
    srtp
    startcode
    texturedsp
    texturedspenc
    tpeldsp
    vaapi_encode
    vc1dsp
    videodsp
    vp3dsp
    vp56dsp
    vp8dsp
    vt_bt2020
    wma_freqs
    wmv2dsp
"

CMDLINE_SELECT="
    $ARCH_EXT_LIST
    $CONFIG_LIST
    $HAVE_LIST_CMDLINE
    $THREADS_LIST
    asm
    cross_compile
    debug
    extra_warnings
    logging
    lto
    optimizations
    rpath
    stripping
"

PATHS_LIST="
    bindir
    datadir
    docdir
    incdir
    libdir
    mandir
    pkgconfigdir
    prefix
    shlibdir
    install_name_dir
"

CMDLINE_SET="
    $PATHS_LIST
    ar
    arch
    as
    assert_level
    build_suffix
    cc
    objcc
    cpu
    cross_prefix
    custom_allocator
    cxx
    dep_cc
    doxygen
    env
    extra_version
    gas
    host_cc
    host_cflags
    host_ld
    host_ldflags
    host_libs
    host_os
    install
    ld
    ln_s
    logfile
    malloc_prefix
    nm
    optflags
    pkg_config
    pkg_config_flags
    progs_suffix
    random_seed
    ranlib
    samples
    strip
    sws_max_filter_size
    sysinclude
    sysroot
    target_exec
    target_os
    target_path
    target_samples
    tempprefix
    toolchain
    valgrind
    yasmexe
"

CMDLINE_APPEND="
    extra_cflags
    extra_cxxflags
    extra_objcflags
    host_cppflags
"

# code dependency declarations

# architecture extensions

armv5te_deps="arm"
armv6_deps="arm"
armv6t2_deps="arm"
armv8_deps="aarch64"
neon_deps_any="aarch64 arm"
intrinsics_neon_deps="neon"
vfp_deps_any="aarch64 arm"
vfpv3_deps="vfp"
setend_deps="arm"

map 'eval ${v}_inline_deps=inline_asm' $ARCH_EXT_LIST_ARM

mipsfpu_deps="mips"
mipsdsp_deps="mips"
mipsdspr2_deps="mips"
mips32r2_deps="mips"
mips32r5_deps="mips"
mips32r6_deps="mips"
mips64r2_deps="mips"
mips64r6_deps="mips"
msa_deps="mipsfpu"
mmi_deps="mips"

altivec_deps="ppc"
dcbzl_deps="ppc"
ldbrx_deps="ppc"
ppc4xx_deps="ppc"
vsx_deps="altivec"
power8_deps="vsx"

cpunop_deps="i686"
x86_64_select="i686"
x86_64_suggest="fast_cmov"

amd3dnow_deps="mmx"
amd3dnowext_deps="amd3dnow"
i686_deps="x86"
mmx_deps="x86"
mmxext_deps="mmx"
sse_deps="mmxext"
sse2_deps="sse"
sse3_deps="sse2"
ssse3_deps="sse3"
sse4_deps="ssse3"
sse42_deps="sse4"
aesni_deps="sse42"
avx_deps="sse42"
xop_deps="avx"
fma3_deps="avx"
fma4_deps="avx"
avx2_deps="avx"

mmx_external_deps="yasm"
mmx_inline_deps="inline_asm"
mmx_suggest="mmx_external mmx_inline"

for ext in $(filter_out mmx $ARCH_EXT_LIST_X86_SIMD); do
    eval dep=\$${ext}_deps
    eval ${ext}_external_deps='"${dep}_external"'
    eval ${ext}_inline_deps='"${dep}_inline"'
    eval ${ext}_suggest='"${ext}_external ${ext}_inline"'
done

aligned_stack_if_any="aarch64 ppc x86"
fast_64bit_if_any="aarch64 alpha ia64 mips64 parisc64 ppc64 sparc64 x86_64"
fast_clz_if_any="aarch64 alpha avr32 mips ppc x86"
fast_unaligned_if_any="aarch64 ppc x86"
simd_align_16_if_any="altivec neon sse"

# system capabilities
symver_if_any="symver_asm_label symver_gnu_asm"
valgrind_backtrace_deps="!optimizations valgrind_valgrind_h"

# threading support
atomics_gcc_if_any="sync_val_compare_and_swap atomic_compare_exchange"
atomics_suncc_if="atomic_cas_ptr machine_rw_barrier"
atomics_win32_if="MemoryBarrier"
atomics_native_if_any="$ATOMICS_LIST"
w32threads_deps="atomics_native"
threads_if_any="$THREADS_LIST"

# subsystems
dct_select="rdft"
dirac_parse_select="golomb"
error_resilience_select="me_cmp"
faandct_deps="faan fdctdsp"
faanidct_deps="faan idctdsp"
h264dsp_select="startcode"
frame_thread_encoder_deps="encoders threads"
intrax8_select="blockdsp idctdsp"
mdct_select="fft"
me_cmp_select="fdctdsp idctdsp pixblockdsp"
mpeg_er_select="error_resilience"
mpegaudio_select="mpegaudiodsp"
mpegaudiodsp_select="dct"
mpegvideo_select="blockdsp h264chroma hpeldsp idctdsp me_cmp mpeg_er videodsp"
mpegvideoenc_select="me_cmp mpegvideo pixblockdsp qpeldsp"
vc1dsp_select="h264chroma qpeldsp startcode"
rdft_select="fft"

# decoders / encoders
aac_decoder_select="imdct15 mdct sinewin"
aac_fixed_decoder_select="mdct sinewin"
aac_encoder_select="audio_frame_queue iirfilter lpc mdct sinewin"
aac_latm_decoder_select="aac_decoder aac_latm_parser"
ac3_decoder_select="ac3_parser ac3dsp bswapdsp fmtconvert mdct"
ac3_fixed_decoder_select="ac3_parser ac3dsp bswapdsp mdct"
ac3_encoder_select="ac3dsp audiodsp mdct me_cmp"
ac3_fixed_encoder_select="ac3dsp audiodsp mdct me_cmp"
adpcm_g722_decoder_select="g722dsp"
adpcm_g722_encoder_select="g722dsp"
aic_decoder_select="golomb idctdsp"
alac_encoder_select="lpc"
als_decoder_select="bswapdsp"
amrnb_decoder_select="lsp"
amrwb_decoder_select="lsp"
amv_decoder_select="sp5x_decoder exif"
amv_encoder_select="aandcttables jpegtables mpegvideoenc"
ape_decoder_select="bswapdsp llauddsp"
apng_decoder_select="zlib"
apng_encoder_select="huffyuvencdsp zlib"
asv1_decoder_select="blockdsp bswapdsp idctdsp"
asv1_encoder_select="bswapdsp fdctdsp pixblockdsp"
asv2_decoder_select="blockdsp bswapdsp idctdsp"
asv2_encoder_select="bswapdsp fdctdsp pixblockdsp"
atrac1_decoder_select="mdct sinewin"
atrac3_decoder_select="mdct"
atrac3p_decoder_select="mdct sinewin"
avrn_decoder_select="exif jpegtables"
bink_decoder_select="blockdsp hpeldsp"
binkaudio_dct_decoder_select="mdct rdft dct sinewin wma_freqs"
binkaudio_rdft_decoder_select="mdct rdft sinewin wma_freqs"
cavs_decoder_select="blockdsp golomb h264chroma idctdsp qpeldsp videodsp"
cllc_decoder_select="bswapdsp"
comfortnoise_encoder_select="lpc"
cook_decoder_select="audiodsp mdct sinewin"
cscd_decoder_select="lzo"
cscd_decoder_suggest="zlib"
dca_decoder_select="mdct"
dds_decoder_select="texturedsp"
dirac_decoder_select="dirac_parse dwt golomb videodsp mpegvideoenc"
dnxhd_decoder_select="blockdsp idctdsp"
dnxhd_encoder_select="aandcttables blockdsp fdctdsp idctdsp mpegvideoenc pixblockdsp"
dvvideo_decoder_select="dvprofile idctdsp"
dvvideo_encoder_select="dvprofile fdctdsp me_cmp pixblockdsp"
dxa_decoder_select="zlib"
dxv_decoder_select="lzf texturedsp"
eac3_decoder_select="ac3_decoder"
eac3_encoder_select="ac3_encoder"
eamad_decoder_select="aandcttables blockdsp bswapdsp idctdsp mpegvideo"
eatgq_decoder_select="aandcttables"
eatqi_decoder_select="aandcttables blockdsp bswapdsp idctdsp"
exr_decoder_select="zlib"
ffv1_decoder_select="golomb rangecoder"
ffv1_encoder_select="rangecoder"
ffvhuff_decoder_select="huffyuv_decoder"
ffvhuff_encoder_select="huffyuv_encoder"
fic_decoder_select="golomb"
flac_decoder_select="flacdsp golomb"
flac_encoder_select="bswapdsp flacdsp golomb lpc"
flashsv2_decoder_select="zlib"
flashsv2_encoder_select="zlib"
flashsv_decoder_select="zlib"
flashsv_encoder_select="zlib"
flv_decoder_select="h263_decoder"
flv_encoder_select="h263_encoder"
fourxm_decoder_select="blockdsp bswapdsp"
fraps_decoder_select="bswapdsp huffman"
g2m_decoder_select="blockdsp idctdsp jpegtables zlib"
g729_decoder_select="audiodsp"
h261_decoder_select="mpegvideo"
h261_encoder_select="aandcttables mpegvideoenc"
h263_decoder_select="h263_parser h263dsp mpegvideo qpeldsp"
h263_encoder_select="aandcttables h263dsp mpegvideoenc"
h263i_decoder_select="h263_decoder"
h263p_decoder_select="h263_decoder"
h263p_encoder_select="h263_encoder"
h264_decoder_select="cabac golomb h264chroma h264dsp h264pred h264qpel videodsp"
h264_decoder_suggest="error_resilience"
hap_decoder_select="snappy texturedsp"
hap_encoder_deps="libsnappy"
hap_encoder_select="texturedspenc"
hevc_decoder_select="bswapdsp cabac golomb videodsp"
huffyuv_decoder_select="bswapdsp huffyuvdsp llviddsp"
huffyuv_encoder_select="bswapdsp huffman huffyuvencdsp llviddsp"
iac_decoder_select="imc_decoder"
imc_decoder_select="bswapdsp fft mdct sinewin"
indeo3_decoder_select="hpeldsp"
indeo4_decoder_select="ividsp"
indeo5_decoder_select="ividsp"
interplay_video_decoder_select="hpeldsp"
jpegls_decoder_select="golomb mjpeg_decoder"
jpegls_encoder_select="golomb"
jv_decoder_select="blockdsp"
lagarith_decoder_select="huffyuvdsp"
ljpeg_encoder_select="aandcttables idctdsp jpegtables"
loco_decoder_select="golomb"
magicyuv_decoder_select="huffyuvdsp"
mdec_decoder_select="blockdsp idctdsp mpegvideo"
metasound_decoder_select="lsp mdct sinewin"
mimic_decoder_select="blockdsp bswapdsp hpeldsp idctdsp"
mjpeg_decoder_select="blockdsp hpeldsp exif idctdsp jpegtables"
mjpeg_encoder_select="aandcttables jpegtables mpegvideoenc"
mjpegb_decoder_select="mjpeg_decoder"
mjpeg_vaapi_encoder_deps="VAEncPictureParameterBufferJPEG"
mjpeg_vaapi_encoder_select="vaapi_encode jpegtables"
mlp_decoder_select="mlp_parser"
motionpixels_decoder_select="bswapdsp"
mp1_decoder_select="mpegaudio"
mp1float_decoder_select="mpegaudio"
mp2_decoder_select="mpegaudio"
mp2float_decoder_select="mpegaudio"
mp3_decoder_select="mpegaudio"
mp3adu_decoder_select="mpegaudio"
mp3adufloat_decoder_select="mpegaudio"
mp3float_decoder_select="mpegaudio"
mp3on4_decoder_select="mpegaudio"
mp3on4float_decoder_select="mpegaudio"
mpc7_decoder_select="bswapdsp mpegaudiodsp"
mpc8_decoder_select="mpegaudiodsp"
mpeg_xvmc_decoder_deps="X11_extensions_XvMClib_h"
mpeg_xvmc_decoder_select="mpeg2video_decoder"
mpegvideo_decoder_select="mpegvideo"
mpeg1video_decoder_select="mpegvideo"
mpeg1video_encoder_select="aandcttables mpegvideoenc h263dsp"
mpeg2video_decoder_select="mpegvideo"
mpeg2video_encoder_select="aandcttables mpegvideoenc h263dsp"
mpeg4_decoder_select="h263_decoder mpeg4video_parser"
mpeg4_encoder_select="h263_encoder"
msa1_decoder_select="mss34dsp"
msmpeg4v1_decoder_select="h263_decoder"
msmpeg4v2_decoder_select="h263_decoder"
msmpeg4v2_encoder_select="h263_encoder"
msmpeg4v3_decoder_select="h263_decoder"
msmpeg4v3_encoder_select="h263_encoder"
mss2_decoder_select="vc1_decoder mpegvideo"
mts2_decoder_select="mss34dsp"
mxpeg_decoder_select="mjpeg_decoder"
nellymoser_decoder_select="mdct sinewin"
nellymoser_encoder_select="audio_frame_queue mdct sinewin"
nuv_decoder_select="idctdsp lzo"
on2avc_decoder_select="mdct"
opus_decoder_deps="swresample"
opus_decoder_select="imdct15"
png_decoder_select="zlib"
png_encoder_select="huffyuvencdsp zlib"
prores_decoder_select="blockdsp idctdsp"
prores_encoder_select="fdctdsp"
qcelp_decoder_select="lsp"
qdm2_decoder_select="mdct rdft mpegaudiodsp"
ra_144_decoder_select="audiodsp"
ra_144_encoder_select="audio_frame_queue lpc audiodsp"
ralf_decoder_select="golomb"
rawvideo_decoder_select="bswapdsp"
rscc_decoder_select="zlib"
rtjpeg_decoder_select="me_cmp"
rv10_decoder_select="h263_decoder"
rv10_encoder_select="h263_encoder"
rv20_decoder_select="h263_decoder"
rv20_encoder_select="h263_encoder"
rv30_decoder_select="golomb h264pred h264qpel mpegvideo rv34dsp"
rv40_decoder_select="golomb h264pred h264qpel mpegvideo rv34dsp"
screenpresso_decoder_select="zlib"
shorten_decoder_select="golomb"
sipr_decoder_select="lsp"
snow_decoder_select="dwt h264qpel hpeldsp me_cmp rangecoder videodsp"
snow_encoder_select="aandcttables dwt h264qpel hpeldsp me_cmp mpegvideoenc rangecoder"
sonic_decoder_select="golomb rangecoder"
sonic_encoder_select="golomb rangecoder"
sonic_ls_encoder_select="golomb rangecoder"
sp5x_decoder_select="mjpeg_decoder"
svq1_decoder_select="hpeldsp"
svq1_encoder_select="aandcttables hpeldsp me_cmp mpegvideoenc"
svq3_decoder_select="golomb h264dsp h264pred hpeldsp tpeldsp videodsp"
svq3_decoder_suggest="zlib"
tak_decoder_select="audiodsp"
tdsc_decoder_select="zlib mjpeg_decoder"
theora_decoder_select="vp3_decoder"
thp_decoder_select="mjpeg_decoder"
tiff_decoder_suggest="zlib lzma"
tiff_encoder_suggest="zlib"
truehd_decoder_select="mlp_parser"
truemotion2_decoder_select="bswapdsp"
truespeech_decoder_select="bswapdsp"
tscc_decoder_select="zlib"
twinvq_decoder_select="mdct lsp sinewin"
txd_decoder_select="texturedsp"
utvideo_decoder_select="bswapdsp"
utvideo_encoder_select="bswapdsp huffman huffyuvencdsp"
vble_decoder_select="huffyuvdsp"
vc1_decoder_select="blockdsp h263_decoder h264qpel intrax8 mpegvideo vc1dsp"
vc1_qsv_decoder_deps="libmfx"
vc1_qsv_decoder_select="qsvdec vc1_qsv_hwaccel"
vc1image_decoder_select="vc1_decoder"
vorbis_decoder_select="mdct"
vorbis_encoder_select="mdct"
vp3_decoder_select="hpeldsp vp3dsp videodsp"
vp5_decoder_select="h264chroma hpeldsp videodsp vp3dsp vp56dsp"
vp6_decoder_select="h264chroma hpeldsp huffman videodsp vp3dsp vp56dsp"
vp6a_decoder_select="vp6_decoder"
vp6f_decoder_select="vp6_decoder"
vp7_decoder_select="h264pred videodsp vp8dsp"
vp8_decoder_select="h264pred videodsp vp8dsp"
vp9_decoder_select="videodsp vp9_parser"
webp_decoder_select="vp8_decoder exif"
wmalossless_decoder_select="llauddsp"
wmapro_decoder_select="mdct sinewin wma_freqs"
wmav1_decoder_select="mdct sinewin wma_freqs"
wmav1_encoder_select="mdct sinewin wma_freqs"
wmav2_decoder_select="mdct sinewin wma_freqs"
wmav2_encoder_select="mdct sinewin wma_freqs"
wmavoice_decoder_select="lsp rdft dct mdct sinewin"
wmv1_decoder_select="h263_decoder"
wmv1_encoder_select="h263_encoder"
wmv2_decoder_select="blockdsp error_resilience h263_decoder idctdsp intrax8 videodsp wmv2dsp"
wmv2_encoder_select="h263_encoder wmv2dsp"
wmv3_decoder_select="vc1_decoder"
wmv3image_decoder_select="wmv3_decoder"
xma1_decoder_select="wmapro_decoder"
xma2_decoder_select="wmapro_decoder"
zerocodec_decoder_select="zlib"
zlib_decoder_select="zlib"
zlib_encoder_select="zlib"
zmbv_decoder_select="zlib"
zmbv_encoder_select="zlib"

# platform codecs
audiotoolbox_deps="AudioToolbox_AudioToolbox_h"
audiotoolbox_extralibs="-framework CoreFoundation -framework AudioToolbox -framework CoreMedia"

# hardware accelerators
crystalhd_deps="libcrystalhd_libcrystalhd_if_h"
cuvid_deps="cuda"
d3d11va_deps="d3d11_h dxva_h ID3D11VideoDecoder ID3D11VideoContext"
dxva2_deps="dxva2api_h DXVA2_ConfigPictureDecode"
vaapi_deps="va_va_h"
vda_framework_deps="VideoDecodeAcceleration_VDADecoder_h"
vda_framework_extralibs="-framework VideoDecodeAcceleration"
vda_deps="vda_framework pthreads"
vda_extralibs="-framework CoreFoundation -framework QuartzCore"
vdpau_deps="vdpau_vdpau_h vdpau_vdpau_x11_h"
videotoolbox_hwaccel_deps="videotoolbox pthreads"
videotoolbox_hwaccel_extralibs="-framework QuartzCore"
xvmc_deps="X11_extensions_XvMClib_h"

h263_vaapi_hwaccel_deps="vaapi"
h263_vaapi_hwaccel_select="h263_decoder"
h263_videotoolbox_hwaccel_deps="videotoolbox"
h263_videotoolbox_hwaccel_select="h263_decoder"
h264_crystalhd_decoder_select="crystalhd h264_mp4toannexb_bsf h264_parser"
h264_cuvid_hwaccel_deps="cuda cuvid CUVIDH264PICPARAMS"
h264_d3d11va_hwaccel_deps="d3d11va"
h264_d3d11va_hwaccel_select="h264_decoder"
h264_dxva2_hwaccel_deps="dxva2"
h264_dxva2_hwaccel_select="h264_decoder"
h264_mediacodec_decoder_deps="mediacodec"
h264_mediacodec_decoder_select="h264_mp4toannexb_bsf h264_parser"
h264_mmal_decoder_deps="mmal"
h264_mmal_decoder_select="mmal"
h264_mmal_hwaccel_deps="mmal"
h264_omx_encoder_deps="omx"
h264_qsv_hwaccel_deps="libmfx"
h264_vaapi_hwaccel_deps="vaapi"
h264_vaapi_hwaccel_select="h264_decoder"
h264_vda_decoder_deps="vda"
h264_vda_decoder_select="h264_decoder"
h264_vda_hwaccel_deps="vda"
h264_vda_hwaccel_select="h264_decoder"
h264_vda_old_hwaccel_deps="vda"
h264_vda_old_hwaccel_select="h264_decoder"
h264_vdpau_decoder_deps="vdpau"
h264_vdpau_decoder_select="h264_decoder"
h264_vdpau_hwaccel_deps="vdpau"
h264_vdpau_hwaccel_select="h264_decoder"
h264_videotoolbox_hwaccel_deps="videotoolbox"
h264_videotoolbox_hwaccel_select="h264_decoder"
hevc_cuvid_hwaccel_deps="cuda cuvid CUVIDHEVCPICPARAMS"
hevc_d3d11va_hwaccel_deps="d3d11va DXVA_PicParams_HEVC"
hevc_d3d11va_hwaccel_select="hevc_decoder"
hevc_dxva2_hwaccel_deps="dxva2 DXVA_PicParams_HEVC"
hevc_dxva2_hwaccel_select="hevc_decoder"
hevc_qsv_hwaccel_deps="libmfx"
hevc_vaapi_hwaccel_deps="vaapi VAPictureParameterBufferHEVC"
hevc_vaapi_hwaccel_select="hevc_decoder"
hevc_vdpau_hwaccel_deps="vdpau VdpPictureInfoHEVC"
hevc_vdpau_hwaccel_select="hevc_decoder"
mpeg_vdpau_decoder_deps="vdpau"
mpeg_vdpau_decoder_select="mpeg2video_decoder"
mpeg_xvmc_hwaccel_deps="xvmc"
mpeg_xvmc_hwaccel_select="mpeg2video_decoder"
mpeg1_vdpau_decoder_deps="vdpau"
mpeg1_vdpau_decoder_select="mpeg1video_decoder"
mpeg1_vdpau_hwaccel_deps="vdpau"
mpeg1_vdpau_hwaccel_select="mpeg1video_decoder"
mpeg1_videotoolbox_hwaccel_deps="videotoolbox"
mpeg1_videotoolbox_hwaccel_select="mpeg1video_decoder"
mpeg1_xvmc_hwaccel_deps="xvmc"
mpeg1_xvmc_hwaccel_select="mpeg1video_decoder"
mpeg2_crystalhd_decoder_select="crystalhd"
mpeg2_d3d11va_hwaccel_deps="d3d11va"
mpeg2_d3d11va_hwaccel_select="mpeg2video_decoder"
mpeg2_dxva2_hwaccel_deps="dxva2"
mpeg2_dxva2_hwaccel_select="mpeg2video_decoder"
mpeg2_mmal_decoder_deps="mmal"
mpeg2_mmal_decoder_select="mmal"
mpeg2_mmal_hwaccel_deps="mmal"
mpeg2_qsv_hwaccel_deps="libmfx"
mpeg2_qsv_hwaccel_select="qsvdec_mpeg2"
mpeg2_vaapi_hwaccel_deps="vaapi"
mpeg2_vaapi_hwaccel_select="mpeg2video_decoder"
mpeg2_vdpau_hwaccel_deps="vdpau"
mpeg2_vdpau_hwaccel_select="mpeg2video_decoder"
mpeg2_videotoolbox_hwaccel_deps="videotoolbox"
mpeg2_videotoolbox_hwaccel_select="mpeg2video_decoder"
mpeg2_xvmc_hwaccel_deps="xvmc"
mpeg2_xvmc_hwaccel_select="mpeg2video_decoder"
mpeg4_crystalhd_decoder_select="crystalhd"
mpeg4_mmal_decoder_deps="mmal"
mpeg4_mmal_decoder_select="mmal"
mpeg4_mmal_hwaccel_deps="mmal"
mpeg4_omx_encoder_deps="omx"
mpeg4_vaapi_hwaccel_deps="vaapi"
mpeg4_vaapi_hwaccel_select="mpeg4_decoder"
mpeg4_vdpau_decoder_deps="vdpau"
mpeg4_vdpau_decoder_select="mpeg4_decoder"
mpeg4_vdpau_hwaccel_deps="vdpau"
mpeg4_vdpau_hwaccel_select="mpeg4_decoder"
mpeg4_videotoolbox_hwaccel_deps="videotoolbox"
mpeg4_videotoolbox_hwaccel_select="mpeg4_decoder"
msmpeg4_crystalhd_decoder_select="crystalhd"
vc1_crystalhd_decoder_select="crystalhd"
vc1_cuvid_hwaccel_deps="cuda cuvid CUVIDVC1PICPARAMS"
vc1_d3d11va_hwaccel_deps="d3d11va"
vc1_d3d11va_hwaccel_select="vc1_decoder"
vc1_dxva2_hwaccel_deps="dxva2"
vc1_dxva2_hwaccel_select="vc1_decoder"
vc1_mmal_decoder_deps="mmal"
vc1_mmal_decoder_select="mmal"
vc1_mmal_hwaccel_deps="mmal"
vc1_qsv_hwaccel_deps="libmfx"
vc1_qsv_hwaccel_select="qsvdec_vc1"
vc1_vaapi_hwaccel_deps="vaapi"
vc1_vaapi_hwaccel_select="vc1_decoder"
vc1_vdpau_decoder_deps="vdpau"
vc1_vdpau_decoder_select="vc1_decoder"
vc1_vdpau_hwaccel_deps="vdpau"
vc1_vdpau_hwaccel_select="vc1_decoder"
vp8_cuvid_hwaccel_deps="cuda cuvid CUVIDVP9PICPARAMS"
vp9_cuvid_hwaccel_deps="cuda cuvid CUVIDVP9PICPARAMS"
vp9_d3d11va_hwaccel_deps="d3d11va DXVA_PicParams_VP9"
vp9_d3d11va_hwaccel_select="vp9_decoder"
vp9_dxva2_hwaccel_deps="dxva2 DXVA_PicParams_VP9"
vp9_dxva2_hwaccel_select="vp9_decoder"
vp9_vaapi_hwaccel_deps="vaapi VADecPictureParameterBufferVP9"
vp9_vaapi_hwaccel_select="vp9_decoder"
wmv3_crystalhd_decoder_select="crystalhd"
wmv3_d3d11va_hwaccel_select="vc1_d3d11va_hwaccel"
wmv3_dxva2_hwaccel_select="vc1_dxva2_hwaccel"
wmv3_vaapi_hwaccel_select="vc1_vaapi_hwaccel"
wmv3_vdpau_decoder_select="vc1_vdpau_decoder"
wmv3_vdpau_hwaccel_select="vc1_vdpau_hwaccel"

# hardware-accelerated codecs
omx_deps="dlopen pthreads"
omx_extralibs='$ldl'
qsvdec_select="qsv"
qsvenc_select="qsv"
vaapi_encode_deps="vaapi"

hwupload_cuda_filter_deps="cuda"
scale_npp_filter_deps="cuda libnpp"

nvenc_encoder_deps="nvenc"
h264_cuvid_decoder_deps="cuda cuvid CUVIDH264PICPARAMS"
h264_cuvid_decoder_select="h264_mp4toannexb_bsf h264_cuvid_hwaccel"
h264_nvenc_encoder_deps="nvenc"
h264_qsv_decoder_deps="libmfx"
h264_qsv_decoder_select="h264_mp4toannexb_bsf h264_parser qsvdec h264_qsv_hwaccel"
h264_qsv_encoder_deps="libmfx"
h264_qsv_encoder_select="qsvenc"
h264_vaapi_encoder_deps="VAEncPictureParameterBufferH264"
h264_vaapi_encoder_select="vaapi_encode golomb"

hevc_cuvid_decoder_deps="cuda cuvid CUVIDHEVCPICPARAMS"
hevc_cuvid_decoder_select="hevc_mp4toannexb_bsf hevc_cuvid_hwaccel"
hevc_nvenc_encoder_deps="nvenc"
hevc_qsv_decoder_deps="libmfx"
hevc_qsv_decoder_select="hevc_mp4toannexb_bsf hevc_parser qsvdec hevc_qsv_hwaccel"
hevc_qsv_encoder_deps="libmfx"
hevc_qsv_encoder_select="qsvenc"
hevc_vaapi_encoder_deps="VAEncPictureParameterBufferHEVC"
hevc_vaapi_encoder_select="vaapi_encode golomb"
mpeg2_qsv_decoder_deps="libmfx"
mpeg2_qsv_decoder_select="qsvdec mpeg2_qsv_hwaccel"
mpeg2_qsv_encoder_deps="libmfx"
mpeg2_qsv_encoder_select="qsvenc"
nvenc_h264_encoder_deps="nvenc"
nvenc_hevc_encoder_deps="nvenc"

vc1_cuvid_decoder_deps="cuda cuvid CUVIDVC1PICPARAMS"
vc1_cuvid_decoder_select="vc1_cuvid_hwaccel"
vp8_cuvid_decoder_deps="cuda cuvid CUVIDVP9PICPARAMS"
vp8_cuvid_decoder_select="vp8_cuvid_hwaccel"
vp9_cuvid_decoder_deps="cuda cuvid CUVIDVP9PICPARAMS"
vp9_cuvid_decoder_select="vp9_cuvid_hwaccel"

# parsers
h264_parser_select="golomb h264dsp"
hevc_parser_select="golomb"
mpegvideo_parser_select="mpegvideo"
mpeg4video_parser_select="h263dsp mpegvideo qpeldsp"
vc1_parser_select="vc1dsp"

# bitstream_filters
mjpeg2jpeg_bsf_select="jpegtables"

# external libraries
aac_at_decoder_deps="audiotoolbox"
ac3_at_decoder_deps="audiotoolbox"
ac3_at_decoder_select="ac3_parser"
adpcm_ima_qt_at_decoder_deps="audiotoolbox"
alac_at_decoder_deps="audiotoolbox"
amr_nb_at_decoder_deps="audiotoolbox"
eac3_at_decoder_deps="audiotoolbox"
eac3_at_decoder_select="ac3_parser"
gsm_ms_at_decoder_deps="audiotoolbox"
ilbc_at_decoder_deps="audiotoolbox"
mp1_at_decoder_deps="audiotoolbox"
mp2_at_decoder_deps="audiotoolbox"
mp3_at_decoder_deps="audiotoolbox"
pcm_alaw_at_decoder_deps="audiotoolbox"
pcm_mulaw_at_decoder_deps="audiotoolbox"
qdmc_at_decoder_deps="audiotoolbox"
qdm2_at_decoder_deps="audiotoolbox"
aac_at_encoder_deps="audiotoolbox"
aac_at_encoder_select="audio_frame_queue"
alac_at_encoder_deps="audiotoolbox"
alac_at_encoder_select="audio_frame_queue"
ilbc_at_encoder_deps="audiotoolbox"
ilbc_at_encoder_select="audio_frame_queue"
pcm_alaw_at_encoder_deps="audiotoolbox"
pcm_alaw_at_encoder_select="audio_frame_queue"
pcm_mulaw_at_encoder_deps="audiotoolbox"
pcm_mulaw_at_encoder_select="audio_frame_queue"
chromaprint_muxer_deps="chromaprint"
h264_videotoolbox_encoder_deps="videotoolbox_encoder pthreads"
libcelt_decoder_deps="libcelt"
libfaac_encoder_deps="libfaac"
libfaac_encoder_select="audio_frame_queue"
libfdk_aac_decoder_deps="libfdk_aac"
libfdk_aac_encoder_deps="libfdk_aac"
libfdk_aac_encoder_select="audio_frame_queue"
libgme_demuxer_deps="libgme"
libgsm_decoder_deps="libgsm"
libgsm_encoder_deps="libgsm"
libgsm_ms_decoder_deps="libgsm"
libgsm_ms_encoder_deps="libgsm"
libilbc_decoder_deps="libilbc"
libilbc_encoder_deps="libilbc"
libkvazaar_encoder_deps="libkvazaar"
libmodplug_demuxer_deps="libmodplug"
libmp3lame_encoder_deps="libmp3lame"
libmp3lame_encoder_select="audio_frame_queue"
libopencore_amrnb_decoder_deps="libopencore_amrnb"
libopencore_amrnb_encoder_deps="libopencore_amrnb"
libopencore_amrnb_encoder_select="audio_frame_queue"
libopencore_amrwb_decoder_deps="libopencore_amrwb"
libopenh264_encoder_deps="libopenh264"
libopenjpeg_decoder_deps="libopenjpeg"
libopenjpeg_encoder_deps="libopenjpeg"
libopus_decoder_deps="libopus"
libopus_encoder_deps="libopus"
libopus_encoder_select="audio_frame_queue"
libschroedinger_decoder_deps="libschroedinger"
libschroedinger_encoder_deps="libschroedinger"
libshine_encoder_deps="libshine"
libshine_encoder_select="audio_frame_queue"
libspeex_decoder_deps="libspeex"
libspeex_encoder_deps="libspeex"
libspeex_encoder_select="audio_frame_queue"
libtheora_encoder_deps="libtheora"
libtwolame_encoder_deps="libtwolame"
libvo_amrwbenc_encoder_deps="libvo_amrwbenc"
libvorbis_decoder_deps="libvorbis"
libvorbis_encoder_deps="libvorbis"
libvorbis_encoder_select="audio_frame_queue"
libvpx_vp8_decoder_deps="libvpx"
libvpx_vp8_encoder_deps="libvpx"
libvpx_vp9_decoder_deps="libvpx"
libvpx_vp9_encoder_deps="libvpx"
libwavpack_encoder_deps="libwavpack"
libwebp_encoder_deps="libwebp"
libwebp_anim_encoder_deps="libwebp"
libx262_encoder_deps="libx262"
libx264_encoder_deps="libx264"
libx264rgb_encoder_deps="libx264 x264_csp_bgr"
libx264rgb_encoder_select="libx264_encoder"
libx265_encoder_deps="libx265"
libxavs_encoder_deps="libxavs"
libxvid_encoder_deps="libxvid"
libzvbi_teletext_decoder_deps="libzvbi"
videotoolbox_deps="VideoToolbox_VideoToolbox_h"
videotoolbox_extralibs="-framework CoreFoundation -framework VideoToolbox -framework CoreMedia -framework CoreVideo"
videotoolbox_encoder_deps="videotoolbox VTCompressionSessionPrepareToEncodeFrames"
videotoolbox_encoder_suggest="vda_framework vt_bt2020"
vt_bt2020_deps="kCVImageBufferColorPrimaries_ITU_R_2020"

# demuxers / muxers
ac3_demuxer_select="ac3_parser"
asf_demuxer_select="riffdec"
asf_o_demuxer_select="riffdec"
asf_muxer_select="riffenc"
asf_stream_muxer_select="asf_muxer"
avi_demuxer_select="iso_media riffdec exif"
avi_muxer_select="riffenc"
avisynth_demuxer_deps="avisynth"
avisynth_demuxer_select="riffdec"
caf_demuxer_select="iso_media riffdec"
dash_muxer_select="mp4_muxer"
dirac_demuxer_select="dirac_parser"
dts_demuxer_select="dca_parser"
dtshd_demuxer_select="dca_parser"
dv_demuxer_select="dvprofile"
dv_muxer_select="dvprofile"
dxa_demuxer_select="riffdec"
eac3_demuxer_select="ac3_parser"
f4v_muxer_select="mov_muxer"
flac_demuxer_select="flac_parser"
hds_muxer_select="flv_muxer"
hls_muxer_select="mpegts_muxer"
image2_alias_pix_demuxer_select="image2_demuxer"
image2_brender_pix_demuxer_select="image2_demuxer"
ipod_muxer_select="mov_muxer"
ismv_muxer_select="mov_muxer"
libnut_demuxer_deps="libnut"
libnut_muxer_deps="libnut"
matroska_audio_muxer_select="matroska_muxer"
matroska_demuxer_select="iso_media riffdec"
matroska_demuxer_suggest="bzlib lzo zlib"
matroska_muxer_select="iso_media riffenc"
mmf_muxer_select="riffenc"
mov_demuxer_select="iso_media riffdec"
mov_demuxer_suggest="zlib"
mov_muxer_select="iso_media riffenc rtpenc_chain"
mp3_demuxer_select="mpegaudio_parser"
mp4_muxer_select="mov_muxer"
mpegts_demuxer_select="iso_media"
mpegts_muxer_select="adts_muxer latm_muxer"
mpegtsraw_demuxer_select="mpegts_demuxer"
mxf_d10_muxer_select="mxf_muxer"
mxf_opatom_muxer_select="mxf_muxer"
nut_muxer_select="riffenc"
nuv_demuxer_select="riffdec"
oga_muxer_select="ogg_muxer"
ogg_demuxer_select="dirac_parse"
opus_muxer_select="ogg_muxer"
psp_muxer_select="mov_muxer"
rtp_demuxer_select="sdp_demuxer"
rtpdec_select="asf_demuxer jpegtables mov_demuxer mpegts_demuxer rm_demuxer rtp_protocol srtp"
rtsp_demuxer_select="http_protocol rtpdec"
rtsp_muxer_select="rtp_muxer http_protocol rtp_protocol rtpenc_chain"
sap_demuxer_select="sdp_demuxer"
sap_muxer_select="rtp_muxer rtp_protocol rtpenc_chain"
sdp_demuxer_select="rtpdec"
smoothstreaming_muxer_select="ismv_muxer"
spdif_muxer_select="aac_parser"
spx_muxer_select="ogg_muxer"
swf_demuxer_suggest="zlib"
tak_demuxer_select="tak_parser"
tg2_muxer_select="mov_muxer"
tgp_muxer_select="mov_muxer"
vobsub_demuxer_select="mpegps_demuxer"
w64_demuxer_select="wav_demuxer"
w64_muxer_select="wav_muxer"
wav_demuxer_select="riffdec"
wav_muxer_select="riffenc"
webm_muxer_select="iso_media riffenc"
webm_dash_manifest_demuxer_select="matroska_demuxer"
wtv_demuxer_select="mpegts_demuxer riffdec"
wtv_muxer_select="mpegts_muxer riffenc"
xmv_demuxer_select="riffdec"
xwma_demuxer_select="riffdec"

# indevs / outdevs
alsa_indev_deps="alsa_asoundlib_h snd_pcm_htimestamp"
alsa_outdev_deps="alsa_asoundlib_h"
avfoundation_indev_extralibs="-framework CoreVideo -framework Foundation -framework AVFoundation -framework CoreMedia"
avfoundation_indev_select="avfoundation"
bktr_indev_deps_any="dev_bktr_ioctl_bt848_h machine_ioctl_bt848_h dev_video_bktr_ioctl_bt848_h dev_ic_bt8xx_h"
caca_outdev_deps="libcaca"
decklink_indev_deps="decklink pthreads"
decklink_indev_extralibs="-lstdc++"
decklink_outdev_deps="decklink pthreads"
decklink_outdev_extralibs="-lstdc++"
dshow_indev_deps="IBaseFilter"
dshow_indev_extralibs="-lpsapi -lole32 -lstrmiids -luuid -loleaut32 -lshlwapi"
dv1394_indev_deps="dv1394"
dv1394_indev_select="dv_demuxer"
fbdev_indev_deps="linux_fb_h"
fbdev_outdev_deps="linux_fb_h"
gdigrab_indev_deps="CreateDIBSection"
gdigrab_indev_extralibs="-lgdi32"
gdigrab_indev_select="bmp_decoder"
iec61883_indev_deps="libiec61883"
jack_indev_deps="jack_jack_h"
jack_indev_deps_any="sem_timedwait dispatch_dispatch_h"
lavfi_indev_deps="avfilter"
libcdio_indev_deps="libcdio"
libdc1394_indev_deps="libdc1394"
libv4l2_indev_deps="libv4l2"
openal_indev_deps="openal"
opengl_outdev_deps="opengl"
oss_indev_deps_any="soundcard_h sys_soundcard_h"
oss_outdev_deps_any="soundcard_h sys_soundcard_h"
pulse_indev_deps="libpulse"
pulse_outdev_deps="libpulse"
qtkit_indev_extralibs="-framework QTKit -framework Foundation -framework QuartzCore"
qtkit_indev_select="qtkit"
sdl_outdev_deps="sdl"
sndio_indev_deps="sndio_h"
sndio_outdev_deps="sndio_h"
v4l_indev_deps="linux_videodev_h"
v4l2_indev_deps_any="linux_videodev2_h sys_videoio_h"
v4l2_outdev_deps_any="linux_videodev2_h sys_videoio_h"
vfwcap_indev_deps="capCreateCaptureWindow vfwcap_defines"
vfwcap_indev_extralibs="-lavicap32"
x11grab_indev_deps="x11grab"
x11grab_xcb_indev_deps="libxcb"
xv_outdev_deps="X11_extensions_Xvlib_h XvGetPortAttribute"
xv_outdev_extralibs="-lXv -lX11 -lXext"

# protocols
async_protocol_deps="threads"
bluray_protocol_deps="libbluray"
ffrtmpcrypt_protocol_deps="!librtmp_protocol"
ffrtmpcrypt_protocol_deps_any="gcrypt gmp openssl"
ffrtmpcrypt_protocol_select="tcp_protocol"
ffrtmphttp_protocol_deps="!librtmp_protocol"
ffrtmphttp_protocol_select="http_protocol"
ftp_protocol_select="tcp_protocol"
gopher_protocol_select="network"
http_protocol_select="tcp_protocol"
httpproxy_protocol_select="tcp_protocol"
https_protocol_select="tls_protocol"
icecast_protocol_select="http_protocol"
librtmp_protocol_deps="librtmp"
librtmpe_protocol_deps="librtmp"
librtmps_protocol_deps="librtmp"
librtmpt_protocol_deps="librtmp"
librtmpte_protocol_deps="librtmp"
libsmbclient_protocol_deps="libsmbclient gplv3"
libssh_protocol_deps="libssh"
mmsh_protocol_select="http_protocol"
mmst_protocol_select="network"
rtmp_protocol_deps="!librtmp_protocol"
rtmp_protocol_select="tcp_protocol"
rtmpe_protocol_select="ffrtmpcrypt_protocol"
rtmps_protocol_deps="!librtmp_protocol"
rtmps_protocol_select="tls_protocol"
rtmpt_protocol_select="ffrtmphttp_protocol"
rtmpte_protocol_select="ffrtmpcrypt_protocol ffrtmphttp_protocol"
rtmpts_protocol_select="ffrtmphttp_protocol https_protocol"
rtp_protocol_select="udp_protocol"
sctp_protocol_deps="struct_sctp_event_subscribe struct_msghdr_msg_flags"
sctp_protocol_select="network"
srtp_protocol_select="rtp_protocol srtp"
tcp_protocol_select="network"
tls_gnutls_protocol_deps="gnutls !tls_schannel_protocol !tls_securetransport_protocol"
tls_gnutls_protocol_select="tcp_protocol"
tls_openssl_protocol_deps="openssl !tls_schannel_protocol !tls_securetransport_protocol !tls_gnutls_protocol"
tls_openssl_protocol_select="tcp_protocol"
tls_schannel_protocol_deps="schannel"
tls_schannel_protocol_select="tcp_protocol"
tls_securetransport_protocol_deps="securetransport"
tls_securetransport_protocol_select="tcp_protocol"
tls_protocol_deps_any="tls_schannel_protocol tls_securetransport_protocol tls_gnutls_protocol tls_openssl_protocol"
udp_protocol_select="network"
udplite_protocol_select="network"
unix_protocol_deps="sys_un_h"
unix_protocol_select="network"

# filters
afftfilt_filter_deps="avcodec"
afftfilt_filter_select="fft"
amovie_filter_deps="avcodec avformat"
aresample_filter_deps="swresample"
ass_filter_deps="libass"
asyncts_filter_deps="avresample"
atempo_filter_deps="avcodec"
atempo_filter_select="rdft"
azmq_filter_deps="libzmq"
blackframe_filter_deps="gpl"
boxblur_filter_deps="gpl"
bs2b_filter_deps="libbs2b"
colormatrix_filter_deps="gpl"
cover_rect_filter_deps="avcodec avformat gpl"
cropdetect_filter_deps="gpl"
delogo_filter_deps="gpl"
deshake_filter_select="pixelutils"
drawtext_filter_deps="libfreetype"
ebur128_filter_deps="gpl"
eq_filter_deps="gpl"
fftfilt_filter_deps="avcodec"
fftfilt_filter_select="rdft"
find_rect_filter_deps="avcodec avformat gpl"
firequalizer_filter_deps="avcodec"
firequalizer_filter_select="rdft"
flite_filter_deps="libflite"
framerate_filter_select="pixelutils"
frei0r_filter_deps="frei0r dlopen"
frei0r_src_filter_deps="frei0r dlopen"
fspp_filter_deps="gpl"
geq_filter_deps="gpl"
histeq_filter_deps="gpl"
hqdn3d_filter_deps="gpl"
interlace_filter_deps="gpl"
kerndeint_filter_deps="gpl"
ladspa_filter_deps="ladspa dlopen"
loudnorm_filter_deps="libebur128"
mcdeint_filter_deps="avcodec gpl"
movie_filter_deps="avcodec avformat"
mpdecimate_filter_deps="gpl"
mpdecimate_filter_select="pixelutils"
mptestsrc_filter_deps="gpl"
negate_filter_deps="lut_filter"
nnedi_filter_deps="gpl"
ocr_filter_deps="libtesseract"
ocv_filter_deps="libopencv"
owdenoise_filter_deps="gpl"
pan_filter_deps="swresample"
perspective_filter_deps="gpl"
phase_filter_deps="gpl"
pp7_filter_deps="gpl"
pp_filter_deps="gpl postproc"
pullup_filter_deps="gpl"
removelogo_filter_deps="avcodec avformat swscale"
repeatfields_filter_deps="gpl"
resample_filter_deps="avresample"
rubberband_filter_deps="librubberband"
sab_filter_deps="gpl swscale"
scale2ref_filter_deps="swscale"
scale_filter_deps="swscale"
select_filter_select="pixelutils"
showcqt_filter_deps="avcodec avformat swscale"
showcqt_filter_select="fft"
showfreqs_filter_deps="avcodec"
showfreqs_filter_select="fft"
showspectrum_filter_deps="avcodec"
showspectrum_filter_select="fft"
showspectrumpic_filter_deps="avcodec"
showspectrumpic_filter_select="fft"
smartblur_filter_deps="gpl swscale"
sofalizer_filter_deps="netcdf avcodec"
sofalizer_filter_select="fft"
spectrumsynth_filter_deps="avcodec"
spectrumsynth_filter_select="fft"
spp_filter_deps="gpl avcodec"
spp_filter_select="fft idctdsp fdctdsp me_cmp pixblockdsp"
stereo3d_filter_deps="gpl"
subtitles_filter_deps="avformat avcodec libass"
super2xsai_filter_deps="gpl"
pixfmts_super2xsai_test_deps="super2xsai_filter"
tinterlace_filter_deps="gpl"
tinterlace_merge_test_deps="tinterlace_filter"
tinterlace_pad_test_deps="tinterlace_filter"
uspp_filter_deps="gpl avcodec"
vidstabdetect_filter_deps="libvidstab"
vidstabtransform_filter_deps="libvidstab"
zmq_filter_deps="libzmq"
zoompan_filter_deps="swscale"
zscale_filter_deps="libzimg"
scale_vaapi_filter_deps="vaapi VAProcPipelineParameterBuffer"

# examples
avcodec_example_deps="avcodec avutil"
avio_dir_cmd="avformat avutil"
avio_reading="avformat avcodec avutil"
decoding_encoding_example_deps="avcodec avformat avutil"
demuxing_decoding_example_deps="avcodec avformat avutil"
extract_mvs_example_deps="avcodec avformat avutil"
filter_audio_example_deps="avfilter avutil"
filtering_audio_example_deps="avfilter avcodec avformat avutil"
filtering_video_example_deps="avfilter avcodec avformat avutil"
metadata_example_deps="avformat avutil"
muxing_example_deps="avcodec avformat avutil swscale"
qsvdec_example_deps="avcodec avutil libmfx h264_qsv_decoder vaapi_x11"
remuxing_example_deps="avcodec avformat avutil"
resampling_audio_example_deps="avutil swresample"
scaling_video_example_deps="avutil swscale"
transcode_aac_example_deps="avcodec avformat swresample"
transcoding_example_deps="avfilter avcodec avformat avutil"

# libraries, in linking order
avcodec_deps="avutil"
avdevice_deps="avformat avcodec avutil"
avfilter_deps="avutil"
avformat_deps="avcodec avutil"
avresample_deps="avutil"
postproc_deps="avutil gpl"
swresample_deps="avutil"
swscale_deps="avutil"

# programs
ffmpeg_deps="avcodec avfilter avformat swresample"
ffmpeg_select="aformat_filter anull_filter atrim_filter format_filter
               null_filter
               setpts_filter trim_filter"
ffplay_deps="avcodec avformat swscale swresample sdl"
ffplay_libs='$sdl_libs'
ffplay_select="rdft crop_filter transpose_filter hflip_filter vflip_filter rotate_filter"
ffprobe_deps="avcodec avformat"
ffserver_deps="avformat fork sarestart"
ffserver_select="ffm_muxer rtp_protocol rtsp_demuxer"

# documentation
podpages_deps="perl"
manpages_deps="perl pod2man"
htmlpages_deps="perl"
htmlpages_deps_any="makeinfo_html texi2html"
txtpages_deps="perl makeinfo"
doc_deps_any="manpages htmlpages podpages txtpages"

# default parameters

logfile="config.log"

# installation paths
prefix_default="/usr/local"
bindir_default='${prefix}/bin'
datadir_default='${prefix}/share/ffmpeg'
docdir_default='${prefix}/share/doc/ffmpeg'
incdir_default='${prefix}/include'
libdir_default='${prefix}/lib'
mandir_default='${prefix}/share/man'

# toolchain
ar_default="ar"
cc_default="gcc"
cxx_default="g++"
host_cc_default="gcc"
cp_f="cp -f"
doxygen_default="doxygen"
install="install"
ln_s_default="ln -s -f"
nm_default="nm -g"
objformat="elf"
pkg_config_default=pkg-config
ranlib_default="ranlib"
strip_default="strip"
yasmexe_default="yasm"
windres_default="windres"

# OS
target_os_default=$(tolower $(uname -s))
host_os=$target_os_default

# machine
if test "$target_os_default" = aix; then
    arch_default=$(uname -p)
    strip_default="strip -X32_64"
else
    arch_default=$(uname -m)
fi
cpu="generic"
intrinsics="none"

# configurable options
enable $PROGRAM_LIST
enable $DOCUMENT_LIST
enable $EXAMPLE_LIST
enable $(filter_out avresample $LIBRARY_LIST)
enable stripping

enable asm
enable debug
enable doc
enable faan faandct faanidct
enable optimizations
enable runtime_cpudetect
enable safe_bitstream_reader
enable static
enable swscale_alpha
enable valgrind_backtrace

sws_max_filter_size_default=256
set_default sws_max_filter_size

# Enable platform codecs by default.
enable audiotoolbox

# Enable hwaccels by default.
enable d3d11va dxva2 vaapi vda vdpau videotoolbox_hwaccel xvmc
enable xlib

enable vda_framework videotoolbox videotoolbox_encoder

# build settings
SHFLAGS='-shared -Wl,-soname,$$(@F)'
LIBPREF="lib"
LIBSUF=".a"
FULLNAME='$(NAME)$(BUILDSUF)'
LIBNAME='$(LIBPREF)$(FULLNAME)$(LIBSUF)'
SLIBPREF="lib"
SLIBSUF=".so"
SLIBNAME='$(SLIBPREF)$(FULLNAME)$(SLIBSUF)'
SLIBNAME_WITH_VERSION='$(SLIBNAME).$(LIBVERSION)'
SLIBNAME_WITH_MAJOR='$(SLIBNAME).$(LIBMAJOR)'
LIB_INSTALL_EXTRA_CMD='$$(RANLIB) "$(LIBDIR)/$(LIBNAME)"'
SLIB_INSTALL_NAME='$(SLIBNAME_WITH_VERSION)'
SLIB_INSTALL_LINKS='$(SLIBNAME_WITH_MAJOR) $(SLIBNAME)'

asflags_filter=echo
cflags_filter=echo
ldflags_filter=echo

AS_C='-c'
AS_O='-o $@'
CC_C='-c'
CC_E='-E -o $@'
CC_O='-o $@'
CXX_C='-c'
CXX_O='-o $@'
OBJCC_C='-c'
OBJCC_E='-E -o $@'
OBJCC_O='-o $@'
LD_O='-o $@'
LD_LIB='-l%'
LD_PATH='-L'
HOSTCC_C='-c'
HOSTCC_E='-E -o $@'
HOSTCC_O='-o $@'
HOSTLD_O='-o $@'

host_libs='-lm'
host_cflags_filter=echo
host_ldflags_filter=echo

target_path='$(CURDIR)'

# since the object filename is not given with the -MM flag, the compiler
# is only able to print the basename, and we must add the path ourselves
DEPCMD='$(DEP$(1)) $(DEP$(1)FLAGS) $($(1)DEP_FLAGS) $< 2>/dev/null | sed -e "/^\#.*/d" -e "s,^[[:space:]]*$(@F),$(@D)/$(@F)," > $(@:.o=.d)'
DEPFLAGS='-MM'

# find source path
if test -f configure; then
    source_path=.
else
    source_path=$(cd $(dirname "$0"); pwd)
    case "$source_path" in
        *[[:blank:]]*) die "Out of tree builds are impossible with whitespace in source path." ;;
    esac
    test -e "$source_path/config.h" &&
        die "Out of tree builds are impossible with config.h in source dir."
fi

for v in "$@"; do
    r=${v#*=}
    l=${v%"$r"}
    r=$(sh_quote "$r")
    FFMPEG_CONFIGURATION="${FFMPEG_CONFIGURATION# } ${l}${r}"
done

find_things(){
    thing=$1
    pattern=$2
    file=$source_path/$3
    sed -n "s/^[^#]*$pattern.*([^,]*, *\([^,]*\)\(,.*\)*).*/\1_$thing/p" "$file"
}

ENCODER_LIST=$(find_things  encoder  ENC      libavcodec/allcodecs.c)
DECODER_LIST=$(find_things  decoder  DEC      libavcodec/allcodecs.c)
HWACCEL_LIST=$(find_things  hwaccel  HWACCEL  libavcodec/allcodecs.c)
PARSER_LIST=$(find_things   parser   PARSER   libavcodec/allcodecs.c)
MUXER_LIST=$(find_things    muxer    _MUX     libavformat/allformats.c)
DEMUXER_LIST=$(find_things  demuxer  DEMUX    libavformat/allformats.c)
OUTDEV_LIST=$(find_things   outdev   OUTDEV   libavdevice/alldevices.c)
INDEV_LIST=$(find_things    indev    _IN      libavdevice/alldevices.c)
FILTER_LIST=$(find_things   filter   FILTER   libavfilter/allfilters.c)

find_things_extern(){
    thing=$1
    pattern=$2
    file=$source_path/$3
    sed -n "s/^[^#]*extern.*$pattern *ff_\([^ ]*\)_$thing;/\1_$thing/p" "$file"
}

BSF_LIST=$(find_things_extern bsf AVBitStreamFilter libavcodec/bitstream_filters.c)
PROTOCOL_LIST=$(find_things_extern protocol URLProtocol libavformat/protocols.c)

ALL_COMPONENTS="
    $BSF_LIST
    $DECODER_LIST
    $DEMUXER_LIST
    $ENCODER_LIST
    $FILTER_LIST
    $HWACCEL_LIST
    $INDEV_LIST
    $MUXER_LIST
    $OUTDEV_LIST
    $PARSER_LIST
    $PROTOCOL_LIST
"

for n in $COMPONENT_LIST; do
    v=$(toupper ${n%s})_LIST
    eval enable \$$v
    eval ${n}_if_any="\$$v"
done

enable $ARCH_EXT_LIST

die_unknown(){
    echo "Unknown option \"$1\"."
    echo "See $0 --help for available options."
    exit 1
}

print_in_columns() {
    cols=$(expr $ncols / 24)
    cat | tr ' ' '\n' | sort | pr -r "-$cols" -w $ncols -t
}

show_list() {
    suffix=_$1
    shift
    echo $* | sed s/$suffix//g | print_in_columns
    exit 0
}

rand_list(){
    IFS=', '
    set -- $*
    unset IFS
    for thing; do
        comp=${thing%:*}
        prob=${thing#$comp}
        prob=${prob#:}
        is_in ${comp} $COMPONENT_LIST && eval comp=\$$(toupper ${comp%s})_LIST
        echo "prob ${prob:-0.5}"
        printf '%s\n' $comp
    done
}

do_random(){
    action=$1
    shift
    random_seed=$(awk "BEGIN { srand($random_seed); print srand() }")
    $action $(rand_list "$@" | awk "BEGIN { srand($random_seed) } \$1 == \"prob\" { prob = \$2; next } rand() < prob { print }")
}

for opt do
    optval="${opt#*=}"
    case "$opt" in
        --extra-ldflags=*)
            add_ldflags $optval
        ;;
        --extra-ldexeflags=*)
            add_ldexeflags $optval
        ;;
        --extra-ldlibflags=*)
            add_ldlibflags $optval
        ;;
        --extra-libs=*)
            add_extralibs $optval
        ;;
        --disable-devices)
            disable $INDEV_LIST $OUTDEV_LIST
        ;;
        --enable-debug=*)
            debuglevel="$optval"
        ;;
        --disable-programs)
            disable $PROGRAM_LIST
        ;;
        --disable-everything)
            map 'eval unset \${$(toupper ${v%s})_LIST}' $COMPONENT_LIST
        ;;
        --disable-all)
            map 'eval unset \${$(toupper ${v%s})_LIST}' $COMPONENT_LIST
            disable $LIBRARY_LIST $PROGRAM_LIST doc
            enable avutil
        ;;
        --enable-random|--disable-random)
            action=${opt%%-random}
            do_random ${action#--} $COMPONENT_LIST
        ;;
        --enable-random=*|--disable-random=*)
            action=${opt%%-random=*}
            do_random ${action#--} $optval
        ;;
        --enable-*=*|--disable-*=*)
            eval $(echo "${opt%%=*}" | sed 's/--/action=/;s/-/ thing=/')
            is_in "${thing}s" $COMPONENT_LIST || die_unknown "$opt"
            eval list=\$$(toupper $thing)_LIST
            name=$(echo "${optval}" | sed "s/,/_${thing}|/g")_${thing}
            list=$(filter "$name" $list)
            [ "$list" = "" ] && warn "Option $opt did not match anything"
            $action $list
        ;;
        --enable-?*|--disable-?*)
            eval $(echo "$opt" | sed 's/--/action=/;s/-/ option=/;s/-/_/g')
            if is_in $option $COMPONENT_LIST; then
                test $action = disable && action=unset
                eval $action \$$(toupper ${option%s})_LIST
            elif is_in $option $CMDLINE_SELECT; then
                $action $option
            else
                die_unknown $opt
            fi
        ;;
        --list-*)
            NAME="${opt#--list-}"
            is_in $NAME $COMPONENT_LIST || die_unknown $opt
            NAME=${NAME%s}
            eval show_list $NAME \$$(toupper $NAME)_LIST
        ;;
        --help|-h) show_help
        ;;
        --fatal-warnings) enable fatal_warnings
        ;;
        *)
            optname="${opt%%=*}"
            optname="${optname#--}"
            optname=$(echo "$optname" | sed 's/-/_/g')
            if is_in $optname $CMDLINE_SET; then
                eval $optname='$optval'
            elif is_in $optname $CMDLINE_APPEND; then
                append $optname "$optval"
            else
                die_unknown $opt
            fi
        ;;
    esac
done

for e in $env; do
    eval "export $e"
done

disabled logging && logfile=/dev/null

# Disable all the library-specific components if the library itself
# is disabled, see AVCODEC_LIST and following _LIST variables.

disable_components(){
    disabled ${1} && disable $(
        eval components="\$$(toupper ${1})_COMPONENTS"
        map 'eval echo \${$(toupper ${v%s})_LIST}' $components
    )
}

map 'disable_components $v' $LIBRARY_LIST

echo "# $0 $FFMPEG_CONFIGURATION" > $logfile
set >> $logfile

test -n "$valgrind" && toolchain="valgrind-memcheck"

case "$toolchain" in
    *-asan)
        cc_default="${toolchain%-asan}"
        add_cflags  -fsanitize=address
        add_ldflags -fsanitize=address
    ;;
    *-msan)
        cc_default="${toolchain%-msan}"
        add_cflags  -fsanitize=memory -fsanitize-memory-track-origins
        add_ldflags -fsanitize=memory
    ;;
    *-tsan)
        cc_default="${toolchain%-tsan}"
        add_cflags  -fsanitize=thread -pie
        add_ldflags -fsanitize=thread -pie
        case "$toolchain" in
            gcc-tsan)
                add_cflags  -fPIC
                add_ldflags -fPIC
                ;;
        esac
    ;;
    *-usan)
        cc_default="${toolchain%-usan}"
        add_cflags  -fsanitize=undefined
        add_ldflags -fsanitize=undefined
    ;;
    valgrind-*)
        target_exec_default="valgrind"
        case "$toolchain" in
            valgrind-massif)
                target_exec_args="--tool=massif --alloc-fn=av_malloc --alloc-fn=av_mallocz --alloc-fn=av_calloc --alloc-fn=av_fast_padded_malloc --alloc-fn=av_fast_malloc --alloc-fn=av_realloc_f --alloc-fn=av_fast_realloc --alloc-fn=av_realloc"
                ;;
            valgrind-memcheck)
                target_exec_args="--error-exitcode=1 --malloc-fill=0x2a --track-origins=yes --leak-check=full --gen-suppressions=all --suppressions=$source_path/tests/fate-valgrind.supp"
                ;;
        esac
    ;;
    msvc)
        # Check whether the current MSVC version needs the C99 converter.
        # From MSVC 2013 (compiler major version 18) onwards, it does actually
        # support enough of C99 to build ffmpeg. Default to the new
        # behaviour if the regexp was unable to match anything, since this
        # successfully parses the version number of existing supported
        # versions that require the converter (MSVC 2010 and 2012).
        cl_major_ver=$(cl 2>&1 | sed -n 's/.*Version \([[:digit:]]\{1,\}\)\..*/\1/p')
        if [ -z "$cl_major_ver" ] || [ $cl_major_ver -ge 18 ]; then
            cc_default="cl"
        else
            cc_default="c99wrap cl"
        fi
        ld_default="$source_path/compat/windows/mslink"
        nm_default="dumpbin -symbols"
        ar_default="lib"
        case "$arch" in
        arm*)
            as_default="armasm"
            ;;
        esac
        target_os_default="win32"
        # Use a relative path for TMPDIR. This makes sure all the
        # ffconf temp files are written with a relative path, avoiding
        # issues with msys/win32 path conversion for MSVC parameters
        # such as -Fo<file> or -out:<file>.
        TMPDIR=.
    ;;
    icl)
        cc_default="icl"
        ld_default="xilink"
        nm_default="dumpbin -symbols"
        ar_default="xilib"
        target_os_default="win32"
        TMPDIR=.
    ;;
    gcov)
        add_cflags  -fprofile-arcs -ftest-coverage
        add_ldflags -fprofile-arcs -ftest-coverage
    ;;
    llvm-cov)
        add_cflags -fprofile-arcs -ftest-coverage
        add_ldflags --coverage
    ;;
    hardened)
        add_cppflags -U_FORTIFY_SOURCE -D_FORTIFY_SOURCE=2
        add_cflags   -fno-strict-overflow -fstack-protector-all
        add_ldflags  -Wl,-z,relro -Wl,-z,now
    ;;
    ?*)
        die "Unknown toolchain $toolchain"
    ;;
esac

test -n "$cross_prefix" && enable cross_compile

if enabled cross_compile; then
    test -n "$arch" && test -n "$target_os" ||
        die "Must specify target arch and OS when cross-compiling"
fi

ar_default="${cross_prefix}${ar_default}"
cc_default="${cross_prefix}${cc_default}"
cxx_default="${cross_prefix}${cxx_default}"
nm_default="${cross_prefix}${nm_default}"
pkg_config_default="${cross_prefix}${pkg_config_default}"
if ${cross_prefix}${ranlib_default} 2>&1 | grep -q "\-D "; then
    ranlib_default="${cross_prefix}${ranlib_default} -D"
else
    ranlib_default="${cross_prefix}${ranlib_default}"
fi
strip_default="${cross_prefix}${strip_default}"
windres_default="${cross_prefix}${windres_default}"

sysinclude_default="${sysroot}/usr/include"

set_default arch cc cxx doxygen pkg_config ranlib strip sysinclude \
    target_exec target_os yasmexe
enabled cross_compile || host_cc_default=$cc
set_default host_cc

pkg_config_fail_message=""
if ! $pkg_config --version >/dev/null 2>&1; then
    warn "$pkg_config not found, library detection may fail."
    pkg_config=false
elif is_in -static $cc $LDFLAGS && ! is_in --static $pkg_config $pkg_config_flags; then
    pkg_config_fail_message="
Note: When building a static binary, add --pkg-config-flags=\"--static\"."
fi

if test $doxygen != $doxygen_default && \
  ! $doxygen --version >/dev/null 2>&1; then
    warn "Specified doxygen \"$doxygen\" not found, API documentation will fail to build."
fi

exesuf() {
    case $1 in
        mingw32*|mingw64*|win32|win64|cygwin*|*-dos|freedos|opendos|os/2*|symbian) echo .exe ;;
    esac
}

EXESUF=$(exesuf $target_os)
HOSTEXESUF=$(exesuf $host_os)

# set temporary file name
: ${TMPDIR:=$TEMPDIR}
: ${TMPDIR:=$TMP}
: ${TMPDIR:=/tmp}

if [ -n "$tempprefix" ] ; then
    mktemp(){
        echo $tempprefix.${HOSTNAME}.${UID}
    }
elif ! check_cmd mktemp -u XXXXXX; then
    # simple replacement for missing mktemp
    # NOT SAFE FOR GENERAL USE
    mktemp(){
        echo "${2%%XXX*}.${HOSTNAME}.${UID}.$$"
    }
fi

tmpfile(){
    tmp=$(mktemp -u "${TMPDIR}/ffconf.XXXXXXXX")$2 &&
        (set -C; exec > $tmp) 2>/dev/null ||
        die "Unable to create temporary file in $TMPDIR."
    append TMPFILES $tmp
    eval $1=$tmp
}

trap 'rm -f -- $TMPFILES' EXIT

tmpfile TMPASM .asm
tmpfile TMPC   .c
tmpfile TMPCPP .cpp
tmpfile TMPE   $EXESUF
tmpfile TMPH   .h
tmpfile TMPM   .m
tmpfile TMPO   .o
tmpfile TMPS   .S
tmpfile TMPSH  .sh
tmpfile TMPV   .ver

unset -f mktemp

chmod +x $TMPE

# make sure we can execute files in $TMPDIR
cat > $TMPSH 2>> $logfile <<EOF
#! /bin/sh
EOF
chmod +x $TMPSH >> $logfile 2>&1
if ! $TMPSH >> $logfile 2>&1; then
    cat <<EOF
Unable to create and execute files in $TMPDIR.  Set the TMPDIR environment
variable to another directory and make sure that it is not mounted noexec.
EOF
    die "Sanity test failed."
fi

armasm_flags(){
    for flag; do
        case $flag in
            # Filter out MSVC cl.exe options from cflags that shouldn't
            # be passed to gas-preprocessor
            -M[TD]*)                                            ;;
            *)                  echo $flag                      ;;
        esac
   done
}

ccc_flags(){
    for flag; do
        case $flag in
            -std=c99)           echo -c99                       ;;
            -mcpu=*)            echo -arch ${flag#*=}           ;;
            -mieee)             echo -ieee                      ;;
            -O*|-fast)          echo $flag                      ;;
            -fno-math-errno)    echo -assume nomath_errno       ;;
            -g)                 echo -g3                        ;;
            -Wall)              echo -msg_enable level2         ;;
            -Wno-pointer-sign)  echo -msg_disable ptrmismatch1  ;;
            -Wl,*)              echo $flag                      ;;
            -f*|-W*)                                            ;;
            *)                  echo $flag                      ;;
        esac
   done
}

cparser_flags(){
    for flag; do
        case $flag in
            -Wno-switch)             echo -Wno-switch-enum ;;
            -Wno-format-zero-length) ;;
            -Wdisabled-optimization) ;;
            -Wno-pointer-sign)       echo -Wno-other ;;
            *)                       echo $flag ;;
        esac
    done
}

msvc_common_flags(){
    for flag; do
        case $flag in
            # In addition to specifying certain flags under the compiler
            # specific filters, they must be specified here as well or else the
            # generic catch all at the bottom will print the original flag.
            -Wall)                ;;
            -std=c99)             ;;
            # Common flags
            -fomit-frame-pointer) ;;
            -g)                   echo -Z7 ;;
            -fno-math-errno)      ;;
            -fno-common)          ;;
            -fno-signed-zeros)    ;;
            -fPIC)                ;;
            -mthumb)              ;;
            -march=*)             ;;
            -lz)                  echo zlib.lib ;;
            -lavifil32)           echo vfw32.lib ;;
            -lavicap32)           echo vfw32.lib user32.lib ;;
            -lx264)               echo libx264.lib ;;
            -l*)                  echo ${flag#-l}.lib ;;
            -LARGEADDRESSAWARE)   echo $flag ;;
            -L*)                  echo -libpath:${flag#-L} ;;
            *)                    echo $flag ;;
        esac
    done
}

msvc_flags(){
    msvc_common_flags "$@"
    for flag; do
        case $flag in
            -Wall)                echo -W4 -wd4244 -wd4127 -wd4018 -wd4389     \
                                       -wd4146 -wd4057 -wd4204 -wd4706 -wd4305 \
                                       -wd4152 -wd4324 -we4013 -wd4100 -wd4214 \
                                       -wd4307 \
                                       -wd4273 -wd4554 -wd4701 ;;
        esac
    done
}

icl_flags(){
    msvc_common_flags "$@"
    for flag; do
        case $flag in
            # Despite what Intel's documentation says -Wall, which is supported
            # on Windows, does enable remarks so disable them here.
            -Wall)                echo $flag -Qdiag-disable:remark ;;
            -std=c99)             echo -Qstd=c99 ;;
            -flto)                echo -ipo ;;
        esac
    done
}

icc_flags(){
    for flag; do
        case $flag in
            -flto)                echo -ipo ;;
            *)                    echo $flag ;;
        esac
    done
}

pgi_flags(){
    for flag; do
        case $flag in
            -flto)                echo -Mipa=fast,libopt,libinline,vestigial ;;
            -fomit-frame-pointer) echo -Mnoframe ;;
            -g)                   echo -gopt ;;
            *)                    echo $flag ;;
        esac
    done
}

suncc_flags(){
    for flag; do
        case $flag in
            -march=*|-mcpu=*)
                case "${flag#*=}" in
                    native)                   echo -xtarget=native       ;;
                    v9|niagara)               echo -xarch=sparc          ;;
                    ultrasparc)               echo -xarch=sparcvis       ;;
                    ultrasparc3|niagara2)     echo -xarch=sparcvis2      ;;
                    i586|pentium)             echo -xchip=pentium        ;;
                    i686|pentiumpro|pentium2) echo -xtarget=pentium_pro  ;;
                    pentium3*|c3-2)           echo -xtarget=pentium3     ;;
                    pentium-m)          echo -xarch=sse2 -xchip=pentium3 ;;
                    pentium4*)          echo -xtarget=pentium4           ;;
                    prescott|nocona)    echo -xarch=sse3 -xchip=pentium4 ;;
                    *-sse3)             echo -xarch=sse3                 ;;
                    core2)              echo -xarch=ssse3 -xchip=core2   ;;
                    bonnell)                   echo -xarch=ssse3         ;;
                    corei7|nehalem)            echo -xtarget=nehalem     ;;
                    westmere)                  echo -xtarget=westmere    ;;
                    silvermont)                echo -xarch=sse4_2        ;;
                    corei7-avx|sandybridge)    echo -xtarget=sandybridge ;;
                    core-avx*|ivybridge|haswell|broadwell)
                                               echo -xarch=avx           ;;
                    amdfam10|barcelona)        echo -xtarget=barcelona   ;;
                    btver1)                    echo -xarch=amdsse4a      ;;
                    btver2|bdver*)             echo -xarch=avx           ;;
                    athlon-4|athlon-[mx]p)     echo -xarch=ssea          ;;
                    k8|opteron|athlon64|athlon-fx)
                                               echo -xarch=sse2a         ;;
                    athlon*)                   echo -xarch=pentium_proa  ;;
                esac
                ;;
            -std=c99)             echo -xc99              ;;
            -fomit-frame-pointer) echo -xregs=frameptr    ;;
            -fPIC)                echo -KPIC -xcode=pic32 ;;
            -W*,*)                echo $flag              ;;
            -f*-*|-W*|-mimpure-text)                      ;;
            -shared)              echo -G                 ;;
            *)                    echo $flag              ;;
        esac
    done
}

tms470_flags(){
    for flag; do
        case $flag in
            -march=*|-mcpu=*)
                case "${flag#*=}" in
                    armv7-a|cortex-a*)      echo -mv=7a8 ;;
                    armv7-r|cortex-r*)      echo -mv=7r4 ;;
                    armv7-m|cortex-m*)      echo -mv=7m3 ;;
                    armv6*|arm11*)          echo -mv=6   ;;
                    armv5*e|arm[79]*e*|arm9[24]6*|arm96*|arm102[26])
                                            echo -mv=5e  ;;
                    armv4*|arm7*|arm9[24]*) echo -mv=4   ;;
                esac
                ;;
            -mfpu=neon)     echo --float_support=vfpv3 --neon ;;
            -mfpu=vfp)      echo --float_support=vfpv2        ;;
            -mfpu=vfpv3)    echo --float_support=vfpv3        ;;
            -mfpu=vfpv3-d16) echo --float_support=vfpv3d16    ;;
            -msoft-float)   echo --float_support=vfplib       ;;
            -O[0-3]|-mf=*)  echo $flag                        ;;
            -g)             echo -g -mn                       ;;
            -pds=*)         echo $flag                        ;;
            -D*|-I*)        echo $flag                        ;;
            --gcc|--abi=*)  echo $flag                        ;;
            -me)            echo $flag                        ;;
        esac
    done
}

probe_cc(){
    pfx=$1
    _cc=$2
    first=$3

    unset _type _ident _cc_c _cc_e _cc_o _flags _cflags
    unset _ld_o _ldflags _ld_lib _ld_path
    unset _depflags _DEPCMD _DEPFLAGS
    _flags_filter=echo

    if $_cc --version 2>&1 | grep -q '^GNU assembler'; then
        true # no-op to avoid reading stdin in following checks
    elif $_cc -v 2>&1 | grep -q '^gcc.*LLVM'; then
        _type=llvm_gcc
        gcc_extra_ver=$(expr "$($_cc --version 2>/dev/null | head -n1)" : '.*\((.*)\)')
        _ident="llvm-gcc $($_cc -dumpversion 2>/dev/null) $gcc_extra_ver"
        _depflags='-MMD -MF $(@:.o=.d) -MT $@'
        _cflags_speed='-O3'
        _cflags_size='-Os'
    elif $_cc -v 2>&1 | grep -qi ^gcc; then
        _type=gcc
        gcc_version=$($_cc --version | head -n1)
        gcc_basever=$($_cc -dumpversion)
        gcc_pkg_ver=$(expr "$gcc_version" : '[^ ]* \(([^)]*)\)')
        gcc_ext_ver=$(expr "$gcc_version" : ".*$gcc_pkg_ver $gcc_basever \\(.*\\)")
        _ident=$(cleanws "gcc $gcc_basever $gcc_pkg_ver $gcc_ext_ver")
        case $gcc_basever in
            2) ;;
            2.*) ;;
            *) _depflags='-MMD -MF $(@:.o=.d) -MT $@' ;;
        esac
        if [ "$first" = true ]; then
            case $gcc_basever in
                4.2*)
                warn "gcc 4.2 is outdated and may miscompile FFmpeg. Please use a newer compiler." ;;
            esac
        fi
        _cflags_speed='-O3'
        _cflags_size='-Os'
    elif $_cc --version 2>/dev/null | grep -q ^icc; then
        _type=icc
        _ident=$($_cc --version | head -n1)
        _depflags='-MMD'
        _cflags_speed='-O3'
        _cflags_size='-Os'
        _cflags_noopt='-O1'
        _flags_filter=icc_flags
    elif $_cc -v 2>&1 | grep -q xlc; then
        _type=xlc
        _ident=$($_cc -qversion 2>/dev/null | head -n1)
        _cflags_speed='-O5'
        _cflags_size='-O5 -qcompact'
    elif $_cc -V 2>/dev/null | grep -q Compaq; then
        _type=ccc
        _ident=$($_cc -V | head -n1 | cut -d' ' -f1-3)
        _DEPFLAGS='-M'
        _cflags_speed='-fast'
        _cflags_size='-O1'
        _flags_filter=ccc_flags
    elif $_cc --vsn 2>/dev/null | grep -Eq "ARM (C/C\+\+ )?Compiler"; then
        test -d "$sysroot" || die "No valid sysroot specified."
        _type=armcc
        _ident=$($_cc --vsn | grep -i build | head -n1 | sed 's/.*: //')
        armcc_conf="$PWD/armcc.conf"
        $_cc --arm_linux_configure                 \
             --arm_linux_config_file="$armcc_conf" \
             --configure_sysroot="$sysroot"        \
             --configure_cpp_headers="$sysinclude" >>$logfile 2>&1 ||
             die "Error creating armcc configuration file."
        $_cc --vsn | grep -q RVCT && armcc_opt=rvct || armcc_opt=armcc
        _flags="--arm_linux_config_file=$armcc_conf --translate_gcc"
        as_default="${cross_prefix}gcc"
        _depflags='-MMD'
        _cflags_speed='-O3'
        _cflags_size='-Os'
    elif $_cc -version 2>/dev/null | grep -Eq 'TMS470|TI ARM'; then
        _type=tms470
        _ident=$($_cc -version | head -n1 | tr -s ' ')
        _flags='--gcc --abi=eabi -me'
        _cc_e='-ppl -fe=$@'
        _cc_o='-fe=$@'
        _depflags='-ppa -ppd=$(@:.o=.d)'
        _cflags_speed='-O3 -mf=5'
        _cflags_size='-O3 -mf=2'
        _flags_filter=tms470_flags
    elif $_cc -v 2>&1 | grep -q clang; then
        _type=clang
        _ident=$($_cc --version 2>/dev/null | head -n1)
        _depflags='-MMD -MF $(@:.o=.d) -MT $@'
        _cflags_speed='-O3'
        _cflags_size='-Os'
    elif $_cc -V 2>&1 | grep -q Sun; then
        _type=suncc
        _ident=$($_cc -V 2>&1 | head -n1 | cut -d' ' -f 2-)
        _DEPCMD='$(DEP$(1)) $(DEP$(1)FLAGS) $($(1)DEP_FLAGS) $< | sed -e "1s,^.*: ,$@: ," -e "\$$!s,\$$, \\\," -e "1!s,^.*: , ," > $(@:.o=.d)'
        _DEPFLAGS='-xM1 -xc99'
        _ldflags='-std=c99'
        _cflags_speed='-O5'
        _cflags_size='-O5 -xspace'
        _flags_filter=suncc_flags
    elif $_cc -v 2>&1 | grep -q 'PathScale\|Path64'; then
        _type=pathscale
        _ident=$($_cc -v 2>&1 | head -n1 | tr -d :)
        _depflags='-MMD -MF $(@:.o=.d) -MT $@'
        _cflags_speed='-O2'
        _cflags_size='-Os'
        _flags_filter='filter_out -Wdisabled-optimization'
    elif $_cc -v 2>&1 | grep -q Open64; then
        _type=open64
        _ident=$($_cc -v 2>&1 | head -n1 | tr -d :)
        _depflags='-MMD -MF $(@:.o=.d) -MT $@'
        _cflags_speed='-O2'
        _cflags_size='-Os'
        _flags_filter='filter_out -Wdisabled-optimization|-Wtype-limits|-fno-signed-zeros'
    elif $_cc -V 2>&1 | grep -q Portland; then
        _type=pgi
        _ident="PGI $($_cc -V 2>&1 | awk '/^pgcc/ { print $2; exit }')"
        opt_common='-alias=ansi -Mdse -Mlre -Mpre'
        _cflags_speed="-O3 -Mautoinline -Munroll=c:4 $opt_common"
        _cflags_size="-O2 -Munroll=c:1 $opt_common"
        _cflags_noopt="-O"
        _flags_filter=pgi_flags
    elif $_cc 2>&1 | grep -q 'Microsoft.*ARM.*Assembler'; then
        _type=armasm
        _ident=$($_cc | head -n1)
        # 4509: "This form of conditional instruction is deprecated"
        _flags="-nologo -ignore 4509"
        _flags_filter=armasm_flags
    elif $_cc 2>&1 | grep -q Intel; then
        _type=icl
        _ident=$($_cc 2>&1 | head -n1)
        _depflags='-QMMD -QMF$(@:.o=.d) -QMT$@'
        # Not only is O3 broken on 13.x+ but it is slower on all previous
        # versions (tested) as well.
        _cflags_speed="-O2"
        _cflags_size="-O1 -Oi" # -O1 without -Oi miscompiles stuff
        if $_cc 2>&1 | grep -q Linker; then
            _ld_o='-out:$@'
        else
            _ld_o='-Fe$@'
        fi
        _cc_o='-Fo$@'
        _cc_e='-P'
        _flags_filter=icl_flags
        _ld_lib='lib%.a'
        _ld_path='-libpath:'
        # -Qdiag-error to make icl error when seeing certain unknown arguments
        _flags='-nologo -Qdiag-error:4044,10157'
        # -Qvec- -Qsimd- to prevent miscompilation, -GS, fp:precise for consistency
        # with MSVC which enables it by default.
        _cflags='-D_USE_MATH_DEFINES -Qms0 -Qvec- -Qsimd- -GS -fp:precise'
        disable stripping
    elif $_cc -nologo- 2>&1 | grep -q Microsoft; then
        _type=msvc
        _ident=$($_cc 2>&1 | head -n1)
        _DEPCMD='$(DEP$(1)) $(DEP$(1)FLAGS) $($(1)DEP_FLAGS) $< 2>&1 | awk '\''/including/ { sub(/^.*file: */, ""); gsub(/\\/, "/"); if (!match($$0, / /)) print "$@:", $$0 }'\'' > $(@:.o=.d)'
        _DEPFLAGS='$(CPPFLAGS) $(CFLAGS) -showIncludes -Zs'
        _cflags_speed="-O2"
        _cflags_size="-O1"
        if $_cc -nologo- 2>&1 | grep -q Linker; then
            _ld_o='-out:$@'
        else
            _ld_o='-Fe$@'
        fi
        _cc_o='-Fo$@'
        _cc_e='-P -Fi$@'
        _flags_filter=msvc_flags
        _ld_lib='lib%.a'
        _ld_path='-libpath:'
        _flags='-nologo'
        _cflags='-D_USE_MATH_DEFINES -D_CRT_SECURE_NO_WARNINGS -D_CRT_NONSTDC_NO_WARNINGS'
        disable stripping
    elif $_cc --version 2>/dev/null | grep -q ^cparser; then
        _type=cparser
        _ident=$($_cc --version | head -n1)
        _depflags='-MMD'
        _cflags_speed='-O4'
        _cflags_size='-O2'
        _flags_filter=cparser_flags
    fi

    eval ${pfx}_type=\$_type
    eval ${pfx}_ident=\$_ident
}

set_ccvars(){
    eval ${1}_C=\${_cc_c-\${${1}_C}}
    eval ${1}_E=\${_cc_e-\${${1}_E}}
    eval ${1}_O=\${_cc_o-\${${1}_O}}

    if [ -n "$_depflags" ]; then
        eval ${1}_DEPFLAGS=\$_depflags
    else
        eval ${1}DEP=\${_DEPCMD:-\$DEPCMD}
        eval ${1}DEP_FLAGS=\${_DEPFLAGS:-\$DEPFLAGS}
        eval DEP${1}FLAGS=\$_flags
    fi
}

probe_cc cc "$cc" "true"
cflags_filter=$_flags_filter
cflags_speed=$_cflags_speed
cflags_size=$_cflags_size
cflags_noopt=$_cflags_noopt
add_cflags $_flags $_cflags
cc_ldflags=$_ldflags
set_ccvars CC

probe_cc hostcc "$host_cc"
host_cflags_filter=$_flags_filter
add_host_cflags  $_flags $_cflags
set_ccvars HOSTCC

test -n "$cc_type" && enable $cc_type ||
    warn "Unknown C compiler $cc, unable to select optimal CFLAGS"

: ${as_default:=$cc}
: ${objcc_default:=$cc}
: ${dep_cc_default:=$cc}
: ${ld_default:=$cc}
: ${host_ld_default:=$host_cc}
set_default ar as objcc dep_cc ld ln_s host_ld windres

probe_cc as "$as"
asflags_filter=$_flags_filter
add_asflags $_flags $_cflags
set_ccvars AS

probe_cc objcc "$objcc"
objcflags_filter=$_flags_filter
add_objcflags $_flags $_cflags
set_ccvars OBJC

probe_cc ld "$ld"
ldflags_filter=$_flags_filter
add_ldflags $_flags $_ldflags
test "$cc_type" != "$ld_type" && add_ldflags $cc_ldflags
LD_O=${_ld_o-$LD_O}
LD_LIB=${_ld_lib-$LD_LIB}
LD_PATH=${_ld_path-$LD_PATH}

probe_cc hostld "$host_ld"
host_ldflags_filter=$_flags_filter
add_host_ldflags $_flags $_ldflags
HOSTLD_O=${_ld_o-$HOSTLD_O}

if [ -z "$CC_DEPFLAGS" ] && [ "$dep_cc" != "$cc" ]; then
    probe_cc depcc "$dep_cc"
    CCDEP=${_DEPCMD:-$DEPCMD}
    CCDEP_FLAGS=${_DEPFLAGS:=$DEPFLAGS}
    DEPCCFLAGS=$_flags
fi

if $ar 2>&1 | grep -q Microsoft; then
    arflags="-nologo"
    ar_o='-out:$@'
elif $ar 2>&1 | grep -q 'Texas Instruments'; then
    arflags="rq"
    ar_o='$@'
elif $ar 2>&1 | grep -q 'Usage: ar.*-X.*any'; then
    arflags='-Xany -r -c'
    ar_o='$@'
elif $ar 2>&1 | grep -q "\[D\] "; then
    arflags="rcD"
    ar_o='$@'
else
    arflags="rc"
    ar_o='$@'
fi

add_cflags $extra_cflags
add_cxxflags $extra_cxxflags
add_objcflags $extra_objcflags
add_asflags $extra_cflags

if test -n "$sysroot"; then
    case "$cc_type" in
        gcc|llvm_gcc|clang)
            add_cppflags --sysroot="$sysroot"
            add_ldflags --sysroot="$sysroot"
# On Darwin --sysroot may be ignored, -isysroot always affects headers and linking
            add_cppflags -isysroot "$sysroot"
            add_ldflags -isysroot "$sysroot"
        ;;
        tms470)
            add_cppflags -I"$sysinclude"
            add_ldflags  --sysroot="$sysroot"
        ;;
    esac
fi

if test "$cpu" = host; then
    enabled cross_compile &&
        die "--cpu=host makes no sense when cross-compiling."

    case "$cc_type" in
        gcc|llvm_gcc)
            check_native(){
                $cc $1=native -v -c -o $TMPO $TMPC >$TMPE 2>&1 || return
                sed -n "/cc1.*$1=/{
                            s/.*$1=\\([^ ]*\\).*/\\1/
                            p
                            q
                        }" $TMPE
            }
            cpu=$(check_native -march || check_native -mcpu)
        ;;
        clang)
            check_native(){
                $cc $1=native -v -c -o $TMPO $TMPC >$TMPE 2>&1 || return
                sed -n "/cc1.*-target-cpu /{
                            s/.*-target-cpu \\([^ ]*\\).*/\\1/
                            p
                            q
                        }" $TMPE
            }
            cpu=$(check_native -march)
        ;;
    esac

    test "${cpu:-host}" = host &&
        die "--cpu=host not supported with compiler $cc"
fi

# Deal with common $arch aliases
case "$arch" in
    aarch64|arm64)
        arch="aarch64"
    ;;
    arm*|iPad*|iPhone*)
        arch="arm"
    ;;
    mips*|IP*)
        case "$arch" in
        *el)
            add_cppflags -EL
            add_ldflags -EL
        ;;
        *eb)
            add_cppflags -EB
            add_ldflags -EB
        ;;
        esac
        arch="mips"
    ;;
    parisc*|hppa*)
        arch="parisc"
    ;;
    "Power Macintosh"|ppc*|powerpc*)
        arch="ppc"
    ;;
    s390|s390x)
        arch="s390"
    ;;
    sh4|sh)
        arch="sh4"
    ;;
    sun4u|sparc*)
        arch="sparc"
    ;;
    tilegx|tile-gx)
        arch="tilegx"
    ;;
    i[3-6]86*|i86pc|BePC|x86pc|x86_64|x86_32|amd64)
        arch="x86"
    ;;
esac

is_in $arch $ARCH_LIST || warn "unknown architecture $arch"
enable $arch

# Add processor-specific flags
if enabled aarch64; then

    case $cpu in
        armv*)
            cpuflags="-march=$cpu"
        ;;
        *)
            cpuflags="-mcpu=$cpu"
        ;;
    esac

elif enabled alpha; then

    cpuflags="-mcpu=$cpu"

elif enabled arm; then

    check_arm_arch() {
        check_cpp_condition stddef.h \
            "defined __ARM_ARCH_${1}__ || defined __TARGET_ARCH_${2:-$1}" \
            $cpuflags
    }

    probe_arm_arch() {
        if   check_arm_arch 4;        then echo armv4
        elif check_arm_arch 4T;       then echo armv4t
        elif check_arm_arch 5;        then echo armv5
        elif check_arm_arch 5E;       then echo armv5e
        elif check_arm_arch 5T;       then echo armv5t
        elif check_arm_arch 5TE;      then echo armv5te
        elif check_arm_arch 5TEJ;     then echo armv5te
        elif check_arm_arch 6;        then echo armv6
        elif check_arm_arch 6J;       then echo armv6j
        elif check_arm_arch 6K;       then echo armv6k
        elif check_arm_arch 6Z;       then echo armv6z
        elif check_arm_arch 6ZK;      then echo armv6zk
        elif check_arm_arch 6T2;      then echo armv6t2
        elif check_arm_arch 7;        then echo armv7
        elif check_arm_arch 7A  7_A;  then echo armv7-a
        elif check_arm_arch 7S;       then echo armv7-a
        elif check_arm_arch 7R  7_R;  then echo armv7-r
        elif check_arm_arch 7M  7_M;  then echo armv7-m
        elif check_arm_arch 7EM 7E_M; then echo armv7-m
        elif check_arm_arch 8A  8_A;  then echo armv8-a
        fi
    }

    [ "$cpu" = generic ] && cpu=$(probe_arm_arch)

    case $cpu in
        armv*)
            cpuflags="-march=$cpu"
            subarch=$(echo $cpu | sed 's/[^a-z0-9]//g')
        ;;
        *)
            cpuflags="-mcpu=$cpu"
            case $cpu in
                cortex-a*)                               subarch=armv7a  ;;
                cortex-r*)                               subarch=armv7r  ;;
                cortex-m*)                 enable thumb; subarch=armv7m  ;;
                arm11*)                                  subarch=armv6   ;;
                arm[79]*e*|arm9[24]6*|arm96*|arm102[26]) subarch=armv5te ;;
                armv4*|arm7*|arm9[24]*)                  subarch=armv4   ;;
                *)                             subarch=$(probe_arm_arch) ;;
            esac
        ;;
    esac

    case "$subarch" in
        armv5t*)    enable fast_clz                ;;
        armv[6-8]*)
            enable fast_clz
            disabled fast_unaligned || enable fast_unaligned
            ;;
    esac

elif enabled avr32; then

    case $cpu in
        ap7[02]0[0-2])
            subarch="avr32_ap"
            cpuflags="-mpart=$cpu"
        ;;
        ap)
            subarch="avr32_ap"
            cpuflags="-march=$cpu"
        ;;
        uc3[ab]*)
            subarch="avr32_uc"
            cpuflags="-mcpu=$cpu"
        ;;
        uc)
            subarch="avr32_uc"
            cpuflags="-march=$cpu"
        ;;
    esac

elif enabled bfin; then

    cpuflags="-mcpu=$cpu"

elif enabled mips; then

    cpuflags="-march=$cpu"

    if [ "$cpu" != "generic" ]; then
        disable mips32r2
        disable mips32r5
        disable mips64r2
        disable mips32r6
        disable mips64r6
        disable loongson2
        disable loongson3

        case $cpu in
            24kc|24kf*|24kec|34kc|1004kc|24kef*|34kf*|1004kf*|74kc|74kf)
                enable mips32r2
                disable msa
            ;;
            p5600|i6400)
                disable mipsdsp
                disable mipsdspr2
            ;;
            loongson*)
                enable loongson2
                enable loongson3
                enable local_aligned_8 local_aligned_16 local_aligned_32
                enable simd_align_16
                enable fast_64bit
                enable fast_clz
                enable fast_cmov
                enable fast_unaligned
                disable aligned_stack
                case $cpu in
                    loongson3*)
                        cpuflags="-march=loongson3a -mhard-float -fno-expensive-optimizations"
                    ;;
                    loongson2e)
                        cpuflags="-march=loongson2e -mhard-float -fno-expensive-optimizations"
                    ;;
                    loongson2f)
                        cpuflags="-march=loongson2f -mhard-float -fno-expensive-optimizations"
                    ;;
                esac
            ;;
            *)
                # Unknown CPU. Disable everything.
                warn "unknown CPU. Disabling all MIPS optimizations."
                disable mipsfpu
                disable mipsdsp
                disable mipsdspr2
                disable msa
                disable mmi
            ;;
        esac

        case $cpu in
            24kc)
                disable mipsfpu
                disable mipsdsp
                disable mipsdspr2
            ;;
            24kf*)
                disable mipsdsp
                disable mipsdspr2
            ;;
            24kec|34kc|1004kc)
                disable mipsfpu
                disable mipsdspr2
            ;;
            24kef*|34kf*|1004kf*)
                disable mipsdspr2
            ;;
            74kc)
                disable mipsfpu
            ;;
            p5600)
                enable mips32r5
                check_cflags "-mtune=p5600" && check_cflags "-msched-weight -mload-store-pairs -funroll-loops"
            ;;
            i6400)
                enable mips64r6
                check_cflags "-mtune=i6400 -mabi=64" && check_cflags "-msched-weight -mload-store-pairs -funroll-loops" && check_ldflags "-mabi=64"
            ;;
        esac
    else
        # We do not disable anything. Is up to the user to disable the unwanted features.
        warn 'generic cpu selected'
    fi

elif enabled ppc; then

    disable ldbrx

    case $(tolower $cpu) in
        601|ppc601|powerpc601)
            cpuflags="-mcpu=601"
            disable altivec
        ;;
        603*|ppc603*|powerpc603*)
            cpuflags="-mcpu=603"
            disable altivec
        ;;
        604*|ppc604*|powerpc604*)
            cpuflags="-mcpu=604"
            disable altivec
        ;;
        g3|75*|ppc75*|powerpc75*)
            cpuflags="-mcpu=750"
            disable altivec
        ;;
        g4|745*|ppc745*|powerpc745*)
            cpuflags="-mcpu=7450"
            disable vsx
        ;;
        74*|ppc74*|powerpc74*)
            cpuflags="-mcpu=7400"
            disable vsx
        ;;
        g5|970|ppc970|powerpc970)
            cpuflags="-mcpu=970"
            disable vsx
        ;;
        power[3-6]*)
            cpuflags="-mcpu=$cpu"
            disable vsx
        ;;
        power[7-8]*)
            cpuflags="-mcpu=$cpu"
        ;;
        cell)
            cpuflags="-mcpu=cell"
            enable ldbrx
            disable vsx
        ;;
        e500mc)
            cpuflags="-mcpu=e500mc"
            disable altivec
        ;;
        e500v2)
            cpuflags="-mcpu=8548 -mhard-float -mfloat-gprs=double"
            disable altivec
            disable dcbzl
        ;;
        e500)
            cpuflags="-mcpu=8540 -mhard-float"
            disable altivec
            disable dcbzl
        ;;
    esac

elif enabled sparc; then

    case $cpu in
        cypress|f93[04]|tsc701|sparcl*|supersparc|hypersparc|niagara|v[789])
            cpuflags="-mcpu=$cpu"
        ;;
        ultrasparc*|niagara[234])
            cpuflags="-mcpu=$cpu"
        ;;
    esac

elif enabled x86; then

    case $cpu in
        i[345]86|pentium)
            cpuflags="-march=$cpu"
            disable i686
            disable mmx
        ;;
        # targets that do NOT support nopl and conditional mov (cmov)
        pentium-mmx|k6|k6-[23]|winchip-c6|winchip2|c3)
            cpuflags="-march=$cpu"
            disable i686
        ;;
        # targets that do support nopl and conditional mov (cmov)
        i686|pentiumpro|pentium[23]|pentium-m|athlon|athlon-tbird|athlon-4|athlon-[mx]p|athlon64*|k8*|opteron*|athlon-fx\
        |core*|atom|bonnell|nehalem|westmere|silvermont|sandybridge|ivybridge|haswell|broadwell|amdfam10|barcelona|b[dt]ver*)
            cpuflags="-march=$cpu"
            enable i686
            enable fast_cmov
        ;;
        # targets that do support conditional mov but on which it's slow
        pentium4|pentium4m|prescott|nocona)
            cpuflags="-march=$cpu"
            enable i686
            disable fast_cmov
        ;;
    esac

fi

if [ "$cpu" != generic ]; then
    add_cflags  $cpuflags
    add_asflags $cpuflags
    test "$cc_type" = "$ld_type" && add_ldflags $cpuflags
fi

# compiler sanity check
check_exec <<EOF
int main(void){ return 0; }
EOF
if test "$?" != 0; then
    echo "$cc is unable to create an executable file."
    if test -z "$cross_prefix" && ! enabled cross_compile ; then
        echo "If $cc is a cross-compiler, use the --enable-cross-compile option."
        echo "Only do this if you know what cross compiling means."
    fi
    die "C compiler test failed."
fi

add_cppflags -D_ISOC99_SOURCE
add_cxxflags -D__STDC_CONSTANT_MACROS
add_cxxflags -std=c++11
check_cflags -std=c99
check_cc -D_FILE_OFFSET_BITS=64 <<EOF && add_cppflags -D_FILE_OFFSET_BITS=64
#include <stdlib.h>
EOF
check_cc -D_LARGEFILE_SOURCE <<EOF && add_cppflags -D_LARGEFILE_SOURCE
#include <stdlib.h>
EOF

add_host_cppflags -D_ISOC99_SOURCE
check_host_cflags -std=c99
check_host_cflags -Wall
check_host_cflags -O3

check_64bit(){
    arch32=$1
    arch64=$2
    expr=$3
    check_code cc "" "int test[2*($expr) - 1]" &&
        subarch=$arch64 || subarch=$arch32
}

case "$arch" in
    aarch64|alpha|ia64)
        spic=$shared
    ;;
    mips)
        check_64bit mips mips64 '_MIPS_SIM > 1'
        spic=$shared
    ;;
    parisc)
        check_64bit parisc parisc64 'sizeof(void *) > 4'
        spic=$shared
    ;;
    ppc)
        check_64bit ppc ppc64 'sizeof(void *) > 4'
        spic=$shared
    ;;
    s390)
        check_64bit s390 s390x 'sizeof(void *) > 4'
        spic=$shared
    ;;
    sparc)
        check_64bit sparc sparc64 'sizeof(void *) > 4'
        spic=$shared
    ;;
    x86)
        check_64bit x86_32 x86_64 'sizeof(void *) > 4'
        # Treat x32 as x64 for now. Note it also needs spic=$shared
        test "$subarch" = "x86_32" && check_cpp_condition stddef.h 'defined(__x86_64__)' &&
            subarch=x86_64
        if test "$subarch" = "x86_64"; then
            spic=$shared
        fi
    ;;
    ppc)
        check_cc <<EOF && subarch="ppc64"
        int test[(int)sizeof(char*) - 7];
EOF
    ;;
esac

enable $subarch
enabled spic && enable_weak pic

# OS specific
case $target_os in
    aix)
        SHFLAGS=-shared
        add_cppflags '-I\$(SRC_PATH)/compat/aix'
        enabled shared && add_ldflags -Wl,-brtl
        ;;
    android)
        disable symver
        enable section_data_rel_ro
        SLIB_INSTALL_NAME='$(SLIBNAME)'
        SLIB_INSTALL_LINKS=
        SHFLAGS='-shared -Wl,-soname,$(SLIBNAME)'
        ;;
    haiku)
        prefix_default="/boot/common"
        network_extralibs="-lnetwork"
        host_libs=
        ;;
    sunos)
        SHFLAGS='-shared -Wl,-h,$$(@F)'
        enabled x86 && SHFLAGS="-mimpure-text $SHFLAGS"
        network_extralibs="-lsocket -lnsl"
        add_cppflags -D__EXTENSIONS__
        # When using suncc to build, the Solaris linker will mark
        # an executable with each instruction set encountered by
        # the Solaris assembler.  As our libraries contain their own
        # guards for processor-specific code, instead suppress
        # generation of the HWCAPS ELF section on Solaris x86 only.
        enabled_all suncc x86 &&
            echo "hwcap_1 = OVERRIDE;" > mapfile &&
            add_ldflags -Wl,-M,mapfile
        nm_default='nm -P -g'
        SLIB_CREATE_DEF_CMD='$(Q)perl $(SRC_PATH)/compat/solaris/make_sunver.pl $$(filter %.ver,$$^) $(OBJS) | grep -v @ > $(SUBDIR)lib$(NAME).ver-sol2'
        ;;
    netbsd)
        disable symver
        oss_indev_extralibs="-lossaudio"
        oss_outdev_extralibs="-lossaudio"
        enabled gcc || check_ldflags -Wl,-zmuldefs
        ;;
    openbsd|bitrig)
        disable symver
        SHFLAGS='-shared'
        SLIB_INSTALL_NAME='$(SLIBNAME).$(LIBMAJOR).$(LIBMINOR)'
        SLIB_INSTALL_LINKS=
        oss_indev_extralibs="-lossaudio"
        oss_outdev_extralibs="-lossaudio"
        ;;
    dragonfly)
        disable symver
        ;;
    freebsd)
        ;;
    bsd/os)
        add_extralibs -lpoll -lgnugetopt
        strip="strip -d"
        ;;
    darwin)
        enabled ppc && add_asflags -force_cpusubtype_ALL
        install_name_dir_default='$(SHLIBDIR)'
        SHFLAGS='-dynamiclib -Wl,-single_module -Wl,-install_name,$(INSTALL_NAME_DIR)/$(SLIBNAME_WITH_MAJOR),-current_version,$(LIBVERSION),-compatibility_version,$(LIBMAJOR)'
        enabled x86_32 && append SHFLAGS -Wl,-read_only_relocs,suppress
        strip="${strip} -x"
        add_ldflags -Wl,-dynamic,-search_paths_first
        SLIBSUF=".dylib"
        SLIBNAME_WITH_VERSION='$(SLIBPREF)$(FULLNAME).$(LIBVERSION)$(SLIBSUF)'
        SLIBNAME_WITH_MAJOR='$(SLIBPREF)$(FULLNAME).$(LIBMAJOR)$(SLIBSUF)'
        objformat="macho"
        enabled x86_64 && objformat="macho64"
        enabled_any pic shared x86_64 ||
            { check_cflags -mdynamic-no-pic && add_asflags -mdynamic-no-pic; }
        check_header dispatch/dispatch.h &&
            add_cppflags '-I\$(SRC_PATH)/compat/dispatch_semaphore'
        ;;
    msys*)
        die "Native MSYS builds are discouraged, please use the MINGW environment."
        ;;
    mingw32*|mingw64*)
        if test $target_os = "mingw32ce"; then
            disable network
        else
            target_os=mingw32
        fi
        decklink_outdev_extralibs="$decklink_outdev_extralibs -lole32 -loleaut32"
        decklink_indev_extralibs="$decklink_indev_extralibs -lole32 -loleaut32"
        LIBTARGET=i386
        if enabled x86_64; then
            LIBTARGET="i386:x86-64"
        elif enabled arm; then
            LIBTARGET=arm-wince
        fi
        enabled shared && ! enabled small && check_cmd $windres --version && enable gnu_windres
        enabled x86_32 && check_ldflags -Wl,--large-address-aware
        shlibdir_default="$bindir_default"
        SLIBPREF=""
        SLIBSUF=".dll"
        SLIBNAME_WITH_VERSION='$(SLIBPREF)$(FULLNAME)-$(LIBVERSION)$(SLIBSUF)'
        SLIBNAME_WITH_MAJOR='$(SLIBPREF)$(FULLNAME)-$(LIBMAJOR)$(SLIBSUF)'
        dlltool="${cross_prefix}dlltool"
        if check_cmd lib.exe -list; then
            SLIB_EXTRA_CMD=-'sed -e "s/ @[^ ]*//" $$(@:$(SLIBSUF)=.orig.def) > $$(@:$(SLIBSUF)=.def); lib.exe /machine:$(LIBTARGET) /def:$$(@:$(SLIBSUF)=.def) /out:$(SUBDIR)$(SLIBNAME:$(SLIBSUF)=.lib)'
            if enabled x86_64; then
                LIBTARGET=x64
            fi
        elif check_cmd $dlltool --version; then
            SLIB_EXTRA_CMD=-'sed -e "s/ @[^ ]*//" $$(@:$(SLIBSUF)=.orig.def) > $$(@:$(SLIBSUF)=.def); $(DLLTOOL) -m $(LIBTARGET) -d $$(@:$(SLIBSUF)=.def) -l $(SUBDIR)$(SLIBNAME:$(SLIBSUF)=.lib) -D $(SLIBNAME_WITH_MAJOR)'
        fi
        SLIB_INSTALL_NAME='$(SLIBNAME_WITH_MAJOR)'
        SLIB_INSTALL_LINKS=
        SLIB_INSTALL_EXTRA_SHLIB='$(SLIBNAME:$(SLIBSUF)=.lib)'
        SLIB_INSTALL_EXTRA_LIB='lib$(SLIBNAME:$(SLIBSUF)=.dll.a) $(SLIBNAME_WITH_MAJOR:$(SLIBSUF)=.def)'
        SHFLAGS='-shared -Wl,--output-def,$$(@:$(SLIBSUF)=.orig.def) -Wl,--out-implib,$(SUBDIR)lib$(SLIBNAME:$(SLIBSUF)=.dll.a) -Wl,--enable-runtime-pseudo-reloc -Wl,--disable-auto-image-base'
        objformat="win32"
        ranlib=:
        enable dos_paths
        check_ldflags -Wl,--nxcompat,--dynamicbase
        # Lets work around some stupidity in binutils.
        # ld will strip relocations from executables even though we need them
        # for dynamicbase (ASLR).  Using -pie does retain the reloc section
        # however ld then forgets what the entry point should be (oops) so we
        # have to manually (re)set it.
        if enabled x86_32; then
            disabled debug && add_ldexeflags -Wl,--pic-executable,-e,_mainCRTStartup
        elif enabled x86_64; then
            disabled debug && add_ldexeflags -Wl,--pic-executable,-e,mainCRTStartup
            check_ldflags -Wl,--high-entropy-va # binutils 2.25
            # Set image base >4GB for extra entropy with HEASLR
            add_ldexeflags -Wl,--image-base,0x140000000
            append SHFLAGS -Wl,--image-base,0x180000000
        fi
        ;;
    win32|win64)
        disable symver
        if enabled shared; then
            # Link to the import library instead of the normal static library
            # for shared libs.
            LD_LIB='%.lib'
            # Cannot build both shared and static libs with MSVC or icl.
            disable static
        fi
        enabled x86_32 && check_ldflags -LARGEADDRESSAWARE
        shlibdir_default="$bindir_default"
        SLIBPREF=""
        SLIBSUF=".dll"
        SLIBNAME_WITH_VERSION='$(SLIBPREF)$(FULLNAME)-$(LIBVERSION)$(SLIBSUF)'
        SLIBNAME_WITH_MAJOR='$(SLIBPREF)$(FULLNAME)-$(LIBMAJOR)$(SLIBSUF)'
        SLIB_CREATE_DEF_CMD='$(SRC_PATH)/compat/windows/makedef $(SUBDIR)lib$(NAME).ver $(OBJS) > $$(@:$(SLIBSUF)=.def)'
        SLIB_INSTALL_NAME='$(SLIBNAME_WITH_MAJOR)'
        SLIB_INSTALL_LINKS=
        SLIB_INSTALL_EXTRA_SHLIB='$(SLIBNAME:$(SLIBSUF)=.lib)'
        SLIB_INSTALL_EXTRA_LIB='$(SLIBNAME_WITH_MAJOR:$(SLIBSUF)=.def)'
        SHFLAGS='-dll -def:$$(@:$(SLIBSUF)=.def) -implib:$(SUBDIR)$(SLIBNAME:$(SLIBSUF)=.lib)'
        objformat="win32"
        ranlib=:
        enable dos_paths
        ;;
    cygwin*)
        target_os=cygwin
        shlibdir_default="$bindir_default"
        SLIBPREF="cyg"
        SLIBSUF=".dll"
        SLIBNAME_WITH_VERSION='$(SLIBPREF)$(FULLNAME)-$(LIBVERSION)$(SLIBSUF)'
        SLIBNAME_WITH_MAJOR='$(SLIBPREF)$(FULLNAME)-$(LIBMAJOR)$(SLIBSUF)'
        SLIB_INSTALL_NAME='$(SLIBNAME_WITH_MAJOR)'
        SLIB_INSTALL_LINKS=
        SLIB_INSTALL_EXTRA_LIB='lib$(FULLNAME).dll.a'
        SHFLAGS='-shared -Wl,--out-implib,$(SUBDIR)lib$(FULLNAME).dll.a'
        objformat="win32"
        enable dos_paths
        enabled shared && ! enabled small && check_cmd $windres --version && enable gnu_windres
        ;;
    *-dos|freedos|opendos)
        network_extralibs="-lsocket"
        objformat="coff"
        enable dos_paths
        add_cppflags -U__STRICT_ANSI__
        ;;
    linux)
        enable dv1394
        enable section_data_rel_ro
        ;;
    irix*)
        target_os=irix
        ranlib="echo ignoring ranlib"
        ;;
    os/2*)
        strip="lxlite -CS"
        objformat="aout"
        add_cppflags -D_GNU_SOURCE
        add_ldflags -Zomf -Zbin-files -Zargs-wild -Zmap
        SHFLAGS='$(SUBDIR)$(NAME).def -Zdll -Zomf'
        LIBSUF="_s.a"
        SLIBPREF=""
        SLIBSUF=".dll"
        SLIBNAME_WITH_VERSION='$(SLIBPREF)$(FULLNAME)-$(LIBVERSION)$(SLIBSUF)'
        SLIBNAME_WITH_MAJOR='$(SLIBPREF)$(shell echo $(FULLNAME) | cut -c1-6)$(LIBMAJOR)$(SLIBSUF)'
        SLIB_CREATE_DEF_CMD='echo LIBRARY $(SLIBNAME_WITH_MAJOR:$(SLIBSUF)=) INITINSTANCE TERMINSTANCE > $(SUBDIR)$(FULLNAME).def; \
            echo CODE PRELOAD MOVEABLE DISCARDABLE >> $(SUBDIR)$(FULLNAME).def; \
            echo DATA PRELOAD MOVEABLE MULTIPLE NONSHARED >> $(SUBDIR)$(FULLNAME).def; \
            echo EXPORTS >> $(SUBDIR)$(FULLNAME).def; \
            emxexp $(OBJS) >> $(SUBDIR)$(FULLNAME).def'
        SLIB_EXTRA_CMD='emximp -o $(SUBDIR)$(LIBPREF)$(FULLNAME)_dll.a $(SUBDIR)$(FULLNAME).def; \
            emximp -o $(SUBDIR)$(LIBPREF)$(FULLNAME)_dll.lib $(SUBDIR)$(FULLNAME).def;'
        SLIB_INSTALL_NAME='$(SLIBNAME_WITH_MAJOR)'
        SLIB_INSTALL_LINKS=
        SLIB_INSTALL_EXTRA_LIB='$(LIBPREF)$(FULLNAME)_dll.a $(LIBPREF)$(FULLNAME)_dll.lib'
        enable dos_paths
        enable_weak os2threads
        ;;
    gnu/kfreebsd)
        add_cppflags -D_BSD_SOURCE
        ;;
    gnu)
        ;;
    qnx)
        add_cppflags -D_QNX_SOURCE
        network_extralibs="-lsocket"
        ;;
    symbian)
        SLIBSUF=".dll"
        enable dos_paths
        add_cflags --include=$sysinclude/gcce/gcce.h -fvisibility=default
        add_cppflags -D__GCCE__ -D__SYMBIAN32__ -DSYMBIAN_OE_POSIX_SIGNALS
        add_ldflags -Wl,--target1-abs,--no-undefined \
                    -Wl,-Ttext,0x80000,-Tdata,0x1000000 -shared \
                    -Wl,--entry=_E32Startup -Wl,-u,_E32Startup
        add_extralibs -l:eexe.lib -l:usrt2_2.lib -l:dfpaeabi.dso \
                      -l:drtaeabi.dso -l:scppnwdl.dso -lsupc++ -lgcc \
                      -l:libc.dso -l:libm.dso -l:euser.dso -l:libcrt0.lib
        ;;
    osf1)
        add_cppflags -D_OSF_SOURCE -D_POSIX_PII -D_REENTRANT
        ;;
    minix)
        ;;
    plan9)
        add_cppflags -D_C99_SNPRINTF_EXTENSION  \
                     -D_REENTRANT_SOURCE        \
                     -D_RESEARCH_SOURCE         \
                     -DFD_SETSIZE=96            \
                     -DHAVE_SOCK_OPTS
        add_compat strtod.o strtod=avpriv_strtod
        network_extralibs='-lbsd'
        exeobjs=compat/plan9/main.o
        disable ffserver
        cp_f='cp'
        ;;
    none)
        ;;
    *)
        die "Unknown OS '$target_os'."
        ;;
esac

# test if creating links works
link_dest=$(mktemp -u $TMPDIR/dest_XXXXXXXX)
link_name=$(mktemp -u $TMPDIR/name_XXXXXXXX)
mkdir "$link_dest"
$ln_s "$link_dest" "$link_name"
touch "$link_dest/test_file"
if [ "$source_path" != "." ] && ([ ! -d src ] || [ -L src ]) && [ -e "$link_name/test_file" ]; then
    # create link to source path
    [ -e src ] && rm src
    $ln_s "$source_path" src
    source_link=src
else
    # creating directory links doesn't work
    # fall back to using the full source path
    source_link="$source_path"
fi
# cleanup
rm -r "$link_dest"
rm -r "$link_name"

# determine libc flavour

probe_libc(){
    pfx=$1
    pfx_no_=${pfx%_}
    # uclibc defines __GLIBC__, so it needs to be checked before glibc.
    if check_${pfx}cpp_condition features.h "defined __UCLIBC__"; then
        eval ${pfx}libc_type=uclibc
        add_${pfx}cppflags -D_POSIX_C_SOURCE=200112 -D_XOPEN_SOURCE=600
    elif check_${pfx}cpp_condition features.h "defined __GLIBC__"; then
        eval ${pfx}libc_type=glibc
        add_${pfx}cppflags -D_POSIX_C_SOURCE=200112 -D_XOPEN_SOURCE=600
    # MinGW headers can be installed on Cygwin, so check for newlib first.
    elif check_${pfx}cpp_condition newlib.h "defined _NEWLIB_VERSION"; then
        eval ${pfx}libc_type=newlib
        add_${pfx}cppflags -U__STRICT_ANSI__
    # MinGW64 is backwards compatible with MinGW32, so check for it first.
    elif check_${pfx}cpp_condition _mingw.h "defined __MINGW64_VERSION_MAJOR"; then
        eval ${pfx}libc_type=mingw64
        if check_${pfx}cpp_condition _mingw.h "__MINGW64_VERSION_MAJOR < 3"; then
            add_compat msvcrt/snprintf.o
            add_cflags "-include $source_path/compat/msvcrt/snprintf.h"
        fi
        add_${pfx}cppflags -U__STRICT_ANSI__ -D__USE_MINGW_ANSI_STDIO=1
        eval test \$${pfx_no_}cc_type = "gcc" &&
            add_${pfx}cppflags -D__printf__=__gnu_printf__
    elif check_${pfx}cpp_condition _mingw.h "defined __MINGW_VERSION"  ||
         check_${pfx}cpp_condition _mingw.h "defined __MINGW32_VERSION"; then
        eval ${pfx}libc_type=mingw32
        check_${pfx}cpp_condition _mingw.h "__MINGW32_MAJOR_VERSION > 3 || \
            (__MINGW32_MAJOR_VERSION == 3 && __MINGW32_MINOR_VERSION >= 15)" ||
            die "ERROR: MinGW32 runtime version must be >= 3.15."
        add_${pfx}cppflags -U__STRICT_ANSI__ -D__USE_MINGW_ANSI_STDIO=1
        eval test \$${pfx_no_}cc_type = "gcc" &&
            add_${pfx}cppflags -D__printf__=__gnu_printf__
    elif check_${pfx}cpp_condition crtversion.h "defined _VC_CRT_MAJOR_VERSION"; then
        eval ${pfx}libc_type=msvcrt
        if check_${pfx}cpp_condition crtversion.h "_VC_CRT_MAJOR_VERSION < 14"; then
            if [ "$pfx" = host_ ]; then
                add_host_cppflags -Dsnprintf=_snprintf
            else
                add_compat strtod.o strtod=avpriv_strtod
                add_compat msvcrt/snprintf.o snprintf=avpriv_snprintf   \
                                             _snprintf=avpriv_snprintf  \
                                             vsnprintf=avpriv_vsnprintf
            fi
        fi
        # The MSVC 2010 headers (Win 7.0 SDK) set _WIN32_WINNT to
        # 0x601 by default unless something else is set by the user.
        # This can easily lead to us detecting functions only present
        # in such new versions and producing binaries requiring windows 7.0.
        # Therefore explicitly set the default to XP unless the user has
        # set something else on the command line.
        # Don't do this if WINAPI_FAMILY is set and is set to a non-desktop
        # family. For these cases, configure is free to use any functions
        # found in the SDK headers by default. (Alternatively, we could force
        # _WIN32_WINNT to 0x0602 in that case.)
        check_${pfx}cpp_condition stdlib.h "defined(_WIN32_WINNT)" ||
            { check_${pfx}cpp <<EOF && add_${pfx}cppflags -D_WIN32_WINNT=0x0502; }
#ifdef WINAPI_FAMILY
#include <winapifamily.h>
#if !WINAPI_FAMILY_PARTITION(WINAPI_PARTITION_DESKTOP)
#error not desktop
#endif
#endif
EOF
    elif check_${pfx}cpp_condition stddef.h "defined __KLIBC__"; then
        eval ${pfx}libc_type=klibc
    elif check_${pfx}cpp_condition sys/cdefs.h "defined __BIONIC__"; then
        eval ${pfx}libc_type=bionic
    elif check_${pfx}cpp_condition sys/brand.h "defined LABELED_BRAND_NAME"; then
        eval ${pfx}libc_type=solaris
        add_${pfx}cppflags -D__EXTENSIONS__ -D_XOPEN_SOURCE=600
    fi
    check_${pfx}cc <<EOF
#include <time.h>
void *v = localtime_r;
EOF
test "$?" != 0 && check_${pfx}cc -D_POSIX_C_SOURCE=200112 -D_XOPEN_SOURCE=600 <<EOF && add_${pfx}cppflags -D_POSIX_C_SOURCE=200112 -D_XOPEN_SOURCE=600
#include <time.h>
void *v = localtime_r;
EOF

}

probe_libc
test -n "$libc_type" && enable libc_$libc_type
probe_libc host_
test -n "$host_libc_type" && enable host_libc_$host_libc_type

case $libc_type in
    bionic)
        add_compat strtod.o strtod=avpriv_strtod
        ;;
esac

# hacks for compiler/libc/os combinations

if enabled_all tms470 libc_glibc; then
    CPPFLAGS="-I${source_path}/compat/tms470 ${CPPFLAGS}"
    add_cppflags -D__USER_LABEL_PREFIX__=
    add_cppflags -D__builtin_memset=memset
    add_cppflags -D__gnuc_va_list=va_list -D_VA_LIST_DEFINED
    add_cflags   -pds=48    # incompatible redefinition of macro
fi

if enabled_all ccc libc_glibc; then
    add_ldflags -Wl,-z,now  # calls to libots crash without this
fi

check_compile_assert flt_lim "float.h limits.h" "DBL_MAX == (double)DBL_MAX" ||
    add_cppflags '-I\$(SRC_PATH)/compat/float'

esc(){
    echo "$*" | sed 's/%/%25/g;s/:/%3a/g'
}

echo "config:$arch:$subarch:$cpu:$target_os:$(esc $cc_ident):$(esc $FFMPEG_CONFIGURATION)" >config.fate

check_cpp_condition stdlib.h "defined(__PIC__) || defined(__pic__) || defined(PIC)" && enable_weak pic

set_default libdir
: ${shlibdir_default:="$libdir"}
: ${pkgconfigdir_default:="$libdir/pkgconfig"}

set_default $PATHS_LIST
set_default nm

# we need to build at least one lib type
if ! enabled_any static shared; then
    cat <<EOF
At least one library type must be built.
Specify --enable-static to build the static libraries or --enable-shared to
build the shared libraries as well. To only build the shared libraries specify
--disable-static in addition to --enable-shared.
EOF
    exit 1
fi

die_license_disabled() {
    enabled $1 || { enabled $2 && die "$2 is $1 and --enable-$1 is not specified."; }
}

die_license_disabled_gpl() {
    enabled $1 || { enabled $2 && die "$2 is incompatible with the gpl and --enable-$1 is not specified."; }
}

die_license_disabled gpl frei0r
die_license_disabled gpl libcdio
die_license_disabled gpl librubberband
die_license_disabled gpl libsmbclient
die_license_disabled gpl libvidstab
die_license_disabled gpl libx264
die_license_disabled gpl libx265
die_license_disabled gpl libxavs
die_license_disabled gpl libxvid
die_license_disabled gpl x11grab

die_license_disabled nonfree cuda
die_license_disabled nonfree cuvid
die_license_disabled nonfree libfaac
die_license_disabled nonfree libnpp
enabled gpl && die_license_disabled_gpl nonfree libfdk_aac
enabled gpl && die_license_disabled_gpl nonfree openssl

die_license_disabled version3 gmp
die_license_disabled version3 libopencore_amrnb
die_license_disabled version3 libopencore_amrwb
die_license_disabled version3 libsmbclient
die_license_disabled version3 libvo_amrwbenc

enabled version3 && { enabled gpl && enable gplv3 || enable lgplv3; }

disabled optimizations || check_cflags -fomit-frame-pointer

enable_weak_pic() {
    disabled pic && return
    enable pic
    add_cppflags -DPIC
    case "$target_os" in
    mingw*|cygwin*)
        ;;
    *)
        add_cflags -fPIC
        ;;
    esac
    add_asflags  -fPIC
}

enabled pic && enable_weak_pic

check_cc <<EOF || die "Symbol mangling check failed."
int ff_extern;
EOF
sym=$($nm $TMPO | awk '/ff_extern/{ print substr($0, match($0, /[^ \t]*ff_extern/)) }')
extern_prefix=${sym%%ff_extern*}

check_cc <<EOF && enable_weak inline_asm
void foo(void) { __asm__ volatile ("" ::); }
EOF

_restrict=
for restrict_keyword in restrict __restrict__ __restrict; do
    check_cc <<EOF && _restrict=$restrict_keyword && break
void foo(char * $restrict_keyword p);
EOF
done

check_cc <<EOF && enable pragma_deprecated
void foo(void) { _Pragma("GCC diagnostic ignored \"-Wdeprecated-declarations\"") }
EOF

check_cc <<EOF && enable attribute_packed
struct { int x; } __attribute__((packed)) x;
EOF

check_cc <<EOF && enable attribute_may_alias
union { int x; } __attribute__((may_alias)) x;
EOF

check_cc <<EOF || die "endian test failed"
unsigned int endian = 'B' << 24 | 'I' << 16 | 'G' << 8 | 'E';
EOF
od -t x1 $TMPO | grep -q '42 *49 *47 *45' && enable bigendian

if ! enabled ppc64 || enabled bigendian; then
    disable vsx
fi

check_gas() {
    log "check_gas using '$as' as AS"
    # :vararg is used on aarch64, arm and ppc altivec
    check_as <<EOF || return 1
.macro m n, y:vararg=0
\n: .int \y
.endm
m x
EOF
    # .altmacro is only used in arm asm
    ! enabled arm || check_as <<EOF || return 1
.altmacro
EOF
    enable gnu_as
    return 0
}

if enabled_any arm aarch64 || enabled_all ppc altivec && enabled asm; then
    nogas=:
    enabled_any arm aarch64 && nogas=die
    enabled_all ppc altivec && [ $target_os_default != aix ] && nogas=warn
    as_noop=-v

    case $as_type in
        arm*) gaspp_as_type=armasm; as_noop=-h ;;
        gcc)  gaspp_as_type=gas ;;
        *)    gaspp_as_type=$as_type ;;
    esac

    [ $target_os = "darwin" ] && gaspp_as_type="apple-$gaspp_as_type"

    test "${as#*gas-preprocessor.pl}" != "$as" ||
    check_cmd gas-preprocessor.pl -arch $arch -as-type $gaspp_as_type -- ${as:=$cc} $as_noop &&
        gas="${gas:=gas-preprocessor.pl} -arch $arch -as-type $gaspp_as_type -- ${as:=$cc}"

    if ! check_gas ; then
        as=${gas:=$as}
        check_gas || \
            $nogas "GNU assembler not found, install/update gas-preprocessor"
    fi

    check_as <<EOF && enable as_func
.func test
.endfunc
EOF
fi

check_inline_asm inline_asm_labels '"1:\n"'

check_inline_asm inline_asm_nonlocal_labels '"Label:\n"'

if enabled aarch64; then
    enabled armv8 && check_insn armv8 'prfm   pldl1strm, [x0]'
    # internal assembler in clang 3.3 does not support this instruction
    enabled neon && check_insn neon 'ext   v0.8B, v0.8B, v1.8B, #1'
    enabled vfp  && check_insn vfp  'fmadd d0,    d0,    d1,    d2'

    map 'enabled_any ${v}_external ${v}_inline || disable $v' $ARCH_EXT_LIST_ARM

elif enabled alpha; then

    check_cflags -mieee

elif enabled arm; then

    enabled msvc && check_cpp_condition stddef.h "defined _M_ARMT" && enable thumb

    check_cpp_condition stddef.h "defined __thumb__" && check_cc <<EOF && enable_weak thumb
float func(float a, float b){ return a+b; }
EOF

    enabled thumb && check_cflags -mthumb || check_cflags -marm

    if     check_cpp_condition stddef.h "defined __ARM_PCS_VFP"; then
        enable vfp_args
    elif check_cpp_condition stddef.h "defined _M_ARM_FP && _M_ARM_FP >= 30"; then
        enable vfp_args
    elif ! check_cpp_condition stddef.h "defined __ARM_PCS || defined __SOFTFP__" && [ $target_os != darwin ]; then
        case "${cross_prefix:-$cc}" in
            *hardfloat*)         enable vfp_args;   fpabi=vfp ;;
            *) check_ld "cc" <<EOF && enable vfp_args && fpabi=vfp || fpabi=soft ;;
__asm__ (".eabi_attribute 28, 1");
int main(void) { return 0; }
EOF
        esac
        warn "Compiler does not indicate floating-point ABI, guessing $fpabi."
    fi

    enabled armv5te && check_insn armv5te 'qadd r0, r0, r0'
    enabled armv6   && check_insn armv6   'sadd16 r0, r0, r0'
    enabled armv6t2 && check_insn armv6t2 'movt r0, #0'
    enabled neon    && check_insn neon    'vadd.i16 q0, q0, q0'
    enabled vfp     && check_insn vfp     'fadds s0, s0, s0'
    enabled vfpv3   && check_insn vfpv3   'vmov.f32 s0, #1.0'
    enabled setend  && check_insn setend  'setend be'

    [ $target_os = linux ] || [ $target_os = android ] ||
        map 'enabled_any ${v}_external ${v}_inline || disable $v' \
            $ARCH_EXT_LIST_ARM

    check_inline_asm asm_mod_q '"add r0, %Q0, %R0" :: "r"((long long)0)'

    check_as <<EOF && enable as_dn_directive
ra .dn d0.i16
.unreq ra
EOF

    # llvm's integrated assembler supports .object_arch from llvm 3.5
    [ "$objformat" = elf ] && check_as <<EOF && enable as_object_arch
.object_arch armv4
EOF

    [ $target_os != win32 ] && enabled_all armv6t2 shared !pic && enable_weak_pic

elif enabled mips; then

    enabled loongson2 && check_inline_asm loongson2 '"dmult.g $8, $9, $10"'
    enabled loongson3 && check_inline_asm loongson3 '"gsldxc1 $f0, 0($2, $3)"'
    enabled mmi && check_inline_asm mmi '"punpcklhw $f0, $f0, $f0"'

    # Enable minimum ISA based on selected options
    if enabled mips64; then
        enabled mips64r6 && check_inline_asm_flags mips64r6 '"dlsa $0, $0, $0, 1"' '-mips64r6'
        enabled mips64r2 && check_inline_asm_flags mips64r2 '"dext $0, $0, 0, 1"' '-mips64r2'
        disabled mips64r6 && disabled mips64r2 && check_inline_asm_flags mips64r1 '"daddi $0, $0, 0"' '-mips64'
    else
        enabled mips32r6 && check_inline_asm_flags mips32r6 '"aui $0, $0, 0"' '-mips32r6'
        enabled mips32r5 && check_inline_asm_flags mips32r5 '"eretnc"' '-mips32r5'
        enabled mips32r2 && check_inline_asm_flags mips32r2 '"ext $0, $0, 0, 1"' '-mips32r2'
        disabled mips32r6 && disabled mips32r5 && disabled mips32r2 && check_inline_asm_flags mips32r1 '"addi $0, $0, 0"' '-mips32'
    fi

    enabled mipsfpu && check_inline_asm_flags mipsfpu '"cvt.d.l $f0, $f2"' '-mhard-float'
    enabled mipsfpu && (enabled mips32r5 || enabled mips32r6 || enabled mips64r6) && check_inline_asm_flags mipsfpu '"cvt.d.l $f0, $f1"' '-mfp64'
    enabled mipsfpu && enabled msa && check_inline_asm_flags msa '"addvi.b $w0, $w1, 1"' '-mmsa' && check_header msa.h || disable msa
    enabled mipsdsp && check_inline_asm_flags mipsdsp '"addu.qb $t0, $t1, $t2"' '-mdsp'
    enabled mipsdspr2 && check_inline_asm_flags mipsdspr2 '"absq_s.qb $t0, $t1"' '-mdspr2'

elif enabled parisc; then

    if enabled gcc; then
        case $($cc -dumpversion) in
            4.[3-9].*) check_cflags -fno-optimize-sibling-calls ;;
        esac
    fi

elif enabled ppc; then

    enable local_aligned_8 local_aligned_16 local_aligned_32

    check_inline_asm dcbzl     '"dcbzl 0, %0" :: "r"(0)'
    check_inline_asm ibm_asm   '"add 0, 0, 0"'
    check_inline_asm ppc4xx    '"maclhw r10, r11, r12"'
    check_inline_asm xform_asm '"lwzx %1, %y0" :: "Z"(*(int*)0), "r"(0)'

    # AltiVec flags: The FSF version of GCC differs from the Apple version
    if enabled altivec; then
        check_cflags -maltivec -mabi=altivec &&
        { check_header altivec.h && inc_altivec_h="#include <altivec.h>" ; } ||
        check_cflags -faltivec

        # check if our compiler supports Motorola AltiVec C API
        check_cc <<EOF || disable altivec
$inc_altivec_h
int main(void) {
    vector signed int v1 = (vector signed int) { 0 };
    vector signed int v2 = (vector signed int) { 1 };
    v1 = vec_add(v1, v2);
    return 0;
}
EOF

        enabled altivec || warn "Altivec disabled, possibly missing --cpu flag"
    fi

    if enabled vsx; then
        check_cflags -mvsx &&
        check_builtin vec_vsx_ld "altivec.h" "__builtin_vec_vsx_ld" || disable vsx
    fi

    if enabled power8; then
        check_cpp_condition "altivec.h" "defined(_ARCH_PWR8)" || disable power8
    fi

elif enabled x86; then

    check_builtin rdtsc    intrin.h   "__rdtsc()"
    check_builtin mm_empty mmintrin.h "_mm_empty()"

    enable local_aligned_8 local_aligned_16 local_aligned_32

    # check whether EBP is available on x86
    # As 'i' is stored on the stack, this program will crash
    # if the base pointer is used to access it because the
    # base pointer is cleared in the inline assembly code.
    check_exec_crash <<EOF && enable ebp_available
volatile int i=0;
__asm__ volatile ("xorl %%ebp, %%ebp" ::: "%ebp");
return i;
EOF

    # check whether EBX is available on x86
    check_inline_asm ebx_available '""::"b"(0)' &&
        check_inline_asm ebx_available '"":::"%ebx"'

    # check whether xmm clobbers are supported
    check_inline_asm xmm_clobbers '"":::"%xmm0"'

    check_inline_asm inline_asm_direct_symbol_refs '"movl '$extern_prefix'test, %eax"' ||
        check_inline_asm inline_asm_direct_symbol_refs '"movl '$extern_prefix'test(%rip), %eax"'

    # check whether binutils is new enough to compile SSSE3/MMXEXT
    enabled ssse3  && check_inline_asm ssse3_inline  '"pabsw %xmm0, %xmm0"'
    enabled mmxext && check_inline_asm mmxext_inline '"pmaxub %mm0, %mm1"'

    if ! disabled_any asm mmx yasm; then
        if check_cmd $yasmexe --version; then
            enabled x86_64 && yasm_extra="-m amd64"
            yasm_debug="-g dwarf2"
        elif check_cmd nasm -v; then
            yasmexe=nasm
            yasm_debug="-g -F dwarf"
            if enabled x86_64; then
                case "$objformat" in
                    elf)   objformat=elf64 ;;
                    win32) objformat=win64 ;;
                esac
            fi
        fi

        YASMFLAGS="-f $objformat $yasm_extra"
        enabled pic               && append YASMFLAGS "-DPIC"
        test -n "$extern_prefix"  && append YASMFLAGS "-DPREFIX"
        case "$objformat" in
            elf*) enabled debug && append YASMFLAGS $yasm_debug ;;
        esac

        check_yasm "movbe ecx, [5]" && enable yasm ||
            die "yasm/nasm not found or too old. Use --disable-yasm for a crippled build."
        check_yasm "vextracti128 xmm0, ymm0, 0"      || disable avx2_external
        check_yasm "vpmacsdd xmm0, xmm1, xmm2, xmm3" || disable xop_external
        check_yasm "vfmaddps ymm0, ymm1, ymm2, ymm3" || disable fma4_external
        check_yasm "CPU amdnop" || disable cpunop
    fi

    case "$cpu" in
        athlon*|opteron*|k8*|pentium|pentium-mmx|prescott|nocona|atom|geode)
            disable fast_clz
        ;;
    esac

fi

check_code cc arm_neon.h "int16x8_t test = vdupq_n_s16(0)" && enable intrinsics_neon

check_ldflags -Wl,--as-needed
check_ldflags -Wl,-z,noexecstack

if check_func dlopen; then
    ldl=
elif check_func dlopen -ldl; then
    ldl=-ldl
fi

decklink_outdev_extralibs="$decklink_outdev_extralibs $ldl"
decklink_indev_extralibs="$decklink_indev_extralibs $ldl"
frei0r_filter_extralibs='$ldl'
frei0r_src_filter_extralibs='$ldl'
ladspa_filter_extralibs='$ldl'
nvenc_encoder_extralibs='$ldl'
coreimage_filter_extralibs="-framework QuartzCore -framework AppKit -framework OpenGL"
coreimagesrc_filter_extralibs="-framework QuartzCore -framework AppKit -framework OpenGL"

if ! disabled network; then
    check_func getaddrinfo $network_extralibs
    check_func inet_aton $network_extralibs

    check_type netdb.h "struct addrinfo"
    check_type netinet/in.h "struct group_source_req" -D_BSD_SOURCE
    check_type netinet/in.h "struct ip_mreq_source" -D_BSD_SOURCE
    check_type netinet/in.h "struct ipv6_mreq" -D_DARWIN_C_SOURCE
    check_type poll.h "struct pollfd"
    check_type netinet/sctp.h "struct sctp_event_subscribe"
    check_struct "sys/socket.h" "struct msghdr" msg_flags
    check_struct "sys/types.h sys/socket.h" "struct sockaddr" sa_len
    check_type netinet/in.h "struct sockaddr_in6"
    check_type "sys/types.h sys/socket.h" "struct sockaddr_storage"
    check_type "sys/types.h sys/socket.h" socklen_t

    # Prefer arpa/inet.h over winsock2
    if check_header arpa/inet.h ; then
        check_func closesocket
    elif check_header winsock2.h ; then
        check_func_headers winsock2.h closesocket -lws2 &&
            network_extralibs="-lws2" ||
        { check_func_headers winsock2.h closesocket -lws2_32 &&
            network_extralibs="-lws2_32"; } || disable winsock2_h network
        check_func_headers ws2tcpip.h getaddrinfo $network_extralibs

        check_type ws2tcpip.h socklen_t
        check_type ws2tcpip.h "struct addrinfo"
        check_type ws2tcpip.h "struct group_source_req"
        check_type ws2tcpip.h "struct ip_mreq_source"
        check_type ws2tcpip.h "struct ipv6_mreq"
        check_type winsock2.h "struct pollfd"
        check_struct winsock2.h "struct sockaddr" sa_len
        check_type ws2tcpip.h "struct sockaddr_in6"
        check_type ws2tcpip.h "struct sockaddr_storage"
    else
        disable network
    fi
fi

check_builtin atomic_cas_ptr atomic.h "void **ptr; void *oldval, *newval; atomic_cas_ptr(ptr, oldval, newval)"
check_builtin atomic_compare_exchange "" "int *ptr, *oldval; int newval; __atomic_compare_exchange_n(ptr, oldval, newval, 0, __ATOMIC_SEQ_CST, __ATOMIC_SEQ_CST)"
check_builtin machine_rw_barrier mbarrier.h "__machine_rw_barrier()"
check_builtin MemoryBarrier windows.h "MemoryBarrier()"
check_builtin sarestart signal.h "SA_RESTART"
check_builtin sem_timedwait semaphore.h "sem_t *s; sem_init(s,0,0); sem_timedwait(s,0); sem_destroy(s)" -lpthread
check_builtin sync_val_compare_and_swap "" "int *ptr; int oldval, newval; __sync_val_compare_and_swap(ptr, oldval, newval)"
check_builtin gmtime_r time.h "time_t *time; struct tm *tm; gmtime_r(time, tm)"
check_builtin localtime_r time.h "time_t *time; struct tm *tm; localtime_r(time, tm)"
check_builtin x264_csp_bgr "stdint.h x264.h" "X264_CSP_BGR"

case "$custom_allocator" in
    jemalloc)
        # jemalloc by default does not use a prefix
        require libjemalloc jemalloc/jemalloc.h malloc -ljemalloc
    ;;
    tcmalloc)
        require_pkg_config libtcmalloc gperftools/tcmalloc.h tc_malloc
        malloc_prefix=tc_
    ;;
esac

check_func_headers malloc.h _aligned_malloc     && enable aligned_malloc
check_func  ${malloc_prefix}memalign            && enable memalign
check_func  ${malloc_prefix}posix_memalign      && enable posix_memalign

check_func  access
check_func  arc4random
check_func_headers time.h clock_gettime || { check_func_headers time.h clock_gettime -lrt && add_extralibs -lrt && LIBRT="-lrt"; }
check_func  fcntl
check_func  fork
check_func  gethrtime
check_func  getopt
check_func  getrusage
check_func  gettimeofday
check_func  isatty
check_func  mach_absolute_time
check_func  mkstemp
check_func  mmap
check_func  mprotect
# Solaris has nanosleep in -lrt, OpenSolaris no longer needs that
check_func_headers time.h nanosleep || { check_func_headers time.h nanosleep -lrt && add_extralibs -lrt && LIBRT="-lrt"; }
check_func  sched_getaffinity
check_func  setrlimit
check_struct "sys/stat.h" "struct stat" st_mtim.tv_nsec -D_BSD_SOURCE
check_func  strerror_r
check_func  sysconf
check_func  sysctl
check_func  usleep

check_func_headers conio.h kbhit
check_func_headers io.h setmode
check_func_headers lzo/lzo1x.h lzo1x_999_compress
check_func_headers stdlib.h getenv
check_func_headers sys/stat.h lstat

check_func_headers windows.h CoTaskMemFree -lole32
check_func_headers windows.h GetProcessAffinityMask
check_func_headers windows.h GetProcessTimes
check_func_headers windows.h GetSystemTimeAsFileTime
check_func_headers windows.h MapViewOfFile
check_func_headers windows.h PeekNamedPipe
check_func_headers windows.h SetConsoleTextAttribute
check_func_headers windows.h SetConsoleCtrlHandler
check_func_headers windows.h Sleep
check_func_headers windows.h VirtualAlloc
check_struct windows.h "CONDITION_VARIABLE" Ptr
check_func_headers glob.h glob
enabled xlib &&
    check_func_headers "X11/Xlib.h X11/extensions/Xvlib.h" XvGetPortAttribute -lXv -lX11 -lXext

check_header AudioToolbox/AudioToolbox.h
check_header direct.h
check_header dirent.h
check_header dlfcn.h
check_header d3d11.h
check_header dxva.h
check_header dxva2api.h -D_WIN32_WINNT=0x0600
check_header io.h
check_header libcrystalhd/libcrystalhd_if.h
check_header mach/mach_time.h
check_header malloc.h
check_header net/udplite.h
check_header poll.h
check_header sys/mman.h
check_header sys/param.h
check_header sys/resource.h
check_header sys/select.h
check_header sys/time.h
check_header sys/un.h
check_header termios.h
check_header unistd.h
check_header valgrind/valgrind.h
check_header vdpau/vdpau.h
check_header vdpau/vdpau_x11.h
check_header VideoDecodeAcceleration/VDADecoder.h
check_header VideoToolbox/VideoToolbox.h
check_func_headers VideoToolbox/VTCompressionSession.h VTCompressionSessionPrepareToEncodeFrames -framework VideoToolbox
enabled videotoolbox && check_func_headers CoreVideo/CVImageBuffer.h kCVImageBufferColorPrimaries_ITU_R_2020 -framework CoreVideo
check_header windows.h
check_header X11/extensions/XvMClib.h
check_header asm/types.h

check_lib2 "windows.h shellapi.h" CommandLineToArgvW -lshell32
check_lib2 "windows.h wincrypt.h" CryptGenRandom -ladvapi32
check_lib2 "windows.h psapi.h" GetProcessMemoryInfo -lpsapi
check_lib "CoreServices/CoreServices.h" UTGetOSTypeFromString "-framework CoreServices"

check_struct "sys/time.h sys/resource.h" "struct rusage" ru_maxrss

check_type "windows.h dxva.h" "DXVA_PicParams_HEVC" -DWINAPI_FAMILY=WINAPI_FAMILY_DESKTOP_APP -D_CRT_BUILD_DESKTOP_APP=0
check_type "windows.h dxva.h" "DXVA_PicParams_VP9" -DWINAPI_FAMILY=WINAPI_FAMILY_DESKTOP_APP -D_CRT_BUILD_DESKTOP_APP=0
check_type "windows.h d3d11.h" "ID3D11VideoDecoder"
check_type "windows.h d3d11.h" "ID3D11VideoContext"
check_type "d3d9.h dxva2api.h" DXVA2_ConfigPictureDecode -D_WIN32_WINNT=0x0602

check_type "va/va.h" "VAPictureParameterBufferHEVC"
check_type "va/va.h" "VADecPictureParameterBufferVP9"
check_type "va/va.h va/va_vpp.h" "VAProcPipelineParameterBuffer"
check_type "va/va.h va/va_enc_h264.h" "VAEncPictureParameterBufferH264"
check_type "va/va.h va/va_enc_hevc.h" "VAEncPictureParameterBufferHEVC"
check_type "va/va.h va/va_enc_jpeg.h" "VAEncPictureParameterBufferJPEG"

check_type "vdpau/vdpau.h" "VdpPictureInfoHEVC"

check_type "cuviddec.h" "CUVIDH264PICPARAMS"
check_type "cuviddec.h" "CUVIDHEVCPICPARAMS"
check_type "cuviddec.h" "CUVIDVC1PICPARAMS"
check_type "cuviddec.h" "CUVIDVP9PICPARAMS"

check_cpp_condition windows.h "!WINAPI_FAMILY_PARTITION(WINAPI_PARTITION_DESKTOP)" && enable winrt || disable winrt

if ! disabled w32threads && ! enabled pthreads; then
    check_func_headers "windows.h process.h" _beginthreadex &&
        enable w32threads || disable w32threads
    if ! enabled w32threads && enabled winrt; then
        check_func_headers "windows.h" CreateThread &&
            enable w32threads || disable w32threads
    fi
fi

# check for some common methods of building with pthread support
# do this before the optional library checks as some of them require pthreads
if ! disabled pthreads && ! enabled w32threads && ! enabled os2threads; then
    enable pthreads
    if check_func pthread_join -pthread && check_func pthread_create -pthread; then
        add_cflags -pthread
        add_extralibs -pthread
    elif check_func pthread_join -pthreads && check_func pthread_create -pthreads; then
        add_cflags -pthreads
        add_extralibs -pthreads
    elif check_func pthread_join -ldl -pthread && check_func pthread_create -ldl -pthread; then
        add_cflags -ldl -pthread
        add_extralibs -ldl -pthread
    elif check_func pthread_join -lpthreadGC2 && check_func pthread_create -lpthreadGC2; then
        add_extralibs -lpthreadGC2
    elif check_lib pthread.h pthread_join -lpthread && check_lib pthread.h pthread_create -lpthread; then
        :
    elif ! check_func pthread_join && ! check_func pthread_create; then
        disable pthreads
    fi
    check_code cc "pthread.h" "static pthread_mutex_t atomic_lock = PTHREAD_MUTEX_INITIALIZER" || disable pthreads
fi


if enabled pthreads; then
  check_func pthread_cancel
fi

enabled pthreads &&
    check_builtin sem_timedwait semaphore.h "sem_t *s; sem_init(s,0,0); sem_timedwait(s,0); sem_destroy(s)"

disabled  zlib || check_lib   zlib.h      zlibVersion -lz   || disable  zlib
disabled bzlib || check_lib2 bzlib.h BZ2_bzlibVersion -lbz2 || disable bzlib
disabled  lzma || check_lib2  lzma.h lzma_version_number -llzma || disable lzma

check_lib math.h sin -lm && LIBM="-lm"
disabled crystalhd || check_lib libcrystalhd/libcrystalhd_if.h DtsCrystalHDVersion -lcrystalhd || disable crystalhd

atan2f_args=2
copysign_args=2
hypot_args=2
ldexpf_args=2
powf_args=2

for func in $MATH_FUNCS; do
    eval check_mathfunc $func \${${func}_args:-1}
done

for func in $COMPLEX_FUNCS; do
    eval check_complexfunc $func \${${func}_args:-1}
done

# Enable CUVID by default if CUDA is enabled
if enabled cuda && ! disabled cuvid; then
    enable cuvid
fi

# these are off by default, so fail if requested and not available
enabled avfoundation_indev && { check_header_objcc AVFoundation/AVFoundation.h || disable avfoundation_indev; }
enabled avfoundation_indev && { check_lib2 CoreGraphics/CoreGraphics.h CGGetActiveDisplayList -framework CoreGraphics ||
                                check_lib2 ApplicationServices/ApplicationServices.h CGGetActiveDisplayList -framework ApplicationServices; }
enabled avisynth          && { { check_lib2 "windows.h" LoadLibrary; } ||
                               { check_lib2 "dlfcn.h" dlopen -ldl; } ||
                               die "ERROR: LoadLibrary/dlopen not found for avisynth"; }
enabled cuda              && { check_lib cuda.h cuInit -lcuda ||
                               die "ERROR: CUDA not found"; }
enabled cuvid             && { check_lib cuviddec.h cuvidCreateDecoder -lnvcuvid ||
                               die "ERROR: CUVID not found"; } &&
                             { enabled cuda ||
                               die "ERROR: CUVID requires CUDA"; }
enabled chromaprint       && require chromaprint chromaprint.h chromaprint_get_version -lchromaprint
enabled coreimage_filter  && { check_header_objcc QuartzCore/CoreImage.h || disable coreimage_filter; }
enabled coreimagesrc_filter && { check_header_objcc QuartzCore/CoreImage.h || disable coreimagesrc_filter; }
enabled decklink          && { check_header DeckLinkAPI.h || die "ERROR: DeckLinkAPI.h header not found"; }
enabled frei0r            && { check_header frei0r.h || die "ERROR: frei0r.h header not found"; }
enabled gmp               && require2 gmp gmp.h mpz_export -lgmp
enabled gnutls            && require_pkg_config gnutls gnutls/gnutls.h gnutls_global_init
enabled jni               && { [ $target_os = "android" ] && check_header jni.h && enabled pthreads &&
                               check_lib2 "dlfcn.h" dlopen -ldl; }
enabled ladspa            && { check_header ladspa.h || die "ERROR: ladspa.h header not found"; }
enabled libiec61883       && require libiec61883 libiec61883/iec61883.h iec61883_cmp_connect -lraw1394 -lavc1394 -lrom1394 -liec61883
enabled libass            && require_pkg_config libass ass/ass.h ass_library_init
enabled libbluray         && require_pkg_config libbluray libbluray/bluray.h bd_open
enabled libbs2b           && require_pkg_config libbs2b bs2b.h bs2b_open
enabled libcelt           && require libcelt celt/celt.h celt_decode -lcelt0 &&
                             { check_lib celt/celt.h celt_decoder_create_custom -lcelt0 ||
                               die "ERROR: libcelt must be installed and version must be >= 0.11.0."; }
enabled libcaca           && require_pkg_config caca caca.h caca_create_canvas
enabled libebur128        && require ebur128 ebur128.h ebur128_relative_threshold -lebur128
enabled libfaac           && require2 libfaac "stdint.h faac.h" faacEncGetVersion -lfaac
enabled libfdk_aac        && { use_pkg_config fdk-aac "fdk-aac/aacenc_lib.h" aacEncOpen ||
                               { require libfdk_aac fdk-aac/aacenc_lib.h aacEncOpen -lfdk-aac &&
                                 warn "using libfdk without pkg-config"; } }
flite_libs="-lflite_cmu_time_awb -lflite_cmu_us_awb -lflite_cmu_us_kal -lflite_cmu_us_kal16 -lflite_cmu_us_rms -lflite_cmu_us_slt -lflite_usenglish -lflite_cmulex -lflite"
enabled libflite          && require2 libflite "flite/flite.h" flite_init $flite_libs
enabled fontconfig        && enable libfontconfig
enabled libfontconfig     && require_pkg_config fontconfig "fontconfig/fontconfig.h" FcInit
enabled libfreetype       && require_libfreetype
enabled libfribidi        && require_pkg_config fribidi fribidi.h fribidi_version_info
enabled libgme            && require  libgme gme/gme.h gme_new_emu -lgme -lstdc++
enabled libgsm            && { for gsm_hdr in "gsm.h" "gsm/gsm.h"; do
                                   check_lib "${gsm_hdr}" gsm_create -lgsm && break;
                               done || die "ERROR: libgsm not found"; }
enabled libilbc           && require libilbc ilbc.h WebRtcIlbcfix_InitDecode -lilbc
enabled libkvazaar        && require_pkg_config "kvazaar >= 0.8.1" kvazaar.h kvz_api_get
enabled libmfx            && require_pkg_config libmfx "mfx/mfxvideo.h" MFXInit
enabled libmodplug        && require_pkg_config libmodplug libmodplug/modplug.h ModPlug_Load
enabled libmp3lame        && require "libmp3lame >= 3.98.3" lame/lame.h lame_set_VBR_quality -lmp3lame
enabled libnut            && require libnut libnut.h nut_demuxer_init -lnut
enabled libnpp            && require libnpp npp.h nppGetLibVersion -lnppi -lnppc
enabled libopencore_amrnb && require libopencore_amrnb opencore-amrnb/interf_dec.h Decoder_Interface_init -lopencore-amrnb
enabled libopencore_amrwb && require libopencore_amrwb opencore-amrwb/dec_if.h D_IF_init -lopencore-amrwb
enabled libopencv         && { check_header opencv2/core/core_c.h &&
                               { use_pkg_config opencv opencv2/core/core_c.h cvCreateImageHeader ||
                                 require opencv opencv2/core/core_c.h cvCreateImageHeader -lopencv_core -lopencv_imgproc; } ||
                               require_pkg_config opencv opencv/cxcore.h cvCreateImageHeader; }
enabled libopenh264       && require_pkg_config openh264 wels/codec_api.h WelsGetCodecVersion
enabled libopenjpeg       && { check_lib openjpeg-2.1/openjpeg.h opj_version -lopenjp2 -DOPJ_STATIC ||
                               check_lib openjpeg-2.0/openjpeg.h opj_version -lopenjp2 -DOPJ_STATIC ||
                               check_lib openjpeg-1.5/openjpeg.h opj_version -lopenjpeg -DOPJ_STATIC ||
                               check_lib openjpeg.h opj_version -lopenjpeg -DOPJ_STATIC ||
                               die "ERROR: libopenjpeg not found"; }
enabled libopus           && require_pkg_config opus opus_multistream.h opus_multistream_decoder_create
enabled libpulse          && require_pkg_config libpulse pulse/pulseaudio.h pa_context_new
enabled librtmp           && require_pkg_config librtmp librtmp/rtmp.h RTMP_Socket
enabled librubberband     && require_pkg_config "rubberband >= 1.8.1" rubberband/rubberband-c.h rubberband_new
enabled libschroedinger   && require_pkg_config schroedinger-1.0 schroedinger/schro.h schro_init
enabled libshine          && require_pkg_config shine shine/layer3.h shine_encode_buffer
enabled libsmbclient      && { use_pkg_config smbclient libsmbclient.h smbc_init ||
                               require smbclient libsmbclient.h smbc_init -lsmbclient; }
enabled libsnappy         && require snappy snappy-c.h snappy_compress -lsnappy
enabled libsoxr           && require libsoxr soxr.h soxr_create -lsoxr && LIBSOXR="-lsoxr"
enabled libssh            && require_pkg_config libssh libssh/sftp.h sftp_init
enabled libspeex          && require_pkg_config speex speex/speex.h speex_decoder_init -lspeex
enabled libtesseract      && require_pkg_config tesseract tesseract/capi.h TessBaseAPICreate
enabled libtheora         && require libtheora theora/theoraenc.h th_info_init -ltheoraenc -ltheoradec -logg
enabled libtwolame        && require libtwolame twolame.h twolame_init -ltwolame &&
                             { check_lib twolame.h twolame_encode_buffer_float32_interleaved -ltwolame ||
                               die "ERROR: libtwolame must be installed and version must be >= 0.3.10"; }
enabled libv4l2           && require_pkg_config libv4l2 libv4l2.h v4l2_ioctl
enabled libvidstab        && require_pkg_config "vidstab >= 0.98" vid.stab/libvidstab.h vsMotionDetectInit
enabled libvo_amrwbenc    && require libvo_amrwbenc vo-amrwbenc/enc_if.h E_IF_init -lvo-amrwbenc
enabled libvorbis         && require libvorbis vorbis/vorbisenc.h vorbis_info_init -lvorbisenc -lvorbis -logg

enabled libvpx            && {
    enabled libvpx_vp8_decoder && {
        use_pkg_config "vpx >= 0.9.1" "vpx/vpx_decoder.h vpx/vp8dx.h" vpx_codec_vp8_dx ||
            check_lib2 "vpx/vpx_decoder.h vpx/vp8dx.h" vpx_codec_dec_init_ver -lvpx ||
                die "ERROR: libvpx decoder version must be >=0.9.1";
    }
    enabled libvpx_vp8_encoder && {
        use_pkg_config "vpx >= 0.9.7" "vpx/vpx_encoder.h vpx/vp8cx.h" vpx_codec_vp8_cx ||
            check_lib2 "vpx/vpx_encoder.h vpx/vp8cx.h" "vpx_codec_enc_init_ver VP8E_SET_MAX_INTRA_BITRATE_PCT" -lvpx ||
                die "ERROR: libvpx encoder version must be >=0.9.7";
    }
    enabled libvpx_vp9_decoder && {
        use_pkg_config "vpx >= 1.3.0" "vpx/vpx_decoder.h vpx/vp8dx.h" vpx_codec_vp9_dx ||
            check_lib2 "vpx/vpx_decoder.h vpx/vp8dx.h" "vpx_codec_vp9_dx" -lvpx ||
                disable libvpx_vp9_decoder;
    }
    enabled libvpx_vp9_encoder && {
        use_pkg_config "vpx >= 1.3.0" "vpx/vpx_encoder.h vpx/vp8cx.h" vpx_codec_vp9_cx ||
            check_lib2 "vpx/vpx_encoder.h vpx/vp8cx.h" "vpx_codec_vp9_cx VP9E_SET_AQ_MODE" -lvpx ||
                disable libvpx_vp9_encoder;
    }
    if disabled_all libvpx_vp8_decoder libvpx_vp9_decoder libvpx_vp8_encoder libvpx_vp9_encoder; then
        die "libvpx enabled but no supported decoders found"
    fi
}

enabled libwavpack        && require libwavpack wavpack/wavpack.h WavpackOpenFileOutput  -lwavpack
enabled libwebp           && {
    enabled libwebp_encoder      && require_pkg_config "libwebp >= 0.2.0" webp/encode.h WebPGetEncoderVersion
    enabled libwebp_anim_encoder && { use_pkg_config "libwebpmux >= 0.4.0" webp/mux.h WebPAnimEncoderOptionsInit || disable libwebp_anim_encoder; } }
enabled libx264           && { use_pkg_config x264 "stdint.h x264.h" x264_encoder_encode ||
                               { require libx264 x264.h x264_encoder_encode -lx264 &&
                                 warn "using libx264 without pkg-config"; } } &&
                             { check_cpp_condition x264.h "X264_BUILD >= 118" ||
                               die "ERROR: libx264 must be installed and version must be >= 0.118."; } &&
                             { check_cpp_condition x264.h "X264_MPEG2" &&
                               enable libx262; }
enabled libx265           && require_pkg_config x265 x265.h x265_api_get &&
                             { check_cpp_condition x265.h "X265_BUILD >= 68" ||
                               die "ERROR: libx265 version must be >= 68."; }
enabled libxavs           && require libxavs xavs.h xavs_encoder_encode -lxavs
enabled libxvid           && require libxvid xvid.h xvid_global -lxvidcore
enabled libzimg           && require_pkg_config zimg zimg.h zimg_get_api_version
enabled libzmq            && require_pkg_config libzmq zmq.h zmq_ctx_new
enabled libzvbi           && require libzvbi libzvbi.h vbi_decoder_new -lzvbi &&
                             { check_cpp_condition libzvbi.h "VBI_VERSION_MAJOR > 0 || VBI_VERSION_MINOR > 2 || VBI_VERSION_MINOR == 2 && VBI_VERSION_MICRO >= 28" ||
                               enabled gpl || die "ERROR: libzvbi requires version 0.2.28 or --enable-gpl."; }
enabled mediacodec        && { enabled jni || die "ERROR: mediacodec requires --enable-jni"; }
enabled mmal              && { check_lib interface/mmal/mmal.h mmal_port_connect -lmmal_core -lmmal_util -lmmal_vc_client -lbcm_host ||
                                { ! enabled cross_compile && {
                                    add_cflags -isystem/opt/vc/include/ -isystem/opt/vc/include/interface/vmcs_host/linux -isystem/opt/vc/include/interface/vcos/pthreads -fgnu89-inline ;
                                    add_extralibs -L/opt/vc/lib/ -lmmal_core -lmmal_util -lmmal_vc_client -lbcm_host ;
                                    check_lib interface/mmal/mmal.h mmal_port_connect ; }
                                check_lib interface/mmal/mmal.h mmal_port_connect ; } ||
                               die "ERROR: mmal not found"; }
enabled mmal && check_func_headers interface/mmal/mmal.h "MMAL_PARAMETER_VIDEO_MAX_NUM_CALLBACKS"

enabled netcdf            && require_pkg_config netcdf netcdf.h nc_inq_libvers
enabled nvenc             && { check_header nvEncodeAPI.h || die "ERROR: nvEncodeAPI.h not found."; } &&
                             { check_cpp_condition nvEncodeAPI.h "NVENCAPI_MAJOR_VERSION >= 6" ||
                               die "ERROR: NVENC API version 5 or older is not supported"; } &&
                             { [ $target_os != cygwin ] || die "ERROR: NVENC is not supported on Cygwin currently."; }
enabled openal            && { { for al_libs in "${OPENAL_LIBS}" "-lopenal" "-lOpenAL32"; do
                               check_lib 'AL/al.h' alGetError "${al_libs}" && break; done } ||
                               die "ERROR: openal not found"; } &&
                             { check_cpp_condition "AL/al.h" "defined(AL_VERSION_1_1)" ||
                               die "ERROR: openal must be installed and version must be 1.1 or compatible"; }
enabled opencl            && { check_lib2 OpenCL/cl.h clEnqueueNDRangeKernel -Wl,-framework,OpenCL ||
                               check_lib2 CL/cl.h clEnqueueNDRangeKernel -lOpenCL ||
                               die "ERROR: opencl not found"; } &&
                             { check_cpp_condition "OpenCL/cl.h" "defined(CL_VERSION_1_2)" ||
                               check_cpp_condition "CL/cl.h" "defined(CL_VERSION_1_2)" ||
                               die "ERROR: opencl must be installed and version must be 1.2 or compatible"; }
enabled opengl            && { check_lib GL/glx.h glXGetProcAddress "-lGL" ||
                               check_lib2 windows.h wglGetProcAddress "-lopengl32 -lgdi32" ||
                               check_lib2 OpenGL/gl3.h glGetError "-Wl,-framework,OpenGL" ||
                               check_lib2 ES2/gl.h glGetError "-isysroot=${sysroot} -Wl,-framework,OpenGLES" ||
                               die "ERROR: opengl not found."
                             }
enabled omx_rpi && enable omx
enabled omx               && { check_header OMX_Core.h ||
                                { ! enabled cross_compile && enabled omx_rpi && {
                                    add_cflags -isystem/opt/vc/include/IL ; }
                                check_header OMX_Core.h ; } ||
                               die "ERROR: OpenMAX IL headers not found"; }
enabled openssl           && { use_pkg_config openssl openssl/ssl.h SSL_library_init ||
                               check_lib openssl/ssl.h SSL_library_init -lssl -lcrypto ||
                               check_lib openssl/ssl.h SSL_library_init -lssl32 -leay32 ||
                               check_lib openssl/ssl.h SSL_library_init -lssl -lcrypto -lws2_32 -lgdi32 ||
                               die "ERROR: openssl not found"; }
enabled qtkit_indev      && { check_header_objcc QTKit/QTKit.h || disable qtkit_indev; }

# libdc1394 check
if enabled libdc1394; then
    { require_pkg_config libdc1394-2 dc1394/dc1394.h dc1394_new &&
        enable libdc1394_2; } ||
    { check_lib libdc1394/dc1394_control.h dc1394_create_handle -ldc1394_control -lraw1394 &&
        enable libdc1394_1; } ||
    die "ERROR: No version of libdc1394 found "
fi

if enabled gcrypt; then
    GCRYPT_CONFIG="${cross_prefix}libgcrypt-config"
    if "${GCRYPT_CONFIG}" --version > /dev/null 2>&1; then
        gcrypt_cflags=$("${GCRYPT_CONFIG}" --cflags)
        gcrypt_libs=$("${GCRYPT_CONFIG}" --libs)
        check_func_headers gcrypt.h gcry_mpi_new $gcrypt_cflags $gcrypt_libs ||
            die "ERROR: gcrypt not found"
        add_cflags $gcrypt_cflags && add_extralibs $gcrypt_libs
    else
        require2 gcrypt gcrypt.h gcry_mpi_new -lgcrypt
    fi
fi

if ! disabled sdl; then
    SDL_CONFIG="${cross_prefix}sdl-config"
    if check_pkg_config sdl SDL_events.h SDL_PollEvent; then
        check_cpp_condition SDL.h "(SDL_MAJOR_VERSION<<16 | SDL_MINOR_VERSION<<8 | SDL_PATCHLEVEL) >= 0x010201" $sdl_cflags &&
        check_cpp_condition SDL.h "(SDL_MAJOR_VERSION<<16 | SDL_MINOR_VERSION<<8 | SDL_PATCHLEVEL) < 0x010300" $sdl_cflags &&
        enable sdl
    else
        if "${SDL_CONFIG}" --version > /dev/null 2>&1; then
            sdl_cflags=$("${SDL_CONFIG}" --cflags)
            sdl_libs=$("${SDL_CONFIG}" --libs)
            check_func_headers SDL_version.h SDL_Linked_Version $sdl_cflags $sdl_libs &&
            check_cpp_condition SDL.h "(SDL_MAJOR_VERSION<<16 | SDL_MINOR_VERSION<<8 | SDL_PATCHLEVEL) >= 0x010201" $sdl_cflags &&
            check_cpp_condition SDL.h "(SDL_MAJOR_VERSION<<16 | SDL_MINOR_VERSION<<8 | SDL_PATCHLEVEL) < 0x010300" $sdl_cflags &&
            enable sdl
        elif enabled sdl ; then
            die "ERROR: SDL not found"
        else
            disable sdl
        fi
    fi
    if test $target_os = "mingw32"; then
        sdl_libs="$sdl_libs -mconsole"
    fi
fi
enabled sdl && add_cflags $sdl_cflags && add_extralibs $sdl_libs

disabled securetransport || { check_func SecIdentityCreate "-Wl,-framework,CoreFoundation -Wl,-framework,Security" &&
    check_lib2 "Security/SecureTransport.h Security/Security.h" "SSLCreateContext SecItemImport" "-Wl,-framework,CoreFoundation -Wl,-framework,Security" &&
    enable securetransport; }

disabled schannel || { check_func_headers "windows.h security.h" InitializeSecurityContext -DSECURITY_WIN32 -lsecur32 &&
                       check_cpp_condition winerror.h "defined(SEC_I_CONTEXT_EXPIRED)" && enable schannel && add_extralibs -lsecur32; }

makeinfo --version > /dev/null 2>&1 && enable makeinfo  || disable makeinfo
enabled makeinfo \
    && [ 0$(makeinfo --version | grep "texinfo" | sed 's/.*texinfo[^0-9]*\([0-9]*\)\..*/\1/') -ge 5 ] \
    && enable makeinfo_html || disable makeinfo_html
disabled makeinfo_html && texi2html --help 2> /dev/null | grep -q 'init-file' && enable texi2html || disable texi2html
perl -v            > /dev/null 2>&1 && enable perl      || disable perl
pod2man --help     > /dev/null 2>&1 && enable pod2man   || disable pod2man
rsync --help 2> /dev/null | grep -q 'contimeout' && enable rsync_contimeout || disable rsync_contimeout

check_header linux/fb.h
check_header linux/videodev.h
check_header linux/videodev2.h
check_code cc linux/videodev2.h "struct v4l2_frmsizeenum vfse; vfse.discrete.width = 0;" && enable_safe struct_v4l2_frmivalenum_discrete

check_header sys/videoio.h
check_code cc sys/videoio.h "struct v4l2_frmsizeenum vfse; vfse.discrete.width = 0;" && enable_safe struct_v4l2_frmivalenum_discrete

check_func_headers "windows.h vfw.h" capCreateCaptureWindow "$vfwcap_indev_extralibs"
# check that WM_CAP_DRIVER_CONNECT is defined to the proper value
# w32api 3.12 had it defined wrong
check_cpp_condition vfw.h "WM_CAP_DRIVER_CONNECT > WM_USER" && enable vfwcap_defines

check_type "dshow.h" IBaseFilter

# check for ioctl_meteor.h, ioctl_bt848.h and alternatives
{ check_header dev/bktr/ioctl_meteor.h &&
  check_header dev/bktr/ioctl_bt848.h; } ||
{ check_header machine/ioctl_meteor.h &&
  check_header machine/ioctl_bt848.h; } ||
{ check_header dev/video/meteor/ioctl_meteor.h &&
  check_header dev/video/bktr/ioctl_bt848.h; } ||
check_header dev/ic/bt8xx.h

check_header sndio.h
if check_struct sys/soundcard.h audio_buf_info bytes; then
    enable_safe sys/soundcard.h
else
    check_cc -D__BSD_VISIBLE -D__XSI_VISIBLE <<EOF && add_cppflags -D__BSD_VISIBLE -D__XSI_VISIBLE && enable_safe sys/soundcard.h
    #include <sys/soundcard.h>
    audio_buf_info abc;
EOF
fi
check_header soundcard.h

enabled_any alsa_indev alsa_outdev &&
    check_lib2 alsa/asoundlib.h snd_pcm_htimestamp -lasound

enabled jack_indev && check_lib2 jack/jack.h jack_client_open -ljack &&
    check_func jack_port_get_latency_range -ljack

enabled_any sndio_indev sndio_outdev && check_lib2 sndio.h sio_open -lsndio

if enabled libcdio; then
    check_lib2 "cdio/cdda.h cdio/paranoia.h" cdio_cddap_open -lcdio_paranoia -lcdio_cdda -lcdio ||
    check_lib2 "cdio/paranoia/cdda.h cdio/paranoia/paranoia.h" cdio_cddap_open -lcdio_paranoia -lcdio_cdda -lcdio ||
    die "ERROR: No usable libcdio/cdparanoia found"
fi

enabled xlib &&
    check_lib X11/Xlib.h XOpenDisplay -lX11 || disable xlib

if ! disabled libxcb; then
    check_pkg_config "xcb >= 1.4" xcb/xcb.h xcb_connect || {
        enabled libxcb && die "ERROR: libxcb >= 1.4 not found";
    } && disable x11grab && enable libxcb

if enabled libxcb; then
    disabled libxcb_shm || {
        check_pkg_config xcb-shm xcb/shm.h xcb_shm_attach || {
            enabled libxcb_shm && die "ERROR: libxcb_shm not found";
        } && check_header sys/shm.h && enable libxcb_shm; }

    disabled libxcb_xfixes || {
        check_pkg_config xcb-xfixes xcb/xfixes.h xcb_xfixes_get_cursor_image || {
            enabled libxcb_xfixes && die "ERROR: libxcb_xfixes not found";
        } && enable libxcb_xfixes; }

    disabled libxcb_shape || {
        check_pkg_config xcb-shape xcb/shape.h xcb_shape_get_rectangles || {
            enabled libxcb_shape && die "ERROR: libxcb_shape not found";
        } && enable libxcb_shape; }

    add_cflags $xcb_cflags $xcb_shm_cflags $xcb_xfixes_cflags $xcb_shape_cflags
    add_extralibs $xcb_libs $xcb_shm_libs $xcb_xfixes_libs $xcb_shape_libs
fi
fi

if enabled x11grab; then
    enabled xlib || die "ERROR: Xlib not found"
    require Xext X11/extensions/XShm.h XShmCreateImage -lXext
    require Xfixes X11/extensions/Xfixes.h XFixesGetCursorImage -lXfixes
fi

check_func_headers "windows.h" CreateDIBSection "$gdigrab_indev_extralibs"

enabled dxva2api_h &&
    check_cc <<EOF && enable dxva2api_cobj
#define _WIN32_WINNT 0x0600
#define COBJMACROS
#include <windows.h>
#include <d3d9.h>
#include <dxva2api.h>
int main(void) { IDirectXVideoDecoder *o = NULL; IDirectXVideoDecoder_Release(o); return 0; }
EOF

enabled vaapi &&
    check_lib va/va.h vaInitialize -lva ||
    disable vaapi

enabled vaapi &&
    check_code cc "va/va.h" "vaCreateSurfaces(0, 0, 0, 0, 0, 0, 0, 0)" ||
    disable vaapi

if enabled vaapi ; then
    enabled xlib &&
    check_lib2 "va/va.h va/va_x11.h" vaGetDisplay -lva -lva-x11 &&
    enable vaapi_x11

    check_lib2 "va/va.h va/va_drm.h" vaGetDisplayDRM -lva -lva-drm &&
    enable vaapi_drm
fi

enabled vdpau &&
    check_cpp_condition vdpau/vdpau.h "defined VDP_DECODER_PROFILE_MPEG4_PART2_ASP" ||
    disable vdpau

enabled vdpau && enabled xlib &&
<<<<<<< HEAD
    check_func_headers "vdpau/vdpau.h vdpau/vdpau_x11.h" vdp_device_create_x11 -lvdpau &&
    prepend ffmpeg_libs $($ldflags_filter "-lvdpau") &&
=======
    check_lib2 "vdpau/vdpau.h vdpau/vdpau_x11.h" vdp_device_create_x11 -lvdpau &&
>>>>>>> 38392b2a
    enable vdpau_x11

# Funny iconv installations are not unusual, so check it after all flags have been set
disabled iconv || check_func_headers iconv.h iconv || check_lib2 iconv.h iconv -liconv || disable iconv

enabled debug && add_cflags -g"$debuglevel" && add_asflags -g"$debuglevel"

# add some useful compiler flags if supported
check_cflags -Wdeclaration-after-statement
check_cflags -Wall
check_cflags -Wdisabled-optimization
check_cflags -Wpointer-arith
check_cflags -Wredundant-decls
check_cflags -Wwrite-strings
check_cflags -Wtype-limits
check_cflags -Wundef
check_cflags -Wmissing-prototypes
check_cflags -Wno-pointer-to-int-cast
check_cflags -Wstrict-prototypes
check_cflags -Wempty-body
enabled extra_warnings && check_cflags -Winline
enabled extra_warnings && check_cflags -Wcast-qual

check_disable_warning(){
    warning_flag=-W${1#-Wno-}
    test_cflags $warning_flag && add_cflags $1
}

check_disable_warning -Wno-parentheses
check_disable_warning -Wno-switch
check_disable_warning -Wno-format-zero-length
check_disable_warning -Wno-pointer-sign
check_disable_warning -Wno-unused-const-variable

# add some linker flags
check_ldflags -Wl,--warn-common
check_ldflags -Wl,-rpath-link=libpostproc:libswresample:libswscale:libavfilter:libavdevice:libavformat:libavcodec:libavutil:libavresample
enabled rpath && add_ldexeflags -Wl,-rpath,$libdir
enabled rpath && add_ldlibflags -Wl,-rpath,$libdir
test_ldflags -Wl,-Bsymbolic && append SHFLAGS -Wl,-Bsymbolic

# add some strip flags
# -wN '..@*' is more selective than -x, but not available everywhere.
check_stripflags -wN \'..@*\' || check_stripflags -x

enabled neon_clobber_test &&
    check_ldflags -Wl,--wrap,avcodec_open2              \
                  -Wl,--wrap,avcodec_decode_audio4      \
                  -Wl,--wrap,avcodec_decode_video2      \
                  -Wl,--wrap,avcodec_decode_subtitle2   \
                  -Wl,--wrap,avcodec_encode_audio2      \
                  -Wl,--wrap,avcodec_encode_video2      \
                  -Wl,--wrap,avcodec_encode_subtitle    \
                  -Wl,--wrap,swr_convert                \
                  -Wl,--wrap,avresample_convert ||
    disable neon_clobber_test

enabled xmm_clobber_test &&
    check_ldflags -Wl,--wrap,avcodec_open2              \
                  -Wl,--wrap,avcodec_decode_audio4      \
                  -Wl,--wrap,avcodec_decode_video2      \
                  -Wl,--wrap,avcodec_decode_subtitle2   \
                  -Wl,--wrap,avcodec_encode_audio2      \
                  -Wl,--wrap,avcodec_encode_video2      \
                  -Wl,--wrap,avcodec_encode_subtitle    \
                  -Wl,--wrap,swr_convert                \
                  -Wl,--wrap,avresample_convert         \
                  -Wl,--wrap,sws_scale ||
    disable xmm_clobber_test

echo "X { local: *; };" > $TMPV
if test_ldflags -Wl,--version-script,$TMPV; then
    append SHFLAGS '-Wl,--version-script,\$(SUBDIR)lib\$(NAME).ver'
elif test_ldflags -Wl,-M,$TMPV; then
    append SHFLAGS '-Wl,-M,\$(SUBDIR)lib\$(NAME).ver-sol2'
fi

check_cc <<EOF && enable symver_asm_label
void ff_foo(void) __asm__ ("av_foo@VERSION");
void ff_foo(void) { ${inline_asm+__asm__($quotes);} }
EOF
    check_cc <<EOF && enable symver_gnu_asm
__asm__(".symver ff_foo,av_foo@VERSION");
void ff_foo(void) {}
EOF

if [ -z "$optflags" ]; then
    if enabled small; then
        optflags=$cflags_size
    elif enabled optimizations; then
        optflags=$cflags_speed
    else
        optflags=$cflags_noopt
    fi
fi

check_optflags(){
    check_cflags "$@"
    enabled lto && check_ldflags "$@"
}


if enabled lto; then
    test "$cc_type" != "$ld_type" && die "LTO requires same compiler and linker"
    check_cflags  -flto
    check_ldflags -flto $cpuflags
    disable inline_asm_direct_symbol_refs
fi

check_optflags $optflags
check_optflags -fno-math-errno
check_optflags -fno-signed-zeros

enabled ftrapv && check_cflags -ftrapv

check_cc -mno-red-zone <<EOF && noredzone_flags="-mno-red-zone"
int x;
EOF


if enabled icc; then
    # Just warnings, no remarks
    check_cflags -w1
    # -wd: Disable following warnings
    # 144, 167, 556: -Wno-pointer-sign
    # 188: enumerated type mixed with another type
    # 1292: attribute "foo" ignored
    # 1419: external declaration in primary source file
    # 10006: ignoring unknown option -fno-signed-zeros
    # 10148: ignoring unknown option -Wno-parentheses
    # 10156: ignoring option '-W'; no argument required
    # 13200: No EMMS instruction before call to function
    # 13203: No EMMS instruction before return from function
    check_cflags -wd144,167,188,556,1292,1419,10006,10148,10156,13200,13203
    # 11030: Warning unknown option --as-needed
    # 10156: ignoring option '-export'; no argument required
    check_ldflags -wd10156,11030
    # icc 11.0 and 11.1 work with ebp_available, but don't pass the test
    enable ebp_available
    # The test above does not test linking
    enabled lto && disable symver_asm_label
    if enabled x86_32; then
        icc_version=$($cc -dumpversion)
        test ${icc_version%%.*} -ge 11 &&
            check_cflags -falign-stack=maintain-16-byte ||
            disable aligned_stack
    fi
elif enabled ccc; then
    # disable some annoying warnings
    add_cflags -msg_disable bitnotint
    add_cflags -msg_disable mixfuncvoid
    add_cflags -msg_disable nonstandcast
    add_cflags -msg_disable unsupieee
elif enabled gcc; then
    case $gcc_basever in
        4.9*) enabled x86 || check_optflags -fno-tree-vectorize ;;
        4.*)                 check_optflags -fno-tree-vectorize ;;
        *)    enabled x86 || check_optflags -fno-tree-vectorize ;;
    esac
    check_cflags -Werror=format-security
    check_cflags -Werror=implicit-function-declaration
    check_cflags -Werror=missing-prototypes
    check_cflags -Werror=return-type
    check_cflags -Werror=vla
    check_cflags -Wformat
    check_cflags -fdiagnostics-color=auto
    enabled extra_warnings || check_disable_warning -Wno-maybe-uninitialized
elif enabled llvm_gcc; then
    check_cflags -mllvm -stack-alignment=16
elif enabled clang; then
    check_cflags -mllvm -stack-alignment=16
    check_cflags -Qunused-arguments
    check_cflags -Werror=implicit-function-declaration
    check_cflags -Werror=missing-prototypes
    check_cflags -Werror=return-type
elif enabled cparser; then
    add_cflags -Wno-missing-variable-declarations
    add_cflags -Wno-empty-statement
elif enabled armcc; then
    add_cflags -W${armcc_opt},--diag_suppress=4343 # hardfp compat
    add_cflags -W${armcc_opt},--diag_suppress=3036 # using . as system include dir
    # 2523: use of inline assembly is deprecated
    add_cflags -W${armcc_opt},--diag_suppress=2523
    add_cflags -W${armcc_opt},--diag_suppress=1207
    add_cflags -W${armcc_opt},--diag_suppress=1293 # assignment in condition
    add_cflags -W${armcc_opt},--diag_suppress=3343 # hardfp compat
    add_cflags -W${armcc_opt},--diag_suppress=167  # pointer sign
    add_cflags -W${armcc_opt},--diag_suppress=513  # pointer sign
elif enabled tms470; then
    add_cflags -pds=824 -pds=837
    disable inline_asm
elif enabled pathscale; then
    add_cflags -fstrict-overflow -OPT:wrap_around_unsafe_opt=OFF
elif enabled_any msvc icl; then
    enabled x86_32 && disable aligned_stack
    enabled_all x86_32 debug && add_cflags -Oy-
    enabled debug && add_ldflags -debug
    enable pragma_deprecated
    if enabled icl; then
        # -Qansi-alias is basically -fstrict-aliasing, but does not work
        # (correctly) on icl 13.x.
        check_cpp_condition "windows.h" "__ICL < 1300 || __ICL >= 1400" &&
            add_cflags -Qansi-alias
        # Some inline asm is not compilable in debug
        if enabled debug; then
            disable ebp_available
            disable ebx_available
        fi
    fi
    # msvcrt10 x64 incorrectly enables log2, only msvcrt12 (MSVC 2013) onwards actually has log2.
    check_cpp_condition crtversion.h "_VC_CRT_MAJOR_VERSION >= 12" || disable log2
    # The CRT headers contain __declspec(restrict) in a few places, but if redefining
    # restrict, this might break. MSVC 2010 and 2012 fail with __declspec(__restrict)
    # (as it ends up if the restrict redefine is done before including stdlib.h), while
    # MSVC 2013 and newer can handle it fine.
    # If this declspec fails, force including stdlib.h before the restrict redefinition
    # happens in config.h.
    if [ $_restrict != restrict ]; then
        check_cc <<EOF || add_cflags -FIstdlib.h
__declspec($_restrict) void* foo(int);
EOF
    fi
    check_func strtoll || add_cflags -Dstrtoll=_strtoi64
fi

for pfx in "" host_; do
    varname=${pfx%_}cc_type
    eval "type=\$$varname"
    if [ $type = "msvc" ]; then
        check_${pfx}cc <<EOF || add_${pfx}cflags -Dinline=__inline
static inline int foo(int a) { return a; }
EOF
    fi
done

case $as_type in
    clang)
        add_asflags -Qunused-arguments
    ;;
esac

case $ld_type in
    clang)
        check_ldflags -Qunused-arguments
    ;;
esac

case $target_os in
    osf1)
        enabled ccc && add_ldflags '-Wl,-expect_unresolved,*'
    ;;
    plan9)
        add_cppflags -Dmain=plan9_main
    ;;
esac

enable frame_thread_encoder

enabled asm || { arch=c; disable $ARCH_LIST $ARCH_EXT_LIST; }

check_deps $CONFIG_LIST       \
           $CONFIG_EXTRA      \
           $HAVE_LIST         \
           $ALL_COMPONENTS    \

enabled threads && ! enabled pthreads && ! enabled atomics_native && die "non pthread threading without atomics not supported, try adding --enable-pthreads or --cpu=i486 or higher if you are on x86"


if test $target_os = "haiku"; then
    disable memalign
    disable posix_memalign
fi

enabled_all dxva2 dxva2api_cobj CoTaskMemFree &&
    prepend ffmpeg_libs $($ldflags_filter "-lole32" "-luser32") &&
    enable dxva2_lib

! enabled_any memalign posix_memalign aligned_malloc &&
    enabled simd_align_16 && enable memalign_hack

# add_dep lib dep
# -> enable ${lib}_deps_${dep}
# -> add $dep to ${lib}_deps only once
add_dep() {
    lib=$1
    dep=$2
    enabled "${lib}_deps_${dep}" && return 0
    enable  "${lib}_deps_${dep}"
    prepend "${lib}_deps" $dep
}

# merge deps lib components
# merge all ${component}_deps into ${lib}_deps and ${lib}_deps_*
merge_deps() {
    lib=$1
    shift
    for comp in $*; do
        enabled $comp || continue
        eval "dep=\"\$${comp}_deps\""
        for d in $dep; do
            add_dep $lib $d
        done
    done
}

merge_deps libavfilter $FILTER_LIST

map 'enabled $v && intrinsics=${v#intrinsics_}' $INTRINSICS_LIST

for thread in $THREADS_LIST; do
    if enabled $thread; then
        test -n "$thread_type" &&
            die "ERROR: Only one thread type must be selected." ||
            thread_type="$thread"
    fi
done

enabled zlib && add_cppflags -DZLIB_CONST

# conditional library dependencies, in linking order
enabled afftfilt_filter     && prepend avfilter_deps "avcodec"
enabled amovie_filter       && prepend avfilter_deps "avformat avcodec"
enabled aresample_filter    && prepend avfilter_deps "swresample"
enabled asyncts_filter      && prepend avfilter_deps "avresample"
enabled atempo_filter       && prepend avfilter_deps "avcodec"
enabled cover_rect_filter   && prepend avfilter_deps "avformat avcodec"
enabled ebur128_filter && enabled swresample && prepend avfilter_deps "swresample"
enabled elbg_filter         && prepend avfilter_deps "avcodec"
enabled fftfilt_filter      && prepend avfilter_deps "avcodec"
enabled find_rect_filter    && prepend avfilter_deps "avformat avcodec"
enabled mcdeint_filter      && prepend avfilter_deps "avcodec"
enabled movie_filter    && prepend avfilter_deps "avformat avcodec"
enabled pan_filter          && prepend avfilter_deps "swresample"
enabled pp_filter           && prepend avfilter_deps "postproc"
enabled removelogo_filter   && prepend avfilter_deps "avformat avcodec swscale"
enabled resample_filter && prepend avfilter_deps "avresample"
enabled sab_filter          && prepend avfilter_deps "swscale"
enabled scale_filter    && prepend avfilter_deps "swscale"
enabled scale2ref_filter    && prepend avfilter_deps "swscale"
enabled sofalizer_filter    && prepend avfilter_deps "avcodec"
enabled showcqt_filter      && prepend avfilter_deps "avformat avcodec swscale"
enabled showfreqs_filter    && prepend avfilter_deps "avcodec"
enabled showspectrum_filter && prepend avfilter_deps "avcodec"
enabled smartblur_filter    && prepend avfilter_deps "swscale"
enabled spectrumsynth_filter && prepend avfilter_deps "avcodec"
enabled subtitles_filter    && prepend avfilter_deps "avformat avcodec"
enabled uspp_filter         && prepend avfilter_deps "avcodec"

enabled lavfi_indev         && prepend avdevice_deps "avfilter"

enabled opus_decoder    && prepend avcodec_deps "swresample"

expand_deps(){
    lib_deps=${1}_deps
    eval "deps=\$$lib_deps"
    append $lib_deps $(map 'eval echo \$${v}_deps' $deps)
    unique $lib_deps
}

#we have to remove gpl from the deps here as some code assumes all lib deps are libs
postproc_deps="$(filter_out 'gpl' $postproc_deps)"

map 'expand_deps $v' $LIBRARY_LIST

echo "install prefix            $prefix"
echo "source path               $source_path"
echo "C compiler                $cc"
echo "C library                 $libc_type"
if test "$host_cc" != "$cc"; then
    echo "host C compiler           $host_cc"
    echo "host C library            $host_libc_type"
fi
echo "ARCH                      $arch ($cpu)"
if test "$build_suffix" != ""; then
    echo "build suffix              $build_suffix"
fi
if test "$progs_suffix" != ""; then
    echo "progs suffix              $progs_suffix"
fi
if test "$extra_version" != ""; then
    echo "version string suffix     $extra_version"
fi
echo "big-endian                ${bigendian-no}"
echo "runtime cpu detection     ${runtime_cpudetect-no}"
if enabled x86; then
    echo "${yasmexe}                      ${yasm-no}"
    echo "MMX enabled               ${mmx-no}"
    echo "MMXEXT enabled            ${mmxext-no}"
    echo "3DNow! enabled            ${amd3dnow-no}"
    echo "3DNow! extended enabled   ${amd3dnowext-no}"
    echo "SSE enabled               ${sse-no}"
    echo "SSSE3 enabled             ${ssse3-no}"
    echo "AESNI enabled             ${aesni-no}"
    echo "AVX enabled               ${avx-no}"
    echo "XOP enabled               ${xop-no}"
    echo "FMA3 enabled              ${fma3-no}"
    echo "FMA4 enabled              ${fma4-no}"
    echo "i686 features enabled     ${i686-no}"
    echo "CMOV is fast              ${fast_cmov-no}"
    echo "EBX available             ${ebx_available-no}"
    echo "EBP available             ${ebp_available-no}"
fi
if enabled aarch64; then
    echo "NEON enabled              ${neon-no}"
    echo "VFP enabled               ${vfp-no}"
fi
if enabled arm; then
    echo "ARMv5TE enabled           ${armv5te-no}"
    echo "ARMv6 enabled             ${armv6-no}"
    echo "ARMv6T2 enabled           ${armv6t2-no}"
    echo "VFP enabled               ${vfp-no}"
    echo "NEON enabled              ${neon-no}"
    echo "THUMB enabled             ${thumb-no}"
fi
if enabled mips; then
    echo "MIPS FPU enabled          ${mipsfpu-no}"
    echo "MIPS DSP R1 enabled       ${mipsdsp-no}"
    echo "MIPS DSP R2 enabled       ${mipsdspr2-no}"
    echo "MIPS MSA enabled          ${msa-no}"
    echo "LOONGSON MMI enabled      ${mmi-no}"
fi
if enabled ppc; then
    echo "AltiVec enabled           ${altivec-no}"
    echo "VSX enabled               ${vsx-no}"
    echo "POWER8 enabled            ${power8-no}"
    echo "PPC 4xx optimizations     ${ppc4xx-no}"
    echo "dcbzl available           ${dcbzl-no}"
fi
echo "debug symbols             ${debug-no}"
echo "strip symbols             ${stripping-no}"
echo "optimize for size         ${small-no}"
echo "optimizations             ${optimizations-no}"
echo "static                    ${static-no}"
echo "shared                    ${shared-no}"
echo "postprocessing support    ${postproc-no}"
echo "new filter support        ${avfilter-no}"
echo "network support           ${network-no}"
echo "threading support         ${thread_type-no}"
echo "safe bitstream reader     ${safe_bitstream_reader-no}"
echo "SDL support               ${sdl-no}"
echo "opencl enabled            ${opencl-no}"
echo "JNI support               ${jni-no}"
echo "texi2html enabled         ${texi2html-no}"
echo "perl enabled              ${perl-no}"
echo "pod2man enabled           ${pod2man-no}"
echo "makeinfo enabled          ${makeinfo-no}"
echo "makeinfo supports HTML    ${makeinfo_html-no}"
test -n "$random_seed" &&
    echo "random seed               ${random_seed}"
echo

echo "Enabled programs:"
print_enabled '' $PROGRAM_LIST | print_in_columns
echo

echo "External libraries:"
print_enabled '' $EXTERNAL_LIBRARY_LIST | print_in_columns
echo

echo "External libraries providing hardware acceleration:"
print_enabled '' $HWACCEL_LIBRARY_LIST | print_in_columns
echo

echo "Libraries:"
print_enabled '' $LIBRARY_LIST | print_in_columns
echo

for type in decoder encoder hwaccel parser demuxer muxer protocol filter bsf indev outdev; do
    echo "Enabled ${type}s:"
    eval list=\$$(toupper $type)_LIST
    print_enabled '_*' $list | print_in_columns
    echo
done

license="LGPL version 2.1 or later"
if enabled nonfree; then
    license="nonfree and unredistributable"
elif enabled gplv3; then
    license="GPL version 3 or later"
elif enabled lgplv3; then
    license="LGPL version 3 or later"
elif enabled gpl; then
    license="GPL version 2 or later"
fi

echo "License: $license"

echo "Creating config.mak, config.h, and doc/config.texi..."

test -e Makefile || echo "include $source_path/Makefile" > Makefile

enabled stripping || strip="echo skipping strip"

config_files="$TMPH config.mak doc/config.texi"

cat > config.mak <<EOF
# Automatically generated by configure - do not modify!
ifndef FFMPEG_CONFIG_MAK
FFMPEG_CONFIG_MAK=1
FFMPEG_CONFIGURATION=$FFMPEG_CONFIGURATION
prefix=$prefix
LIBDIR=\$(DESTDIR)$libdir
SHLIBDIR=\$(DESTDIR)$shlibdir
INCDIR=\$(DESTDIR)$incdir
BINDIR=\$(DESTDIR)$bindir
DATADIR=\$(DESTDIR)$datadir
DOCDIR=\$(DESTDIR)$docdir
MANDIR=\$(DESTDIR)$mandir
PKGCONFIGDIR=\$(DESTDIR)$pkgconfigdir
INSTALL_NAME_DIR=$install_name_dir
SRC_PATH=$source_path
SRC_LINK=$source_link
ifndef MAIN_MAKEFILE
SRC_PATH:=\$(SRC_PATH:.%=..%)
endif
CC_IDENT=$cc_ident
ARCH=$arch
INTRINSICS=$intrinsics
CC=$cc
CXX=$cxx
AS=$as
OBJCC=$objcc
LD=$ld
DEPCC=$dep_cc
DEPCCFLAGS=$DEPCCFLAGS \$(CPPFLAGS)
DEPAS=$as
DEPASFLAGS=$DEPASFLAGS \$(CPPFLAGS)
YASM=$yasmexe
DEPYASM=$yasmexe
AR=$ar
ARFLAGS=$arflags
AR_O=$ar_o
RANLIB=$ranlib
STRIP=$strip
CP=cp -p
LN_S=$ln_s
CPPFLAGS=$CPPFLAGS
CFLAGS=$CFLAGS
CXXFLAGS=$CXXFLAGS
OBJCFLAGS=$OBJCFLAGS
ASFLAGS=$ASFLAGS
AS_C=$AS_C
AS_O=$AS_O
OBJCC_C=$OBJCC_C
OBJCC_E=$OBJCC_E
OBJCC_O=$OBJCC_O
CC_C=$CC_C
CC_E=$CC_E
CC_O=$CC_O
CXX_C=$CXX_C
CXX_O=$CXX_O
LD_O=$LD_O
LD_LIB=$LD_LIB
LD_PATH=$LD_PATH
DLLTOOL=$dlltool
WINDRES=$windres
DEPWINDRES=$dep_cc
DOXYGEN=$doxygen
LDFLAGS=$LDFLAGS
LDEXEFLAGS=$LDEXEFLAGS
LDLIBFLAGS=$LDLIBFLAGS
SHFLAGS=$(echo $($ldflags_filter $SHFLAGS))
ASMSTRIPFLAGS=$ASMSTRIPFLAGS
YASMFLAGS=$YASMFLAGS
BUILDSUF=$build_suffix
PROGSSUF=$progs_suffix
FULLNAME=$FULLNAME
LIBPREF=$LIBPREF
LIBSUF=$LIBSUF
LIBNAME=$LIBNAME
SLIBPREF=$SLIBPREF
SLIBSUF=$SLIBSUF
EXESUF=$EXESUF
EXTRA_VERSION=$extra_version
CCDEP=$CCDEP
CXXDEP=$CXXDEP
CCDEP_FLAGS=$CCDEP_FLAGS
ASDEP=$ASDEP
ASDEP_FLAGS=$ASDEP_FLAGS
CC_DEPFLAGS=$CC_DEPFLAGS
AS_DEPFLAGS=$AS_DEPFLAGS
HOSTCC=$host_cc
HOSTLD=$host_ld
HOSTCFLAGS=$host_cflags
HOSTCPPFLAGS=$host_cppflags
HOSTEXESUF=$HOSTEXESUF
HOSTLDFLAGS=$host_ldflags
HOSTLIBS=$host_libs
DEPHOSTCC=$host_cc
DEPHOSTCCFLAGS=$DEPHOSTCCFLAGS \$(HOSTCCFLAGS)
HOSTCCDEP=$HOSTCCDEP
HOSTCCDEP_FLAGS=$HOSTCCDEP_FLAGS
HOSTCC_DEPFLAGS=$HOSTCC_DEPFLAGS
HOSTCC_C=$HOSTCC_C
HOSTCC_O=$HOSTCC_O
HOSTLD_O=$HOSTLD_O
TARGET_EXEC=$target_exec $target_exec_args
TARGET_PATH=$target_path
TARGET_SAMPLES=${target_samples:-\$(SAMPLES)}
CFLAGS-ffplay=$sdl_cflags
ZLIB=$($ldflags_filter -lz)
LIB_INSTALL_EXTRA_CMD=$LIB_INSTALL_EXTRA_CMD
EXTRALIBS=$extralibs
COMPAT_OBJS=$compat_objs
EXEOBJS=$exeobjs
INSTALL=$install
LIBTARGET=${LIBTARGET}
SLIBNAME=${SLIBNAME}
SLIBNAME_WITH_VERSION=${SLIBNAME_WITH_VERSION}
SLIBNAME_WITH_MAJOR=${SLIBNAME_WITH_MAJOR}
SLIB_CREATE_DEF_CMD=${SLIB_CREATE_DEF_CMD}
SLIB_EXTRA_CMD=${SLIB_EXTRA_CMD}
SLIB_INSTALL_NAME=${SLIB_INSTALL_NAME}
SLIB_INSTALL_LINKS=${SLIB_INSTALL_LINKS}
SLIB_INSTALL_EXTRA_LIB=${SLIB_INSTALL_EXTRA_LIB}
SLIB_INSTALL_EXTRA_SHLIB=${SLIB_INSTALL_EXTRA_SHLIB}
SAMPLES:=${samples:-\$(FATE_SAMPLES)}
NOREDZONE_FLAGS=$noredzone_flags
EOF

get_version(){
    lcname=lib${1}
    name=$(toupper $lcname)
    file=$source_path/$lcname/version.h
    eval $(awk "/#define ${name}_VERSION_M/ { print \$2 \"=\" \$3 }" "$file")
    enabled raise_major && eval ${name}_VERSION_MAJOR=$((${name}_VERSION_MAJOR+100))
    eval ${name}_VERSION=\$${name}_VERSION_MAJOR.\$${name}_VERSION_MINOR.\$${name}_VERSION_MICRO
    eval echo "${lcname}_VERSION=\$${name}_VERSION" >> config.mak
    eval echo "${lcname}_VERSION_MAJOR=\$${name}_VERSION_MAJOR" >> config.mak
    eval echo "${lcname}_VERSION_MINOR=\$${name}_VERSION_MINOR" >> config.mak
}

map 'get_version $v' $LIBRARY_LIST

map 'eval echo "${v}_FFLIBS=\$${v}_deps" >> config.mak' $LIBRARY_LIST

print_program_libs(){
    eval "program_libs=\$${1}_libs"
    eval echo "LIBS-${1}=${program_libs}" >> config.mak
}

map 'print_program_libs $v' $PROGRAM_LIST

cat > $TMPH <<EOF
/* Automatically generated by configure - do not modify! */
#ifndef FFMPEG_CONFIG_H
#define FFMPEG_CONFIG_H
#define FFMPEG_CONFIGURATION "$(c_escape $FFMPEG_CONFIGURATION)"
#define FFMPEG_LICENSE "$(c_escape $license)"
#define CONFIG_THIS_YEAR 2016
#define FFMPEG_DATADIR "$(eval c_escape $datadir)"
#define AVCONV_DATADIR "$(eval c_escape $datadir)"
#define CC_IDENT "$(c_escape ${cc_ident:-Unknown compiler})"
#define av_restrict $_restrict
#define EXTERN_PREFIX "${extern_prefix}"
#define EXTERN_ASM ${extern_prefix}
#define BUILDSUF "$build_suffix"
#define SLIBSUF "$SLIBSUF"
#define HAVE_MMX2 HAVE_MMXEXT
#define SWS_MAX_FILTER_SIZE $sws_max_filter_size
EOF

test -n "$assert_level" &&
    echo "#define ASSERT_LEVEL $assert_level" >>$TMPH

test -n "$malloc_prefix" &&
    echo "#define MALLOC_PREFIX $malloc_prefix" >>$TMPH

if enabled yasm; then
    append config_files $TMPASM
    printf '' >$TMPASM
fi

enabled getenv || echo "#define getenv(x) NULL" >> $TMPH


mkdir -p doc
mkdir -p tests
mkdir -p tests/api
echo "@c auto-generated by configure - do not modify! " > doc/config.texi

print_config ARCH_   "$config_files" $ARCH_LIST
print_config HAVE_   "$config_files" $HAVE_LIST
print_config CONFIG_ "$config_files" $CONFIG_LIST       \
                                     $CONFIG_EXTRA      \
                                     $ALL_COMPONENTS    \

echo "#endif /* FFMPEG_CONFIG_H */" >> $TMPH
echo "endif # FFMPEG_CONFIG_MAK" >> config.mak

# Do not overwrite an unchanged config.h to avoid superfluous rebuilds.
cp_if_changed $TMPH config.h
touch .config

enabled yasm && cp_if_changed $TMPASM config.asm

cat > $TMPH <<EOF
/* Generated by ffconf */
#ifndef AVUTIL_AVCONFIG_H
#define AVUTIL_AVCONFIG_H
EOF

print_config AV_HAVE_ $TMPH $HAVE_LIST_PUB

echo "#endif /* AVUTIL_AVCONFIG_H */" >> $TMPH

cp_if_changed $TMPH libavutil/avconfig.h

if test -n "$WARNINGS"; then
    printf "\n%s%s$WARNINGS%s" "$warn_color" "$bold_color" "$reset_color"
    enabled fatal_warnings && exit 1
fi

# generate the lists of enabled components
print_enabled_components(){
    file=$1
    struct_name=$2
    name=$3
    shift 3
    echo "static const $struct_name *$name[] = {" > $TMPH
    for c in $*; do
        enabled $c && printf "    &ff_%s,\n" $c >> $TMPH
    done
    echo "    NULL };" >> $TMPH
    cp_if_changed $TMPH $file
}

print_enabled_components libavcodec/bsf_list.c AVBitStreamFilter bitstream_filters $BSF_LIST
print_enabled_components libavformat/protocol_list.c URLProtocol url_protocols $PROTOCOL_LIST

# build pkg-config files

lib_version(){
    eval printf "\"lib${1}${build_suffix} >= \$LIB$(toupper ${1})_VERSION, \""
}

pkgconfig_generate(){
    name=$1
    shortname=${name#lib}${build_suffix}
    comment=$2
    version=$3
    libs=$4
    requires=$(map 'lib_version $v' $(eval echo \$${name#lib}_deps))
    requires=${requires%, }
    enabled ${name#lib} || return 0
    mkdir -p $name
    cat <<EOF > $name/$name${build_suffix}.pc
prefix=$prefix
exec_prefix=\${prefix}
libdir=$libdir
includedir=$incdir

Name: $name
Description: $comment
Version: $version
Requires: $(enabled shared || echo $requires)
Requires.private: $(enabled shared && echo $requires)
Conflicts:
Libs: -L\${libdir} $(enabled rpath && echo "-Wl,-rpath,\${libdir}") -l${shortname} $(enabled shared || echo $libs)
Libs.private: $(enabled shared && echo $libs)
Cflags: -I\${includedir}
EOF

mkdir -p doc/examples/pc-uninstalled
includedir=${source_path}
[ "$includedir" = . ] && includedir="\${pcfiledir}/../../.."
    cat <<EOF > doc/examples/pc-uninstalled/$name.pc
prefix=
exec_prefix=
libdir=\${pcfiledir}/../../../$name
includedir=${includedir}

Name: $name
Description: $comment
Version: $version
Requires: $requires
Conflicts:
Libs: -L\${libdir} -Wl,-rpath,\${libdir} -l${shortname} $(enabled shared || echo $libs)
Cflags: -I\${includedir}
EOF
}

pkgconfig_generate libavutil     "FFmpeg utility library"               "$LIBAVUTIL_VERSION"     "$LIBRT $LIBM"
pkgconfig_generate libavcodec    "FFmpeg codec library"                 "$LIBAVCODEC_VERSION"    "$extralibs"
pkgconfig_generate libavformat   "FFmpeg container format library"      "$LIBAVFORMAT_VERSION"   "$extralibs"
pkgconfig_generate libavdevice   "FFmpeg device handling library"       "$LIBAVDEVICE_VERSION"   "$extralibs"
pkgconfig_generate libavfilter   "FFmpeg audio/video filtering library" "$LIBAVFILTER_VERSION"   "$extralibs"
pkgconfig_generate libpostproc   "FFmpeg postprocessing library"        "$LIBPOSTPROC_VERSION"   ""
pkgconfig_generate libavresample "Libav audio resampling library"       "$LIBAVRESAMPLE_VERSION" "$LIBM"
pkgconfig_generate libswscale    "FFmpeg image rescaling library"       "$LIBSWSCALE_VERSION"    "$LIBM"
pkgconfig_generate libswresample "FFmpeg audio resampling library"      "$LIBSWRESAMPLE_VERSION" "$LIBM $LIBSOXR"<|MERGE_RESOLUTION|>--- conflicted
+++ resolved
@@ -5970,12 +5970,7 @@
     disable vdpau
 
 enabled vdpau && enabled xlib &&
-<<<<<<< HEAD
-    check_func_headers "vdpau/vdpau.h vdpau/vdpau_x11.h" vdp_device_create_x11 -lvdpau &&
-    prepend ffmpeg_libs $($ldflags_filter "-lvdpau") &&
-=======
     check_lib2 "vdpau/vdpau.h vdpau/vdpau_x11.h" vdp_device_create_x11 -lvdpau &&
->>>>>>> 38392b2a
     enable vdpau_x11
 
 # Funny iconv installations are not unusual, so check it after all flags have been set
