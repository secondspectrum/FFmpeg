--- conflicted
+++ resolved
@@ -1712,12 +1712,9 @@
     getservbyport
     GetSystemTimeAsFileTime
     gettimeofday
-<<<<<<< HEAD
     glob
     glXGetProcAddress
-=======
     gmtime_r
->>>>>>> 3f8f1c6f
     inet_aton
     isatty
     jack_port_get_latency_range
