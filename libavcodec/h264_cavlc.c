/*
 * H.26L/H.264/AVC/JVT/14496-10/... cavlc bitstream decoding
 * Copyright (c) 2003 Michael Niedermayer <michaelni@gmx.at>
 *
 * This file is part of FFmpeg.
 *
 * FFmpeg is free software; you can redistribute it and/or
 * modify it under the terms of the GNU Lesser General Public
 * License as published by the Free Software Foundation; either
 * version 2.1 of the License, or (at your option) any later version.
 *
 * FFmpeg is distributed in the hope that it will be useful,
 * but WITHOUT ANY WARRANTY; without even the implied warranty of
 * MERCHANTABILITY or FITNESS FOR A PARTICULAR PURPOSE.  See the GNU
 * Lesser General Public License for more details.
 *
 * You should have received a copy of the GNU Lesser General Public
 * License along with FFmpeg; if not, write to the Free Software
 * Foundation, Inc., 51 Franklin Street, Fifth Floor, Boston, MA 02110-1301 USA
 */

/**
 * @file
 * H.264 / AVC / MPEG4 part10 cavlc bitstream decoding.
 * @author Michael Niedermayer <michaelni@gmx.at>
 */

#define CABAC 0
#define UNCHECKED_BITSTREAM_READER 1

#include "internal.h"
#include "avcodec.h"
#include "mpegvideo.h"
#include "h264.h"
#include "h264data.h" // FIXME FIXME FIXME
#include "h264_mvpred.h"
#include "golomb.h"

//#undef NDEBUG
#include <assert.h>

static const uint8_t golomb_to_inter_cbp_gray[16]={
 0, 1, 2, 4, 8, 3, 5,10,12,15, 7,11,13,14, 6, 9,
};

static const uint8_t golomb_to_intra4x4_cbp_gray[16]={
15, 0, 7,11,13,14, 3, 5,10,12, 1, 2, 4, 8, 6, 9,
};

static const uint8_t chroma_dc_coeff_token_len[4*5]={
 2, 0, 0, 0,
 6, 1, 0, 0,
 6, 6, 3, 0,
 6, 7, 7, 6,
 6, 8, 8, 7,
};

static const uint8_t chroma_dc_coeff_token_bits[4*5]={
 1, 0, 0, 0,
 7, 1, 0, 0,
 4, 6, 1, 0,
 3, 3, 2, 5,
 2, 3, 2, 0,
};

static const uint8_t chroma422_dc_coeff_token_len[4*9]={
  1,  0,  0,  0,
  7,  2,  0,  0,
  7,  7,  3,  0,
  9,  7,  7,  5,
  9,  9,  7,  6,
 10, 10,  9,  7,
 11, 11, 10,  7,
 12, 12, 11, 10,
 13, 12, 12, 11,
};

static const uint8_t chroma422_dc_coeff_token_bits[4*9]={
  1,   0,  0, 0,
 15,   1,  0, 0,
 14,  13,  1, 0,
  7,  12, 11, 1,
  6,   5, 10, 1,
  7,   6,  4, 9,
  7,   6,  5, 8,
  7,   6,  5, 4,
  7,   5,  4, 4,
};

static const uint8_t coeff_token_len[4][4*17]={
{
     1, 0, 0, 0,
     6, 2, 0, 0,     8, 6, 3, 0,     9, 8, 7, 5,    10, 9, 8, 6,
    11,10, 9, 7,    13,11,10, 8,    13,13,11, 9,    13,13,13,10,
    14,14,13,11,    14,14,14,13,    15,15,14,14,    15,15,15,14,
    16,15,15,15,    16,16,16,15,    16,16,16,16,    16,16,16,16,
},
{
     2, 0, 0, 0,
     6, 2, 0, 0,     6, 5, 3, 0,     7, 6, 6, 4,     8, 6, 6, 4,
     8, 7, 7, 5,     9, 8, 8, 6,    11, 9, 9, 6,    11,11,11, 7,
    12,11,11, 9,    12,12,12,11,    12,12,12,11,    13,13,13,12,
    13,13,13,13,    13,14,13,13,    14,14,14,13,    14,14,14,14,
},
{
     4, 0, 0, 0,
     6, 4, 0, 0,     6, 5, 4, 0,     6, 5, 5, 4,     7, 5, 5, 4,
     7, 5, 5, 4,     7, 6, 6, 4,     7, 6, 6, 4,     8, 7, 7, 5,
     8, 8, 7, 6,     9, 8, 8, 7,     9, 9, 8, 8,     9, 9, 9, 8,
    10, 9, 9, 9,    10,10,10,10,    10,10,10,10,    10,10,10,10,
},
{
     6, 0, 0, 0,
     6, 6, 0, 0,     6, 6, 6, 0,     6, 6, 6, 6,     6, 6, 6, 6,
     6, 6, 6, 6,     6, 6, 6, 6,     6, 6, 6, 6,     6, 6, 6, 6,
     6, 6, 6, 6,     6, 6, 6, 6,     6, 6, 6, 6,     6, 6, 6, 6,
     6, 6, 6, 6,     6, 6, 6, 6,     6, 6, 6, 6,     6, 6, 6, 6,
}
};

static const uint8_t coeff_token_bits[4][4*17]={
{
     1, 0, 0, 0,
     5, 1, 0, 0,     7, 4, 1, 0,     7, 6, 5, 3,     7, 6, 5, 3,
     7, 6, 5, 4,    15, 6, 5, 4,    11,14, 5, 4,     8,10,13, 4,
    15,14, 9, 4,    11,10,13,12,    15,14, 9,12,    11,10,13, 8,
    15, 1, 9,12,    11,14,13, 8,     7,10, 9,12,     4, 6, 5, 8,
},
{
     3, 0, 0, 0,
    11, 2, 0, 0,     7, 7, 3, 0,     7,10, 9, 5,     7, 6, 5, 4,
     4, 6, 5, 6,     7, 6, 5, 8,    15, 6, 5, 4,    11,14,13, 4,
    15,10, 9, 4,    11,14,13,12,     8,10, 9, 8,    15,14,13,12,
    11,10, 9,12,     7,11, 6, 8,     9, 8,10, 1,     7, 6, 5, 4,
},
{
    15, 0, 0, 0,
    15,14, 0, 0,    11,15,13, 0,     8,12,14,12,    15,10,11,11,
    11, 8, 9,10,     9,14,13, 9,     8,10, 9, 8,    15,14,13,13,
    11,14,10,12,    15,10,13,12,    11,14, 9,12,     8,10,13, 8,
    13, 7, 9,12,     9,12,11,10,     5, 8, 7, 6,     1, 4, 3, 2,
},
{
     3, 0, 0, 0,
     0, 1, 0, 0,     4, 5, 6, 0,     8, 9,10,11,    12,13,14,15,
    16,17,18,19,    20,21,22,23,    24,25,26,27,    28,29,30,31,
    32,33,34,35,    36,37,38,39,    40,41,42,43,    44,45,46,47,
    48,49,50,51,    52,53,54,55,    56,57,58,59,    60,61,62,63,
}
};

static const uint8_t total_zeros_len[16][16]= {
    {1,3,3,4,4,5,5,6,6,7,7,8,8,9,9,9},
    {3,3,3,3,3,4,4,4,4,5,5,6,6,6,6},
    {4,3,3,3,4,4,3,3,4,5,5,6,5,6},
    {5,3,4,4,3,3,3,4,3,4,5,5,5},
    {4,4,4,3,3,3,3,3,4,5,4,5},
    {6,5,3,3,3,3,3,3,4,3,6},
    {6,5,3,3,3,2,3,4,3,6},
    {6,4,5,3,2,2,3,3,6},
    {6,6,4,2,2,3,2,5},
    {5,5,3,2,2,2,4},
    {4,4,3,3,1,3},
    {4,4,2,1,3},
    {3,3,1,2},
    {2,2,1},
    {1,1},
};

static const uint8_t total_zeros_bits[16][16]= {
    {1,3,2,3,2,3,2,3,2,3,2,3,2,3,2,1},
    {7,6,5,4,3,5,4,3,2,3,2,3,2,1,0},
    {5,7,6,5,4,3,4,3,2,3,2,1,1,0},
    {3,7,5,4,6,5,4,3,3,2,2,1,0},
    {5,4,3,7,6,5,4,3,2,1,1,0},
    {1,1,7,6,5,4,3,2,1,1,0},
    {1,1,5,4,3,3,2,1,1,0},
    {1,1,1,3,3,2,2,1,0},
    {1,0,1,3,2,1,1,1},
    {1,0,1,3,2,1,1},
    {0,1,1,2,1,3},
    {0,1,1,1,1},
    {0,1,1,1},
    {0,1,1},
    {0,1},
};

static const uint8_t chroma_dc_total_zeros_len[3][4]= {
    { 1, 2, 3, 3,},
    { 1, 2, 2, 0,},
    { 1, 1, 0, 0,},
};

static const uint8_t chroma_dc_total_zeros_bits[3][4]= {
    { 1, 1, 1, 0,},
    { 1, 1, 0, 0,},
    { 1, 0, 0, 0,},
};

static const uint8_t chroma422_dc_total_zeros_len[7][8]= {
    { 1, 3, 3, 4, 4, 4, 5, 5 },
    { 3, 2, 3, 3, 3, 3, 3 },
    { 3, 3, 2, 2, 3, 3 },
    { 3, 2, 2, 2, 3 },
    { 2, 2, 2, 2 },
    { 2, 2, 1 },
    { 1, 1 },
};

static const uint8_t chroma422_dc_total_zeros_bits[7][8]= {
    { 1, 2, 3, 2, 3, 1, 1, 0 },
    { 0, 1, 1, 4, 5, 6, 7 },
    { 0, 1, 1, 2, 6, 7 },
    { 6, 0, 1, 2, 7 },
    { 0, 1, 2, 3 },
    { 0, 1, 1 },
    { 0, 1 },
};

static const uint8_t run_len[7][16]={
    {1,1},
    {1,2,2},
    {2,2,2,2},
    {2,2,2,3,3},
    {2,2,3,3,3,3},
    {2,3,3,3,3,3,3},
    {3,3,3,3,3,3,3,4,5,6,7,8,9,10,11},
};

static const uint8_t run_bits[7][16]={
    {1,0},
    {1,1,0},
    {3,2,1,0},
    {3,2,1,1,0},
    {3,2,3,2,1,0},
    {3,0,1,3,2,5,4},
    {7,6,5,4,3,2,1,1,1,1,1,1,1,1,1},
};

static VLC coeff_token_vlc[4];
static VLC_TYPE coeff_token_vlc_tables[520+332+280+256][2];
static const int coeff_token_vlc_tables_size[4]={520,332,280,256};

static VLC chroma_dc_coeff_token_vlc;
static VLC_TYPE chroma_dc_coeff_token_vlc_table[256][2];
static const int chroma_dc_coeff_token_vlc_table_size = 256;

static VLC chroma422_dc_coeff_token_vlc;
static VLC_TYPE chroma422_dc_coeff_token_vlc_table[8192][2];
static const int chroma422_dc_coeff_token_vlc_table_size = 8192;

static VLC total_zeros_vlc[15];
static VLC_TYPE total_zeros_vlc_tables[15][512][2];
static const int total_zeros_vlc_tables_size = 512;

static VLC chroma_dc_total_zeros_vlc[3];
static VLC_TYPE chroma_dc_total_zeros_vlc_tables[3][8][2];
static const int chroma_dc_total_zeros_vlc_tables_size = 8;

static VLC chroma422_dc_total_zeros_vlc[7];
static VLC_TYPE chroma422_dc_total_zeros_vlc_tables[7][32][2];
static const int chroma422_dc_total_zeros_vlc_tables_size = 32;

static VLC run_vlc[6];
static VLC_TYPE run_vlc_tables[6][8][2];
static const int run_vlc_tables_size = 8;

static VLC run7_vlc;
static VLC_TYPE run7_vlc_table[96][2];
static const int run7_vlc_table_size = 96;

#define LEVEL_TAB_BITS 8
static int8_t cavlc_level_tab[7][1<<LEVEL_TAB_BITS][2];

#define CHROMA_DC_COEFF_TOKEN_VLC_BITS 8
#define CHROMA422_DC_COEFF_TOKEN_VLC_BITS 13
#define COEFF_TOKEN_VLC_BITS           8
#define TOTAL_ZEROS_VLC_BITS           9
#define CHROMA_DC_TOTAL_ZEROS_VLC_BITS 3
#define CHROMA422_DC_TOTAL_ZEROS_VLC_BITS 5
#define RUN_VLC_BITS                   3
#define RUN7_VLC_BITS                  6

/**
 * Get the predicted number of non-zero coefficients.
 * @param n block index
 */
static inline int pred_non_zero_count(H264Context *h, int n){
    const int index8= scan8[n];
    const int left= h->non_zero_count_cache[index8 - 1];
    const int top = h->non_zero_count_cache[index8 - 8];
    int i= left + top;

    if(i<64) i= (i+1)>>1;

    tprintf(h->s.avctx, "pred_nnz L%X T%X n%d s%d P%X\n", left, top, n, scan8[n], i&31);

    return i&31;
}

static av_cold void init_cavlc_level_tab(void){
    int suffix_length;
    unsigned int i;

    for(suffix_length=0; suffix_length<7; suffix_length++){
        for(i=0; i<(1<<LEVEL_TAB_BITS); i++){
            int prefix= LEVEL_TAB_BITS - av_log2(2*i);

            if(prefix + 1 + suffix_length <= LEVEL_TAB_BITS){
                int level_code = (prefix << suffix_length) +
                    (i >> (av_log2(i) - suffix_length)) - (1 << suffix_length);
                int mask = -(level_code&1);
                level_code = (((2 + level_code) >> 1) ^ mask) - mask;
                cavlc_level_tab[suffix_length][i][0]= level_code;
                cavlc_level_tab[suffix_length][i][1]= prefix + 1 + suffix_length;
            }else if(prefix + 1 <= LEVEL_TAB_BITS){
                cavlc_level_tab[suffix_length][i][0]= prefix+100;
                cavlc_level_tab[suffix_length][i][1]= prefix + 1;
            }else{
                cavlc_level_tab[suffix_length][i][0]= LEVEL_TAB_BITS+100;
                cavlc_level_tab[suffix_length][i][1]= LEVEL_TAB_BITS;
            }
        }
    }
}

av_cold void ff_h264_decode_init_vlc(void){
    static int done = 0;

    if (!done) {
        int i;
        int offset;
        done = 1;

        chroma_dc_coeff_token_vlc.table = chroma_dc_coeff_token_vlc_table;
        chroma_dc_coeff_token_vlc.table_allocated = chroma_dc_coeff_token_vlc_table_size;
        init_vlc(&chroma_dc_coeff_token_vlc, CHROMA_DC_COEFF_TOKEN_VLC_BITS, 4*5,
                 &chroma_dc_coeff_token_len [0], 1, 1,
                 &chroma_dc_coeff_token_bits[0], 1, 1,
                 INIT_VLC_USE_NEW_STATIC);

        chroma422_dc_coeff_token_vlc.table = chroma422_dc_coeff_token_vlc_table;
        chroma422_dc_coeff_token_vlc.table_allocated = chroma422_dc_coeff_token_vlc_table_size;
        init_vlc(&chroma422_dc_coeff_token_vlc, CHROMA422_DC_COEFF_TOKEN_VLC_BITS, 4*9,
                 &chroma422_dc_coeff_token_len [0], 1, 1,
                 &chroma422_dc_coeff_token_bits[0], 1, 1,
                 INIT_VLC_USE_NEW_STATIC);

        offset = 0;
        for(i=0; i<4; i++){
            coeff_token_vlc[i].table = coeff_token_vlc_tables+offset;
            coeff_token_vlc[i].table_allocated = coeff_token_vlc_tables_size[i];
            init_vlc(&coeff_token_vlc[i], COEFF_TOKEN_VLC_BITS, 4*17,
                     &coeff_token_len [i][0], 1, 1,
                     &coeff_token_bits[i][0], 1, 1,
                     INIT_VLC_USE_NEW_STATIC);
            offset += coeff_token_vlc_tables_size[i];
        }
        /*
         * This is a one time safety check to make sure that
         * the packed static coeff_token_vlc table sizes
         * were initialized correctly.
         */
        assert(offset == FF_ARRAY_ELEMS(coeff_token_vlc_tables));

        for(i=0; i<3; i++){
            chroma_dc_total_zeros_vlc[i].table = chroma_dc_total_zeros_vlc_tables[i];
            chroma_dc_total_zeros_vlc[i].table_allocated = chroma_dc_total_zeros_vlc_tables_size;
            init_vlc(&chroma_dc_total_zeros_vlc[i],
                     CHROMA_DC_TOTAL_ZEROS_VLC_BITS, 4,
                     &chroma_dc_total_zeros_len [i][0], 1, 1,
                     &chroma_dc_total_zeros_bits[i][0], 1, 1,
                     INIT_VLC_USE_NEW_STATIC);
        }

        for(i=0; i<7; i++){
            chroma422_dc_total_zeros_vlc[i].table = chroma422_dc_total_zeros_vlc_tables[i];
            chroma422_dc_total_zeros_vlc[i].table_allocated = chroma422_dc_total_zeros_vlc_tables_size;
            init_vlc(&chroma422_dc_total_zeros_vlc[i],
                     CHROMA422_DC_TOTAL_ZEROS_VLC_BITS, 8,
                     &chroma422_dc_total_zeros_len [i][0], 1, 1,
                     &chroma422_dc_total_zeros_bits[i][0], 1, 1,
                     INIT_VLC_USE_NEW_STATIC);
        }

        for(i=0; i<15; i++){
            total_zeros_vlc[i].table = total_zeros_vlc_tables[i];
            total_zeros_vlc[i].table_allocated = total_zeros_vlc_tables_size;
            init_vlc(&total_zeros_vlc[i],
                     TOTAL_ZEROS_VLC_BITS, 16,
                     &total_zeros_len [i][0], 1, 1,
                     &total_zeros_bits[i][0], 1, 1,
                     INIT_VLC_USE_NEW_STATIC);
        }

        for(i=0; i<6; i++){
            run_vlc[i].table = run_vlc_tables[i];
            run_vlc[i].table_allocated = run_vlc_tables_size;
            init_vlc(&run_vlc[i],
                     RUN_VLC_BITS, 7,
                     &run_len [i][0], 1, 1,
                     &run_bits[i][0], 1, 1,
                     INIT_VLC_USE_NEW_STATIC);
        }
        run7_vlc.table = run7_vlc_table,
        run7_vlc.table_allocated = run7_vlc_table_size;
        init_vlc(&run7_vlc, RUN7_VLC_BITS, 16,
                 &run_len [6][0], 1, 1,
                 &run_bits[6][0], 1, 1,
                 INIT_VLC_USE_NEW_STATIC);

        init_cavlc_level_tab();
    }
}

/**
 *
 */
static inline int get_level_prefix(GetBitContext *gb){
    unsigned int buf;
    int log;

    OPEN_READER(re, gb);
    UPDATE_CACHE(re, gb);
    buf=GET_CACHE(re, gb);

    log= 32 - av_log2(buf);
#ifdef TRACE
    print_bin(buf>>(32-log), log);
    av_log(NULL, AV_LOG_DEBUG, "%5d %2d %3d lpr @%5d in %s get_level_prefix\n", buf>>(32-log), log, log-1, get_bits_count(gb), __FILE__);
#endif

    LAST_SKIP_BITS(re, gb, log);
    CLOSE_READER(re, gb);

    return log-1;
}

/**
 * Decode a residual block.
 * @param n block index
 * @param scantable scantable
 * @param max_coeff number of coefficients in the block
 * @return <0 if an error occurred
 */
static int decode_residual(H264Context *h, GetBitContext *gb, DCTELEM *block, int n, const uint8_t *scantable, const uint32_t *qmul, int max_coeff){
    MpegEncContext * const s = &h->s;
    static const int coeff_token_table_index[17]= {0, 0, 1, 1, 2, 2, 2, 2, 3, 3, 3, 3, 3, 3, 3, 3, 3};
    int level[16];
    int zeros_left, coeff_token, total_coeff, i, trailing_ones, run_before;

    //FIXME put trailing_onex into the context

    if(max_coeff <= 8){
        if (max_coeff == 4)
            coeff_token = get_vlc2(gb, chroma_dc_coeff_token_vlc.table, CHROMA_DC_COEFF_TOKEN_VLC_BITS, 1);
        else
            coeff_token = get_vlc2(gb, chroma422_dc_coeff_token_vlc.table, CHROMA422_DC_COEFF_TOKEN_VLC_BITS, 1);
        total_coeff= coeff_token>>2;
    }else{
        if(n >= LUMA_DC_BLOCK_INDEX){
            total_coeff= pred_non_zero_count(h, (n - LUMA_DC_BLOCK_INDEX)*16);
            coeff_token= get_vlc2(gb, coeff_token_vlc[ coeff_token_table_index[total_coeff] ].table, COEFF_TOKEN_VLC_BITS, 2);
            total_coeff= coeff_token>>2;
        }else{
            total_coeff= pred_non_zero_count(h, n);
            coeff_token= get_vlc2(gb, coeff_token_vlc[ coeff_token_table_index[total_coeff] ].table, COEFF_TOKEN_VLC_BITS, 2);
            total_coeff= coeff_token>>2;
        }
    }
    h->non_zero_count_cache[ scan8[n] ]= total_coeff;

    //FIXME set last_non_zero?

    if(total_coeff==0)
        return 0;
    if(total_coeff > (unsigned)max_coeff) {
        av_log(h->s.avctx, AV_LOG_ERROR, "corrupted macroblock %d %d (total_coeff=%d)\n", s->mb_x, s->mb_y, total_coeff);
        return -1;
    }

    trailing_ones= coeff_token&3;
    tprintf(h->s.avctx, "trailing:%d, total:%d\n", trailing_ones, total_coeff);
    assert(total_coeff<=16);

    i = show_bits(gb, 3);
    skip_bits(gb, trailing_ones);
    level[0] = 1-((i&4)>>1);
    level[1] = 1-((i&2)   );
    level[2] = 1-((i&1)<<1);

    if(trailing_ones<total_coeff) {
        int mask, prefix;
        int suffix_length = total_coeff > 10 & trailing_ones < 3;
        int bitsi= show_bits(gb, LEVEL_TAB_BITS);
        int level_code= cavlc_level_tab[suffix_length][bitsi][0];

        skip_bits(gb, cavlc_level_tab[suffix_length][bitsi][1]);
        if(level_code >= 100){
            prefix= level_code - 100;
            if(prefix == LEVEL_TAB_BITS)
                prefix += get_level_prefix(gb);

            //first coefficient has suffix_length equal to 0 or 1
            if(prefix<14){ //FIXME try to build a large unified VLC table for all this
                if(suffix_length)
                    level_code= (prefix<<1) + get_bits1(gb); //part
                else
                    level_code= prefix; //part
            }else if(prefix==14){
                if(suffix_length)
                    level_code= (prefix<<1) + get_bits1(gb); //part
                else
                    level_code= prefix + get_bits(gb, 4); //part
            }else{
                level_code= 30 + get_bits(gb, prefix-3); //part
                if(prefix>=16){
                    if(prefix > 25+3){
                        av_log(h->s.avctx, AV_LOG_ERROR, "Invalid level prefix\n");
                        return -1;
                    }
                    level_code += (1<<(prefix-3))-4096;
                }
            }

            if(trailing_ones < 3) level_code += 2;

            suffix_length = 2;
            mask= -(level_code&1);
            level[trailing_ones]= (((2+level_code)>>1) ^ mask) - mask;
        }else{
            level_code += ((level_code>>31)|1) & -(trailing_ones < 3);

            suffix_length = 1 + (level_code + 3U > 6U);
            level[trailing_ones]= level_code;
        }

        //remaining coefficients have suffix_length > 0
        for(i=trailing_ones+1;i<total_coeff;i++) {
            static const unsigned int suffix_limit[7] = {0,3,6,12,24,48,INT_MAX };
            int bitsi= show_bits(gb, LEVEL_TAB_BITS);
            level_code= cavlc_level_tab[suffix_length][bitsi][0];

            skip_bits(gb, cavlc_level_tab[suffix_length][bitsi][1]);
            if(level_code >= 100){
                prefix= level_code - 100;
                if(prefix == LEVEL_TAB_BITS){
                    prefix += get_level_prefix(gb);
                }
                if(prefix<15){
                    level_code = (prefix<<suffix_length) + get_bits(gb, suffix_length);
                }else{
                    level_code = (15<<suffix_length) + get_bits(gb, prefix-3);
                    if(prefix>=16)
                        level_code += (1<<(prefix-3))-4096;
                }
                mask= -(level_code&1);
                level_code= (((2+level_code)>>1) ^ mask) - mask;
            }
            level[i]= level_code;
            suffix_length+= suffix_limit[suffix_length] + level_code > 2U*suffix_limit[suffix_length];
        }
    }

    if(total_coeff == max_coeff)
        zeros_left=0;
    else{
        if (max_coeff <= 8) {
            if (max_coeff == 4)
                zeros_left = get_vlc2(gb, (chroma_dc_total_zeros_vlc-1)[total_coeff].table,
                                      CHROMA_DC_TOTAL_ZEROS_VLC_BITS, 1);
            else
                zeros_left = get_vlc2(gb, (chroma422_dc_total_zeros_vlc-1)[total_coeff].table,
                                      CHROMA422_DC_TOTAL_ZEROS_VLC_BITS, 1);
        } else {
            zeros_left= get_vlc2(gb, (total_zeros_vlc-1)[ total_coeff ].table, TOTAL_ZEROS_VLC_BITS, 1);
        }
    }

#define STORE_BLOCK(type) \
    scantable += zeros_left + total_coeff - 1; \
    if(n >= LUMA_DC_BLOCK_INDEX){ \
        ((type*)block)[*scantable] = level[0]; \
        for(i=1;i<total_coeff && zeros_left > 0;i++) { \
            if(zeros_left < 7) \
                run_before= get_vlc2(gb, (run_vlc-1)[zeros_left].table, RUN_VLC_BITS, 1); \
            else \
                run_before= get_vlc2(gb, run7_vlc.table, RUN7_VLC_BITS, 2); \
            zeros_left -= run_before; \
            scantable -= 1 + run_before; \
            ((type*)block)[*scantable]= level[i]; \
        } \
        for(;i<total_coeff;i++) { \
            scantable--; \
            ((type*)block)[*scantable]= level[i]; \
        } \
    }else{ \
        ((type*)block)[*scantable] = ((int)(level[0] * qmul[*scantable] + 32))>>6; \
        for(i=1;i<total_coeff && zeros_left > 0;i++) { \
            if(zeros_left < 7) \
                run_before= get_vlc2(gb, (run_vlc-1)[zeros_left].table, RUN_VLC_BITS, 1); \
            else \
                run_before= get_vlc2(gb, run7_vlc.table, RUN7_VLC_BITS, 2); \
            zeros_left -= run_before; \
            scantable -= 1 + run_before; \
            ((type*)block)[*scantable]= ((int)(level[i] * qmul[*scantable] + 32))>>6; \
        } \
        for(;i<total_coeff;i++) { \
            scantable--; \
            ((type*)block)[*scantable]= ((int)(level[i] * qmul[*scantable] + 32))>>6; \
        } \
    }

    if (h->pixel_shift) {
        STORE_BLOCK(int32_t)
    } else {
        STORE_BLOCK(int16_t)
    }

    if(zeros_left<0){
        av_log(h->s.avctx, AV_LOG_ERROR, "negative number of zero coeffs at %d %d\n", s->mb_x, s->mb_y);
        return -1;
    }

    return 0;
}

static av_always_inline int decode_luma_residual(H264Context *h, GetBitContext *gb, const uint8_t *scan, const uint8_t *scan8x8, int pixel_shift, int mb_type, int cbp, int p){
    int i4x4, i8x8;
    MpegEncContext * const s = &h->s;
    int qscale = p == 0 ? s->qscale : h->chroma_qp[p-1];
    if(IS_INTRA16x16(mb_type)){
        AV_ZERO128(h->mb_luma_dc[p]+0);
        AV_ZERO128(h->mb_luma_dc[p]+8);
        AV_ZERO128(h->mb_luma_dc[p]+16);
        AV_ZERO128(h->mb_luma_dc[p]+24);
        if( decode_residual(h, h->intra_gb_ptr, h->mb_luma_dc[p], LUMA_DC_BLOCK_INDEX+p, scan, NULL, 16) < 0){
            return -1; //FIXME continue if partitioned and other return -1 too
        }

        assert((cbp&15) == 0 || (cbp&15) == 15);

        if(cbp&15){
            for(i8x8=0; i8x8<4; i8x8++){
                for(i4x4=0; i4x4<4; i4x4++){
                    const int index= i4x4 + 4*i8x8 + p*16;
                    if( decode_residual(h, h->intra_gb_ptr, h->mb + (16*index << pixel_shift),
                        index, scan + 1, h->dequant4_coeff[p][qscale], 15) < 0 ){
                        return -1;
                    }
                }
            }
            return 0xf;
        }else{
            fill_rectangle(&h->non_zero_count_cache[scan8[p*16]], 4, 4, 8, 0, 1);
            return 0;
        }
    }else{
        int cqm = (IS_INTRA( mb_type ) ? 0:3)+p;
        /* For CAVLC 4:4:4, we need to keep track of the luma 8x8 CBP for deblocking nnz purposes. */
        int new_cbp = 0;
        for(i8x8=0; i8x8<4; i8x8++){
            if(cbp & (1<<i8x8)){
                if(IS_8x8DCT(mb_type)){
                    DCTELEM *buf = &h->mb[64*i8x8+256*p << pixel_shift];
                    uint8_t *nnz;
                    for(i4x4=0; i4x4<4; i4x4++){
                        const int index= i4x4 + 4*i8x8 + p*16;
                        if( decode_residual(h, gb, buf, index, scan8x8+16*i4x4,
                                            h->dequant8_coeff[cqm][qscale], 16) < 0 )
                            return -1;
                    }
                    nnz= &h->non_zero_count_cache[ scan8[4*i8x8+p*16] ];
                    nnz[0] += nnz[1] + nnz[8] + nnz[9];
                    new_cbp |= !!nnz[0] << i8x8;
                }else{
                    for(i4x4=0; i4x4<4; i4x4++){
                        const int index= i4x4 + 4*i8x8 + p*16;
                        if( decode_residual(h, gb, h->mb + (16*index << pixel_shift), index,
                                            scan, h->dequant4_coeff[cqm][qscale], 16) < 0 ){
                            return -1;
                        }
                        new_cbp |= h->non_zero_count_cache[ scan8[index] ] << i8x8;
                    }
                }
            }else{
                uint8_t * const nnz= &h->non_zero_count_cache[ scan8[4*i8x8+p*16] ];
                nnz[0] = nnz[1] = nnz[8] = nnz[9] = 0;
            }
        }
        return new_cbp;
    }
}

int ff_h264_decode_mb_cavlc(H264Context *h){
    MpegEncContext * const s = &h->s;
    int mb_xy;
    int partition_count;
    unsigned int mb_type, cbp;
    int dct8x8_allowed= h->pps.transform_8x8_mode;
    int decode_chroma = h->sps.chroma_format_idc == 1 || h->sps.chroma_format_idc == 2;
    const int pixel_shift = h->pixel_shift;

    mb_xy = h->mb_xy = s->mb_x + s->mb_y*s->mb_stride;

    tprintf(s->avctx, "pic:%d mb:%d/%d\n", h->frame_num, s->mb_x, s->mb_y);
    cbp = 0; /* avoid warning. FIXME: find a solution without slowing
                down the code */
    if(h->slice_type_nos != AV_PICTURE_TYPE_I){
        if(s->mb_skip_run==-1)
            s->mb_skip_run= get_ue_golomb(&s->gb);

        if (s->mb_skip_run--) {
            if(FRAME_MBAFF && (s->mb_y&1) == 0){
                if(s->mb_skip_run==0)
                    h->mb_mbaff = h->mb_field_decoding_flag = get_bits1(&s->gb);
            }
            decode_mb_skip(h);
            return 0;
        }
    }
    if(FRAME_MBAFF){
        if( (s->mb_y&1) == 0 )
            h->mb_mbaff = h->mb_field_decoding_flag = get_bits1(&s->gb);
    }

    h->prev_mb_skipped= 0;

    mb_type= get_ue_golomb(&s->gb);
    if(h->slice_type_nos == AV_PICTURE_TYPE_B){
        if(mb_type < 23){
            partition_count= b_mb_type_info[mb_type].partition_count;
            mb_type=         b_mb_type_info[mb_type].type;
        }else{
            mb_type -= 23;
            goto decode_intra_mb;
        }
    }else if(h->slice_type_nos == AV_PICTURE_TYPE_P){
        if(mb_type < 5){
            partition_count= p_mb_type_info[mb_type].partition_count;
            mb_type=         p_mb_type_info[mb_type].type;
        }else{
            mb_type -= 5;
            goto decode_intra_mb;
        }
    }else{
       assert(h->slice_type_nos == AV_PICTURE_TYPE_I);
        if(h->slice_type == AV_PICTURE_TYPE_SI && mb_type)
            mb_type--;
decode_intra_mb:
        if(mb_type > 25){
            av_log(h->s.avctx, AV_LOG_ERROR, "mb_type %d in %c slice too large at %d %d\n", mb_type, av_get_picture_type_char(h->slice_type), s->mb_x, s->mb_y);
            return -1;
        }
        partition_count=0;
        cbp= i_mb_type_info[mb_type].cbp;
        h->intra16x16_pred_mode= i_mb_type_info[mb_type].pred_mode;
        mb_type= i_mb_type_info[mb_type].type;
    }

    if(MB_FIELD)
        mb_type |= MB_TYPE_INTERLACED;

    h->slice_table[ mb_xy ]= h->slice_num;

    if(IS_INTRA_PCM(mb_type)){
        unsigned int x;
        static const uint16_t mb_sizes[4] = {256,384,512,768};
        const int mb_size = mb_sizes[h->sps.chroma_format_idc]*h->sps.bit_depth_luma >> 3;

        // We assume these blocks are very rare so we do not optimize it.
        align_get_bits(&s->gb);

        // The pixels are stored in the same order as levels in h->mb array.
        for(x=0; x < mb_size; x++){
            ((uint8_t*)h->mb)[x]= get_bits(&s->gb, 8);
        }

        // In deblocking, the quantizer is 0
        s->current_picture.f.qscale_table[mb_xy] = 0;
        // All coeffs are present
        memset(h->non_zero_count[mb_xy], 16, 48);

        s->current_picture.f.mb_type[mb_xy] = mb_type;
        return 0;
    }

    if(MB_MBAFF){
        h->ref_count[0] <<= 1;
        h->ref_count[1] <<= 1;
    }

    fill_decode_neighbors(h, mb_type);
    fill_decode_caches(h, mb_type);

    //mb_pred
    if(IS_INTRA(mb_type)){
        int pred_mode;
//            init_top_left_availability(h);
        if(IS_INTRA4x4(mb_type)){
            int i;
            int di = 1;
            if(dct8x8_allowed && get_bits1(&s->gb)){
                mb_type |= MB_TYPE_8x8DCT;
                di = 4;
            }

//                fill_intra4x4_pred_table(h);
            for(i=0; i<16; i+=di){
                int mode= pred_intra_mode(h, i);

                if(!get_bits1(&s->gb)){
                    const int rem_mode= get_bits(&s->gb, 3);
                    mode = rem_mode + (rem_mode >= mode);
                }

                if(di==4)
                    fill_rectangle( &h->intra4x4_pred_mode_cache[ scan8[i] ], 2, 2, 8, mode, 1 );
                else
                    h->intra4x4_pred_mode_cache[ scan8[i] ] = mode;
            }
            write_back_intra_pred_mode(h);
            if( ff_h264_check_intra4x4_pred_mode(h) < 0)
                return -1;
        }else{
<<<<<<< HEAD
            h->intra16x16_pred_mode= ff_h264_check_intra16x16_pred_mode(h, h->intra16x16_pred_mode);
=======
            h->intra16x16_pred_mode= ff_h264_check_intra_pred_mode(h, h->intra16x16_pred_mode, 0);
>>>>>>> 5effcfa7
            if(h->intra16x16_pred_mode < 0)
                return -1;
        }
        if(decode_chroma){
<<<<<<< HEAD
            pred_mode= ff_h264_check_intra_chroma_pred_mode(h, get_ue_golomb_31(&s->gb));
=======
            pred_mode= ff_h264_check_intra_pred_mode(h, get_ue_golomb_31(&s->gb), 1);
>>>>>>> 5effcfa7
            if(pred_mode < 0)
                return -1;
            h->chroma_pred_mode= pred_mode;
        } else {
            h->chroma_pred_mode = DC_128_PRED8x8;
        }
    }else if(partition_count==4){
        int i, j, sub_partition_count[4], list, ref[2][4];

        if(h->slice_type_nos == AV_PICTURE_TYPE_B){
            for(i=0; i<4; i++){
                h->sub_mb_type[i]= get_ue_golomb_31(&s->gb);
                if(h->sub_mb_type[i] >=13){
                    av_log(h->s.avctx, AV_LOG_ERROR, "B sub_mb_type %u out of range at %d %d\n", h->sub_mb_type[i], s->mb_x, s->mb_y);
                    return -1;
                }
                sub_partition_count[i]= b_sub_mb_type_info[ h->sub_mb_type[i] ].partition_count;
                h->sub_mb_type[i]=      b_sub_mb_type_info[ h->sub_mb_type[i] ].type;
            }
            if( IS_DIRECT(h->sub_mb_type[0]|h->sub_mb_type[1]|h->sub_mb_type[2]|h->sub_mb_type[3])) {
                ff_h264_pred_direct_motion(h, &mb_type);
                h->ref_cache[0][scan8[4]] =
                h->ref_cache[1][scan8[4]] =
                h->ref_cache[0][scan8[12]] =
                h->ref_cache[1][scan8[12]] = PART_NOT_AVAILABLE;
            }
        }else{
            assert(h->slice_type_nos == AV_PICTURE_TYPE_P); //FIXME SP correct ?
            for(i=0; i<4; i++){
                h->sub_mb_type[i]= get_ue_golomb_31(&s->gb);
                if(h->sub_mb_type[i] >=4){
                    av_log(h->s.avctx, AV_LOG_ERROR, "P sub_mb_type %u out of range at %d %d\n", h->sub_mb_type[i], s->mb_x, s->mb_y);
                    return -1;
                }
                sub_partition_count[i]= p_sub_mb_type_info[ h->sub_mb_type[i] ].partition_count;
                h->sub_mb_type[i]=      p_sub_mb_type_info[ h->sub_mb_type[i] ].type;
            }
        }

        for(list=0; list<h->list_count; list++){
            int ref_count= IS_REF0(mb_type) ? 1 : h->ref_count[list];
            for(i=0; i<4; i++){
                if(IS_DIRECT(h->sub_mb_type[i])) continue;
                if(IS_DIR(h->sub_mb_type[i], 0, list)){
                    unsigned int tmp;
                    if(ref_count == 1){
                        tmp= 0;
                    }else if(ref_count == 2){
                        tmp= get_bits1(&s->gb)^1;
                    }else{
                        tmp= get_ue_golomb_31(&s->gb);
                        if(tmp>=ref_count){
                            av_log(h->s.avctx, AV_LOG_ERROR, "ref %u overflow\n", tmp);
                            return -1;
                        }
                    }
                    ref[list][i]= tmp;
                }else{
                 //FIXME
                    ref[list][i] = -1;
                }
            }
        }

        if(dct8x8_allowed)
            dct8x8_allowed = get_dct8x8_allowed(h);

        for(list=0; list<h->list_count; list++){
            for(i=0; i<4; i++){
                if(IS_DIRECT(h->sub_mb_type[i])) {
                    h->ref_cache[list][ scan8[4*i] ] = h->ref_cache[list][ scan8[4*i]+1 ];
                    continue;
                }
                h->ref_cache[list][ scan8[4*i]   ]=h->ref_cache[list][ scan8[4*i]+1 ]=
                h->ref_cache[list][ scan8[4*i]+8 ]=h->ref_cache[list][ scan8[4*i]+9 ]= ref[list][i];

                if(IS_DIR(h->sub_mb_type[i], 0, list)){
                    const int sub_mb_type= h->sub_mb_type[i];
                    const int block_width= (sub_mb_type & (MB_TYPE_16x16|MB_TYPE_16x8)) ? 2 : 1;
                    for(j=0; j<sub_partition_count[i]; j++){
                        int mx, my;
                        const int index= 4*i + block_width*j;
                        int16_t (* mv_cache)[2]= &h->mv_cache[list][ scan8[index] ];
                        pred_motion(h, index, block_width, list, h->ref_cache[list][ scan8[index] ], &mx, &my);
                        mx += get_se_golomb(&s->gb);
                        my += get_se_golomb(&s->gb);
                        tprintf(s->avctx, "final mv:%d %d\n", mx, my);

                        if(IS_SUB_8X8(sub_mb_type)){
                            mv_cache[ 1 ][0]=
                            mv_cache[ 8 ][0]= mv_cache[ 9 ][0]= mx;
                            mv_cache[ 1 ][1]=
                            mv_cache[ 8 ][1]= mv_cache[ 9 ][1]= my;
                        }else if(IS_SUB_8X4(sub_mb_type)){
                            mv_cache[ 1 ][0]= mx;
                            mv_cache[ 1 ][1]= my;
                        }else if(IS_SUB_4X8(sub_mb_type)){
                            mv_cache[ 8 ][0]= mx;
                            mv_cache[ 8 ][1]= my;
                        }
                        mv_cache[ 0 ][0]= mx;
                        mv_cache[ 0 ][1]= my;
                    }
                }else{
                    uint32_t *p= (uint32_t *)&h->mv_cache[list][ scan8[4*i] ][0];
                    p[0] = p[1]=
                    p[8] = p[9]= 0;
                }
            }
        }
    }else if(IS_DIRECT(mb_type)){
        ff_h264_pred_direct_motion(h, &mb_type);
        dct8x8_allowed &= h->sps.direct_8x8_inference_flag;
    }else{
        int list, mx, my, i;
         //FIXME we should set ref_idx_l? to 0 if we use that later ...
        if(IS_16X16(mb_type)){
            for(list=0; list<h->list_count; list++){
                    unsigned int val;
                    if(IS_DIR(mb_type, 0, list)){
                        if(h->ref_count[list]==1){
                            val= 0;
                        }else if(h->ref_count[list]==2){
                            val= get_bits1(&s->gb)^1;
                        }else{
                            val= get_ue_golomb_31(&s->gb);
                            if(val >= h->ref_count[list]){
                                av_log(h->s.avctx, AV_LOG_ERROR, "ref %u overflow\n", val);
                                return -1;
                            }
                        }
                    fill_rectangle(&h->ref_cache[list][ scan8[0] ], 4, 4, 8, val, 1);
                    }
            }
            for(list=0; list<h->list_count; list++){
                if(IS_DIR(mb_type, 0, list)){
                    pred_motion(h, 0, 4, list, h->ref_cache[list][ scan8[0] ], &mx, &my);
                    mx += get_se_golomb(&s->gb);
                    my += get_se_golomb(&s->gb);
                    tprintf(s->avctx, "final mv:%d %d\n", mx, my);

                    fill_rectangle(h->mv_cache[list][ scan8[0] ], 4, 4, 8, pack16to32(mx,my), 4);
                }
            }
        }
        else if(IS_16X8(mb_type)){
            for(list=0; list<h->list_count; list++){
                    for(i=0; i<2; i++){
                        unsigned int val;
                        if(IS_DIR(mb_type, i, list)){
                            if(h->ref_count[list] == 1){
                                val= 0;
                            }else if(h->ref_count[list] == 2){
                                val= get_bits1(&s->gb)^1;
                            }else{
                                val= get_ue_golomb_31(&s->gb);
                                if(val >= h->ref_count[list]){
                                    av_log(h->s.avctx, AV_LOG_ERROR, "ref %u overflow\n", val);
                                    return -1;
                                }
                            }
                        }else
                            val= LIST_NOT_USED&0xFF;
                        fill_rectangle(&h->ref_cache[list][ scan8[0] + 16*i ], 4, 2, 8, val, 1);
                    }
            }
            for(list=0; list<h->list_count; list++){
                for(i=0; i<2; i++){
                    unsigned int val;
                    if(IS_DIR(mb_type, i, list)){
                        pred_16x8_motion(h, 8*i, list, h->ref_cache[list][scan8[0] + 16*i], &mx, &my);
                        mx += get_se_golomb(&s->gb);
                        my += get_se_golomb(&s->gb);
                        tprintf(s->avctx, "final mv:%d %d\n", mx, my);

                        val= pack16to32(mx,my);
                    }else
                        val=0;
                    fill_rectangle(h->mv_cache[list][ scan8[0] + 16*i ], 4, 2, 8, val, 4);
                }
            }
        }else{
            assert(IS_8X16(mb_type));
            for(list=0; list<h->list_count; list++){
                    for(i=0; i<2; i++){
                        unsigned int val;
                        if(IS_DIR(mb_type, i, list)){ //FIXME optimize
                            if(h->ref_count[list]==1){
                                val= 0;
                            }else if(h->ref_count[list]==2){
                                val= get_bits1(&s->gb)^1;
                            }else{
                                val= get_ue_golomb_31(&s->gb);
                                if(val >= h->ref_count[list]){
                                    av_log(h->s.avctx, AV_LOG_ERROR, "ref %u overflow\n", val);
                                    return -1;
                                }
                            }
                        }else
                            val= LIST_NOT_USED&0xFF;
                        fill_rectangle(&h->ref_cache[list][ scan8[0] + 2*i ], 2, 4, 8, val, 1);
                    }
            }
            for(list=0; list<h->list_count; list++){
                for(i=0; i<2; i++){
                    unsigned int val;
                    if(IS_DIR(mb_type, i, list)){
                        pred_8x16_motion(h, i*4, list, h->ref_cache[list][ scan8[0] + 2*i ], &mx, &my);
                        mx += get_se_golomb(&s->gb);
                        my += get_se_golomb(&s->gb);
                        tprintf(s->avctx, "final mv:%d %d\n", mx, my);

                        val= pack16to32(mx,my);
                    }else
                        val=0;
                    fill_rectangle(h->mv_cache[list][ scan8[0] + 2*i ], 2, 4, 8, val, 4);
                }
            }
        }
    }

    if(IS_INTER(mb_type))
        write_back_motion(h, mb_type);

    if(!IS_INTRA16x16(mb_type)){
        cbp= get_ue_golomb(&s->gb);

        if(decode_chroma){
            if(cbp > 47){
                av_log(h->s.avctx, AV_LOG_ERROR, "cbp too large (%u) at %d %d\n", cbp, s->mb_x, s->mb_y);
                return -1;
            }
            if(IS_INTRA4x4(mb_type)) cbp= golomb_to_intra4x4_cbp[cbp];
            else                     cbp= golomb_to_inter_cbp   [cbp];
        }else{
            if(cbp > 15){
                av_log(h->s.avctx, AV_LOG_ERROR, "cbp too large (%u) at %d %d\n", cbp, s->mb_x, s->mb_y);
                return -1;
            }
            if(IS_INTRA4x4(mb_type)) cbp= golomb_to_intra4x4_cbp_gray[cbp];
            else                     cbp= golomb_to_inter_cbp_gray[cbp];
        }
    }

    if(dct8x8_allowed && (cbp&15) && !IS_INTRA(mb_type)){
        mb_type |= MB_TYPE_8x8DCT*get_bits1(&s->gb);
    }
    h->cbp=
    h->cbp_table[mb_xy]= cbp;
    s->current_picture.f.mb_type[mb_xy] = mb_type;

    if(cbp || IS_INTRA16x16(mb_type)){
        int i4x4, i8x8, chroma_idx;
        int dquant;
        int ret;
        GetBitContext *gb= IS_INTRA(mb_type) ? h->intra_gb_ptr : h->inter_gb_ptr;
        const uint8_t *scan, *scan8x8;
        const int max_qp = 51 + 6*(h->sps.bit_depth_luma-8);

        if(IS_INTERLACED(mb_type)){
            scan8x8= s->qscale ? h->field_scan8x8_cavlc : h->field_scan8x8_cavlc_q0;
            scan= s->qscale ? h->field_scan : h->field_scan_q0;
        }else{
            scan8x8= s->qscale ? h->zigzag_scan8x8_cavlc : h->zigzag_scan8x8_cavlc_q0;
            scan= s->qscale ? h->zigzag_scan : h->zigzag_scan_q0;
        }

        dquant= get_se_golomb(&s->gb);

        s->qscale += dquant;

        if(((unsigned)s->qscale) > max_qp){
            if(s->qscale<0) s->qscale+= max_qp+1;
            else            s->qscale-= max_qp+1;
            if(((unsigned)s->qscale) > max_qp){
                av_log(h->s.avctx, AV_LOG_ERROR, "dquant out of range (%d) at %d %d\n", dquant, s->mb_x, s->mb_y);
                return -1;
            }
        }

        h->chroma_qp[0]= get_chroma_qp(h, 0, s->qscale);
        h->chroma_qp[1]= get_chroma_qp(h, 1, s->qscale);

        if( (ret = decode_luma_residual(h, gb, scan, scan8x8, pixel_shift, mb_type, cbp, 0)) < 0 ){
            return -1;
        }
        h->cbp_table[mb_xy] |= ret << 12;
        if(CHROMA444){
            if( decode_luma_residual(h, gb, scan, scan8x8, pixel_shift, mb_type, cbp, 1) < 0 ){
                return -1;
            }
            if( decode_luma_residual(h, gb, scan, scan8x8, pixel_shift, mb_type, cbp, 2) < 0 ){
                return -1;
            }
        } else {
            const int num_c8x8 = h->sps.chroma_format_idc;

            if(cbp&0x30){
                for(chroma_idx=0; chroma_idx<2; chroma_idx++)
                    if (decode_residual(h, gb, h->mb + ((256 + 16*16*chroma_idx) << pixel_shift),
                                        CHROMA_DC_BLOCK_INDEX+chroma_idx,
                                        CHROMA422 ? chroma422_dc_scan : chroma_dc_scan,
                                        NULL, 4*num_c8x8) < 0) {
                        return -1;
                    }
            }

            if(cbp&0x20){
                for(chroma_idx=0; chroma_idx<2; chroma_idx++){
                    const uint32_t *qmul = h->dequant4_coeff[chroma_idx+1+(IS_INTRA( mb_type ) ? 0:3)][h->chroma_qp[chroma_idx]];
                    DCTELEM *mb = h->mb + (16*(16 + 16*chroma_idx) << pixel_shift);
                    for (i8x8=0; i8x8<num_c8x8; i8x8++) {
                        for (i4x4=0; i4x4<4; i4x4++) {
                            const int index= 16 + 16*chroma_idx + 8*i8x8 + i4x4;
                            if (decode_residual(h, gb, mb, index, scan + 1, qmul, 15) < 0)
                                return -1;
                            mb += 16<<pixel_shift;
                        }
                    }
                }
            }else{
                fill_rectangle(&h->non_zero_count_cache[scan8[16]], 4, 4, 8, 0, 1);
                fill_rectangle(&h->non_zero_count_cache[scan8[32]], 4, 4, 8, 0, 1);
            }
        }
    }else{
        fill_rectangle(&h->non_zero_count_cache[scan8[ 0]], 4, 4, 8, 0, 1);
        fill_rectangle(&h->non_zero_count_cache[scan8[16]], 4, 4, 8, 0, 1);
        fill_rectangle(&h->non_zero_count_cache[scan8[32]], 4, 4, 8, 0, 1);
    }
    s->current_picture.f.qscale_table[mb_xy] = s->qscale;
    write_back_non_zero_count(h);

    if(MB_MBAFF){
        h->ref_count[0] >>= 1;
        h->ref_count[1] >>= 1;
    }

    return 0;
}
<|MERGE_RESOLUTION|>--- conflicted
+++ resolved
@@ -823,20 +823,12 @@
             if( ff_h264_check_intra4x4_pred_mode(h) < 0)
                 return -1;
         }else{
-<<<<<<< HEAD
-            h->intra16x16_pred_mode= ff_h264_check_intra16x16_pred_mode(h, h->intra16x16_pred_mode);
-=======
             h->intra16x16_pred_mode= ff_h264_check_intra_pred_mode(h, h->intra16x16_pred_mode, 0);
->>>>>>> 5effcfa7
             if(h->intra16x16_pred_mode < 0)
                 return -1;
         }
         if(decode_chroma){
-<<<<<<< HEAD
-            pred_mode= ff_h264_check_intra_chroma_pred_mode(h, get_ue_golomb_31(&s->gb));
-=======
             pred_mode= ff_h264_check_intra_pred_mode(h, get_ue_golomb_31(&s->gb), 1);
->>>>>>> 5effcfa7
             if(pred_mode < 0)
                 return -1;
             h->chroma_pred_mode= pred_mode;
