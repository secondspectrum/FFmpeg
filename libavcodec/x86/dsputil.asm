;******************************************************************************
;* MMX optimized DSP utils
;* Copyright (c) 2008 Loren Merritt
;*
;* This file is part of FFmpeg.
;*
;* FFmpeg is free software; you can redistribute it and/or
;* modify it under the terms of the GNU Lesser General Public
;* License as published by the Free Software Foundation; either
;* version 2.1 of the License, or (at your option) any later version.
;*
;* FFmpeg is distributed in the hope that it will be useful,
;* but WITHOUT ANY WARRANTY; without even the implied warranty of
;* MERCHANTABILITY or FITNESS FOR A PARTICULAR PURPOSE.  See the GNU
;* Lesser General Public License for more details.
;*
;* You should have received a copy of the GNU Lesser General Public
;* License along with FFmpeg; if not, write to the Free Software
;* Foundation, Inc., 51 Franklin Street, Fifth Floor, Boston, MA 02110-1301 USA
;******************************************************************************

%include "libavutil/x86/x86util.asm"

SECTION_RODATA
pb_f: times 16 db 15
pb_zzzzzzzz77777777: times 8 db -1
pb_7: times 8 db 7
pb_zzzz3333zzzzbbbb: db -1,-1,-1,-1,3,3,3,3,-1,-1,-1,-1,11,11,11,11
pb_zz11zz55zz99zzdd: db -1,-1,1,1,-1,-1,5,5,-1,-1,9,9,-1,-1,13,13
pb_revwords: SHUFFLE_MASK_W 7, 6, 5, 4, 3, 2, 1, 0
pd_16384: times 4 dd 16384
pb_bswap32: db 3, 2, 1, 0, 7, 6, 5, 4, 11, 10, 9, 8, 15, 14, 13, 12

SECTION_TEXT

%macro SCALARPRODUCT 0
; int scalarproduct_int16(int16_t *v1, int16_t *v2, int order)
cglobal scalarproduct_int16, 3,3,3, v1, v2, order
    shl orderq, 1
    add v1q, orderq
    add v2q, orderq
    neg orderq
    pxor    m2, m2
.loop:
    movu    m0, [v1q + orderq]
    movu    m1, [v1q + orderq + mmsize]
    pmaddwd m0, [v2q + orderq]
    pmaddwd m1, [v2q + orderq + mmsize]
    paddd   m2, m0
    paddd   m2, m1
    add     orderq, mmsize*2
    jl .loop
%if mmsize == 16
    movhlps m0, m2
    paddd   m2, m0
    pshuflw m0, m2, 0x4e
%else
    pshufw  m0, m2, 0x4e
%endif
    paddd   m2, m0
    movd   eax, m2
    RET

; int scalarproduct_and_madd_int16(int16_t *v1, int16_t *v2, int16_t *v3, int order, int mul)
cglobal scalarproduct_and_madd_int16, 4,4,8, v1, v2, v3, order, mul
    shl orderq, 1
    movd    m7, mulm
%if mmsize == 16
    pshuflw m7, m7, 0
    punpcklqdq m7, m7
%else
    pshufw  m7, m7, 0
%endif
    pxor    m6, m6
    add v1q, orderq
    add v2q, orderq
    add v3q, orderq
    neg orderq
.loop:
    movu    m0, [v2q + orderq]
    movu    m1, [v2q + orderq + mmsize]
    mova    m4, [v1q + orderq]
    mova    m5, [v1q + orderq + mmsize]
    movu    m2, [v3q + orderq]
    movu    m3, [v3q + orderq + mmsize]
    pmaddwd m0, m4
    pmaddwd m1, m5
    pmullw  m2, m7
    pmullw  m3, m7
    paddd   m6, m0
    paddd   m6, m1
    paddw   m2, m4
    paddw   m3, m5
    mova    [v1q + orderq], m2
    mova    [v1q + orderq + mmsize], m3
    add     orderq, mmsize*2
    jl .loop
%if mmsize == 16
    movhlps m0, m6
    paddd   m6, m0
    pshuflw m0, m6, 0x4e
%else
    pshufw  m0, m6, 0x4e
%endif
    paddd   m6, m0
    movd   eax, m6
    RET
%endmacro

INIT_MMX mmxext
SCALARPRODUCT
INIT_XMM sse2
SCALARPRODUCT

%macro SCALARPRODUCT_LOOP 1
align 16
.loop%1:
    sub     orderq, mmsize*2
%if %1
    mova    m1, m4
    mova    m4, [v2q + orderq]
    mova    m0, [v2q + orderq + mmsize]
    palignr m1, m0, %1
    palignr m0, m4, %1
    mova    m3, m5
    mova    m5, [v3q + orderq]
    mova    m2, [v3q + orderq + mmsize]
    palignr m3, m2, %1
    palignr m2, m5, %1
%else
    mova    m0, [v2q + orderq]
    mova    m1, [v2q + orderq + mmsize]
    mova    m2, [v3q + orderq]
    mova    m3, [v3q + orderq + mmsize]
%endif
    %define t0  [v1q + orderq]
    %define t1  [v1q + orderq + mmsize]
%if ARCH_X86_64
    mova    m8, t0
    mova    m9, t1
    %define t0  m8
    %define t1  m9
%endif
    pmaddwd m0, t0
    pmaddwd m1, t1
    pmullw  m2, m7
    pmullw  m3, m7
    paddw   m2, t0
    paddw   m3, t1
    paddd   m6, m0
    paddd   m6, m1
    mova    [v1q + orderq], m2
    mova    [v1q + orderq + mmsize], m3
    jg .loop%1
%if %1
    jmp .end
%endif
%endmacro

; int scalarproduct_and_madd_int16(int16_t *v1, int16_t *v2, int16_t *v3, int order, int mul)
INIT_XMM ssse3
cglobal scalarproduct_and_madd_int16, 4,5,10, v1, v2, v3, order, mul
    shl orderq, 1
    movd    m7, mulm
    pshuflw m7, m7, 0
    punpcklqdq m7, m7
    pxor    m6, m6
    mov    r4d, v2d
    and    r4d, 15
    and    v2q, ~15
    and    v3q, ~15
    mova    m4, [v2q + orderq]
    mova    m5, [v3q + orderq]
    ; linear is faster than branch tree or jump table, because the branches taken are cyclic (i.e. predictable)
    cmp    r4d, 0
    je .loop0
    cmp    r4d, 2
    je .loop2
    cmp    r4d, 4
    je .loop4
    cmp    r4d, 6
    je .loop6
    cmp    r4d, 8
    je .loop8
    cmp    r4d, 10
    je .loop10
    cmp    r4d, 12
    je .loop12
SCALARPRODUCT_LOOP 14
SCALARPRODUCT_LOOP 12
SCALARPRODUCT_LOOP 10
SCALARPRODUCT_LOOP 8
SCALARPRODUCT_LOOP 6
SCALARPRODUCT_LOOP 4
SCALARPRODUCT_LOOP 2
SCALARPRODUCT_LOOP 0
.end:
    movhlps m0, m6
    paddd   m6, m0
    pshuflw m0, m6, 0x4e
    paddd   m6, m0
    movd   eax, m6
    RET


;-----------------------------------------------------------------------------
; void ff_apply_window_int16(int16_t *output, const int16_t *input,
;                            const int16_t *window, unsigned int len)
;-----------------------------------------------------------------------------

%macro REVERSE_WORDS 1-2
%if cpuflag(ssse3) && notcpuflag(atom)
    pshufb  %1, %2
%elif cpuflag(sse2)
    pshuflw  %1, %1, 0x1B
    pshufhw  %1, %1, 0x1B
    pshufd   %1, %1, 0x4E
%elif cpuflag(mmxext)
    pshufw   %1, %1, 0x1B
%endif
%endmacro

%macro MUL16FIXED 3
%if cpuflag(ssse3) ; dst, src, unused
; dst = ((dst * src) + (1<<14)) >> 15
    pmulhrsw   %1, %2
%elif cpuflag(mmxext) ; dst, src, temp
; dst = (dst * src) >> 15
; pmulhw cuts off the bottom bit, so we have to lshift by 1 and add it back
; in from the pmullw result.
    mova    %3, %1
    pmulhw  %1, %2
    pmullw  %3, %2
    psrlw   %3, 15
    psllw   %1, 1
    por     %1, %3
%endif
%endmacro

%macro APPLY_WINDOW_INT16 1 ; %1 bitexact version
%if %1
cglobal apply_window_int16, 4,5,6, output, input, window, offset, offset2
%else
cglobal apply_window_int16_round, 4,5,6, output, input, window, offset, offset2
%endif
    lea     offset2q, [offsetq-mmsize]
%if cpuflag(ssse3) && notcpuflag(atom)
    mova          m5, [pb_revwords]
    ALIGN 16
%elif %1
    mova          m5, [pd_16384]
%endif
.loop:
%if cpuflag(ssse3)
    ; This version does the 16x16->16 multiplication in-place without expanding
    ; to 32-bit. The ssse3 version is bit-identical.
    mova          m0, [windowq+offset2q]
    mova          m1, [ inputq+offset2q]
    pmulhrsw      m1, m0
    REVERSE_WORDS m0, m5
    pmulhrsw      m0, [ inputq+offsetq ]
    mova  [outputq+offset2q], m1
    mova  [outputq+offsetq ], m0
%elif %1
    ; This version expands 16-bit to 32-bit, multiplies by the window,
    ; adds 16384 for rounding, right shifts 15, then repacks back to words to
    ; save to the output. The window is reversed for the second half.
    mova          m3, [windowq+offset2q]
    mova          m4, [ inputq+offset2q]
    pxor          m0, m0
    punpcklwd     m0, m3
    punpcklwd     m1, m4
    pmaddwd       m0, m1
    paddd         m0, m5
    psrad         m0, 15
    pxor          m2, m2
    punpckhwd     m2, m3
    punpckhwd     m1, m4
    pmaddwd       m2, m1
    paddd         m2, m5
    psrad         m2, 15
    packssdw      m0, m2
    mova  [outputq+offset2q], m0
    REVERSE_WORDS m3
    mova          m4, [ inputq+offsetq]
    pxor          m0, m0
    punpcklwd     m0, m3
    punpcklwd     m1, m4
    pmaddwd       m0, m1
    paddd         m0, m5
    psrad         m0, 15
    pxor          m2, m2
    punpckhwd     m2, m3
    punpckhwd     m1, m4
    pmaddwd       m2, m1
    paddd         m2, m5
    psrad         m2, 15
    packssdw      m0, m2
    mova  [outputq+offsetq], m0
%else
    ; This version does the 16x16->16 multiplication in-place without expanding
    ; to 32-bit. The mmxext and sse2 versions do not use rounding, and
    ; therefore are not bit-identical to the C version.
    mova          m0, [windowq+offset2q]
    mova          m1, [ inputq+offset2q]
    mova          m2, [ inputq+offsetq ]
    MUL16FIXED    m1, m0, m3
    REVERSE_WORDS m0
    MUL16FIXED    m2, m0, m3
    mova  [outputq+offset2q], m1
    mova  [outputq+offsetq ], m2
%endif
    add      offsetd, mmsize
    sub     offset2d, mmsize
    jae .loop
    REP_RET
%endmacro

INIT_MMX mmxext
APPLY_WINDOW_INT16 0
INIT_XMM sse2
APPLY_WINDOW_INT16 0

INIT_MMX mmxext
APPLY_WINDOW_INT16 1
INIT_XMM sse2
APPLY_WINDOW_INT16 1
INIT_XMM ssse3
APPLY_WINDOW_INT16 1
INIT_XMM ssse3, atom
APPLY_WINDOW_INT16 1


; void add_hfyu_median_prediction_mmxext(uint8_t *dst, const uint8_t *top, const uint8_t *diff, int w, int *left, int *left_top)
INIT_MMX mmxext
cglobal add_hfyu_median_prediction, 6,6,0, dst, top, diff, w, left, left_top
    movq    mm0, [topq]
    movq    mm2, mm0
    movd    mm4, [left_topq]
    psllq   mm2, 8
    movq    mm1, mm0
    por     mm4, mm2
    movd    mm3, [leftq]
    psubb   mm0, mm4 ; t-tl
    add    dstq, wq
    add    topq, wq
    add   diffq, wq
    neg      wq
    jmp .skip
.loop:
    movq    mm4, [topq+wq]
    movq    mm0, mm4
    psllq   mm4, 8
    por     mm4, mm1
    movq    mm1, mm0 ; t
    psubb   mm0, mm4 ; t-tl
.skip:
    movq    mm2, [diffq+wq]
%assign i 0
%rep 8
    movq    mm4, mm0
    paddb   mm4, mm3 ; t-tl+l
    movq    mm5, mm3
    pmaxub  mm3, mm1
    pminub  mm5, mm1
    pminub  mm3, mm4
    pmaxub  mm3, mm5 ; median
    paddb   mm3, mm2 ; +residual
%if i==0
    movq    mm7, mm3
    psllq   mm7, 56
%else
    movq    mm6, mm3
    psrlq   mm7, 8
    psllq   mm6, 56
    por     mm7, mm6
%endif
%if i<7
    psrlq   mm0, 8
    psrlq   mm1, 8
    psrlq   mm2, 8
%endif
%assign i i+1
%endrep
    movq [dstq+wq], mm7
    add      wq, 8
    jl .loop
    movzx   r2d, byte [dstq-1]
    mov [leftq], r2d
    movzx   r2d, byte [topq-1]
    mov [left_topq], r2d
    RET


%macro ADD_HFYU_LEFT_LOOP 2 ; %1 = dst_is_aligned, %2 = src_is_aligned
    add     srcq, wq
    add     dstq, wq
    neg     wq
%%.loop:
%if %2
    mova    m1, [srcq+wq]
%else
    movu    m1, [srcq+wq]
%endif
    mova    m2, m1
    psllw   m1, 8
    paddb   m1, m2
    mova    m2, m1
    pshufb  m1, m3
    paddb   m1, m2
    pshufb  m0, m5
    mova    m2, m1
    pshufb  m1, m4
    paddb   m1, m2
%if mmsize == 16
    mova    m2, m1
    pshufb  m1, m6
    paddb   m1, m2
%endif
    paddb   m0, m1
%if %1
    mova    [dstq+wq], m0
%else
    movq    [dstq+wq], m0
    movhps  [dstq+wq+8], m0
%endif
    add     wq, mmsize
    jl %%.loop
    mov     eax, mmsize-1
    sub     eax, wd
    movd    m1, eax
    pshufb  m0, m1
    movd    eax, m0
    RET
%endmacro

; int add_hfyu_left_prediction(uint8_t *dst, const uint8_t *src, int w, int left)
INIT_MMX ssse3
cglobal add_hfyu_left_prediction, 3,3,7, dst, src, w, left
.skip_prologue:
    mova    m5, [pb_7]
    mova    m4, [pb_zzzz3333zzzzbbbb]
    mova    m3, [pb_zz11zz55zz99zzdd]
    movd    m0, leftm
    psllq   m0, 56
    ADD_HFYU_LEFT_LOOP 1, 1

INIT_XMM sse4
cglobal add_hfyu_left_prediction, 3,3,7, dst, src, w, left
    mova    m5, [pb_f]
    mova    m6, [pb_zzzzzzzz77777777]
    mova    m4, [pb_zzzz3333zzzzbbbb]
    mova    m3, [pb_zz11zz55zz99zzdd]
    movd    m0, leftm
    pslldq  m0, 15
    test    srcq, 15
    jnz .src_unaligned
    test    dstq, 15
    jnz .dst_unaligned
    ADD_HFYU_LEFT_LOOP 1, 1
.dst_unaligned:
    ADD_HFYU_LEFT_LOOP 0, 1
.src_unaligned:
    ADD_HFYU_LEFT_LOOP 0, 0


; float scalarproduct_float_sse(const float *v1, const float *v2, int len)
INIT_XMM sse
cglobal scalarproduct_float, 3,3,2, v1, v2, offset
    neg offsetq
    shl offsetq, 2
    sub v1q, offsetq
    sub v2q, offsetq
    xorps xmm0, xmm0
    .loop:
        movaps   xmm1, [v1q+offsetq]
        mulps    xmm1, [v2q+offsetq]
        addps    xmm0, xmm1
        add      offsetq, 16
        js       .loop
    movhlps xmm1, xmm0
    addps   xmm0, xmm1
    movss   xmm1, xmm0
    shufps  xmm0, xmm0, 1
    addss   xmm0, xmm1
%if ARCH_X86_64 == 0
    movss   r0m,  xmm0
    fld     dword r0m
%endif
    RET

;-----------------------------------------------------------------------------
; void ff_vector_clip_int32(int32_t *dst, const int32_t *src, int32_t min,
;                           int32_t max, unsigned int len)
;-----------------------------------------------------------------------------

; %1 = number of xmm registers used
; %2 = number of inline load/process/store loops per asm loop
; %3 = process 4*mmsize (%3=0) or 8*mmsize (%3=1) bytes per loop
; %4 = CLIPD function takes min/max as float instead of int (CLIPD_SSE2)
; %5 = suffix
%macro VECTOR_CLIP_INT32 4-5
cglobal vector_clip_int32%5, 5,5,%1, dst, src, min, max, len
%if %4
    cvtsi2ss  m4, minm
    cvtsi2ss  m5, maxm
%else
    movd      m4, minm
    movd      m5, maxm
%endif
    SPLATD    m4
    SPLATD    m5
.loop:
%assign %%i 1
%rep %2
    mova      m0,  [srcq+mmsize*0*%%i]
    mova      m1,  [srcq+mmsize*1*%%i]
    mova      m2,  [srcq+mmsize*2*%%i]
    mova      m3,  [srcq+mmsize*3*%%i]
%if %3
    mova      m7,  [srcq+mmsize*4*%%i]
    mova      m8,  [srcq+mmsize*5*%%i]
    mova      m9,  [srcq+mmsize*6*%%i]
    mova      m10, [srcq+mmsize*7*%%i]
%endif
    CLIPD  m0,  m4, m5, m6
    CLIPD  m1,  m4, m5, m6
    CLIPD  m2,  m4, m5, m6
    CLIPD  m3,  m4, m5, m6
%if %3
    CLIPD  m7,  m4, m5, m6
    CLIPD  m8,  m4, m5, m6
    CLIPD  m9,  m4, m5, m6
    CLIPD  m10, m4, m5, m6
%endif
    mova  [dstq+mmsize*0*%%i], m0
    mova  [dstq+mmsize*1*%%i], m1
    mova  [dstq+mmsize*2*%%i], m2
    mova  [dstq+mmsize*3*%%i], m3
%if %3
    mova  [dstq+mmsize*4*%%i], m7
    mova  [dstq+mmsize*5*%%i], m8
    mova  [dstq+mmsize*6*%%i], m9
    mova  [dstq+mmsize*7*%%i], m10
%endif
%assign %%i %%i+1
%endrep
    add     srcq, mmsize*4*(%2+%3)
    add     dstq, mmsize*4*(%2+%3)
    sub     lend, mmsize*(%2+%3)
    jg .loop
    REP_RET
%endmacro

INIT_MMX mmx
%define CLIPD CLIPD_MMX
VECTOR_CLIP_INT32 0, 1, 0, 0
INIT_XMM sse2
VECTOR_CLIP_INT32 6, 1, 0, 0, _int
%define CLIPD CLIPD_SSE2
VECTOR_CLIP_INT32 6, 2, 0, 1
INIT_XMM sse4
%define CLIPD CLIPD_SSE41
%ifdef m8
VECTOR_CLIP_INT32 11, 1, 1, 0
%else
VECTOR_CLIP_INT32 6, 1, 0, 0
%endif

<<<<<<< HEAD
;-----------------------------------------------------------------------------
; void vector_fmul_reverse(float *dst, const float *src0, const float *src1,
;                          int len)
;-----------------------------------------------------------------------------
%macro VECTOR_FMUL_REVERSE 0
cglobal vector_fmul_reverse, 4,4,2, dst, src0, src1, len
    lea       lenq, [lend*4 - 2*mmsize]
ALIGN 16
.loop:
%if cpuflag(avx)
    vmovaps     xmm0, [src1q + 16]
    vinsertf128 m0, m0, [src1q], 1
    vshufps     m0, m0, m0, q0123
    vmovaps     xmm1, [src1q + mmsize + 16]
    vinsertf128 m1, m1, [src1q + mmsize], 1
    vshufps     m1, m1, m1, q0123
%else
    mova    m0, [src1q]
    mova    m1, [src1q + mmsize]
    shufps  m0, m0, q0123
    shufps  m1, m1, q0123
%endif
    mulps   m0, m0, [src0q + lenq + mmsize]
    mulps   m1, m1, [src0q + lenq]
    mova    [dstq + lenq + mmsize], m0
    mova    [dstq + lenq], m1
    add     src1q, 2*mmsize
    sub     lenq,  2*mmsize
    jge     .loop
    REP_RET
%endmacro

INIT_XMM sse
VECTOR_FMUL_REVERSE
%if HAVE_AVX_EXTERNAL
INIT_YMM avx
VECTOR_FMUL_REVERSE
%endif

=======
>>>>>>> 42d32469
; %1 = aligned/unaligned
%macro BSWAP_LOOPS  1
    mov      r3, r2
    sar      r2, 3
    jz       .left4_%1
.loop8_%1:
    mov%1    m0, [r1 +  0]
    mov%1    m1, [r1 + 16]
%if cpuflag(ssse3)
    pshufb   m0, m2
    pshufb   m1, m2
    mova     [r0 +  0], m0
    mova     [r0 + 16], m1
%else
    pshuflw  m0, m0, 10110001b
    pshuflw  m1, m1, 10110001b
    pshufhw  m0, m0, 10110001b
    pshufhw  m1, m1, 10110001b
    mova     m2, m0
    mova     m3, m1
    psllw    m0, 8
    psllw    m1, 8
    psrlw    m2, 8
    psrlw    m3, 8
    por      m2, m0
    por      m3, m1
    mova     [r0 +  0], m2
    mova     [r0 + 16], m3
%endif
    add      r0, 32
    add      r1, 32
    dec      r2
    jnz      .loop8_%1
.left4_%1:
    mov      r2, r3
    and      r3, 4
    jz       .left
    mov%1    m0, [r1]
%if cpuflag(ssse3)
    pshufb   m0, m2
    mova     [r0], m0
%else
    pshuflw  m0, m0, 10110001b
    pshufhw  m0, m0, 10110001b
    mova     m2, m0
    psllw    m0, 8
    psrlw    m2, 8
    por      m2, m0
    mova     [r0], m2
%endif
    add      r1, 16
    add      r0, 16
%endmacro

; void bswap_buf(uint32_t *dst, const uint32_t *src, int w);
%macro BSWAP32_BUF 0
%if cpuflag(ssse3)
cglobal bswap32_buf, 3,4,3
    mov      r3, r1
    mova     m2, [pb_bswap32]
%else
cglobal bswap32_buf, 3,4,5
    mov      r3, r1
%endif
    and      r3, 15
    jz       .start_align
    BSWAP_LOOPS  u
    jmp      .left
.start_align:
    BSWAP_LOOPS  a
.left:
%if cpuflag(ssse3)
    mov      r3, r2
    and      r2, 2
    jz       .left1
    movq     m0, [r1]
    pshufb   m0, m2
    movq     [r0], m0
    add      r1, 8
    add      r0, 8
.left1:
    and      r3, 1
    jz       .end
    mov      r2d, [r1]
    bswap    r2d
    mov      [r0], r2d
%else
    and      r2, 3
    jz       .end
.loop2:
    mov      r3d, [r1]
    bswap    r3d
    mov      [r0], r3d
    add      r1, 4
    add      r0, 4
    dec      r2
    jnz      .loop2
%endif
.end:
    RET
%endmacro

INIT_XMM sse2
BSWAP32_BUF

INIT_XMM ssse3
BSWAP32_BUF

%macro op_avgh 3
    movh   %3, %2
    pavgb  %1, %3
    movh   %2, %1
%endmacro

%macro op_avg 2
    pavgb  %1, %2
    mova   %2, %1
%endmacro

%macro op_puth 2-3
    movh   %2, %1
%endmacro

%macro op_put 2
    mova   %2, %1
%endmacro

; void pixels4_l2_mmxext(uint8_t *dst, uint8_t *src1, uint8_t *src2, int dstStride, int src1Stride, int h)
%macro PIXELS4_L2 1
%define OP op_%1h
cglobal %1_pixels4_l2, 6,6
    movsxdifnidn r3, r3d
    movsxdifnidn r4, r4d
    test        r5d, 1
    je        .loop
    movd         m0, [r1]
    movd         m1, [r2]
    add          r1, r4
    add          r2, 4
    pavgb        m0, m1
    OP           m0, [r0], m3
    add          r0, r3
    dec         r5d
.loop:
    mova         m0, [r1]
    mova         m1, [r1+r4]
    lea          r1, [r1+2*r4]
    pavgb        m0, [r2]
    pavgb        m1, [r2+4]
    OP           m0, [r0], m3
    OP           m1, [r0+r3], m3
    lea          r0, [r0+2*r3]
    mova         m0, [r1]
    mova         m1, [r1+r4]
    lea          r1, [r1+2*r4]
    pavgb        m0, [r2+8]
    pavgb        m1, [r2+12]
    OP           m0, [r0], m3
    OP           m1, [r0+r3], m3
    lea          r0, [r0+2*r3]
    add          r2, 16
    sub         r5d, 4
    jne       .loop
    REP_RET
%endmacro

INIT_MMX mmxext
PIXELS4_L2 put
PIXELS4_L2 avg

; void pixels8_l2_mmxext(uint8_t *dst, uint8_t *src1, uint8_t *src2, int dstStride, int src1Stride, int h)
%macro PIXELS8_L2 1
%define OP op_%1
cglobal %1_pixels8_l2, 6,6
    movsxdifnidn r3, r3d
    movsxdifnidn r4, r4d
    test        r5d, 1
    je        .loop
    mova         m0, [r1]
    mova         m1, [r2]
    add          r1, r4
    add          r2, 8
    pavgb        m0, m1
    OP           m0, [r0]
    add          r0, r3
    dec         r5d
.loop:
    mova         m0, [r1]
    mova         m1, [r1+r4]
    lea          r1, [r1+2*r4]
    pavgb        m0, [r2]
    pavgb        m1, [r2+8]
    OP           m0, [r0]
    OP           m1, [r0+r3]
    lea          r0, [r0+2*r3]
    mova         m0, [r1]
    mova         m1, [r1+r4]
    lea          r1, [r1+2*r4]
    pavgb        m0, [r2+16]
    pavgb        m1, [r2+24]
    OP           m0, [r0]
    OP           m1, [r0+r3]
    lea          r0, [r0+2*r3]
    add          r2, 32
    sub         r5d, 4
    jne       .loop
    REP_RET
%endmacro

INIT_MMX mmxext
PIXELS8_L2 put
PIXELS8_L2 avg

; void pixels16_l2_mmxext(uint8_t *dst, uint8_t *src1, uint8_t *src2, int dstStride, int src1Stride, int h)
%macro PIXELS16_L2 1
%define OP op_%1
cglobal %1_pixels16_l2, 6,6
    movsxdifnidn r3, r3d
    movsxdifnidn r4, r4d
    test        r5d, 1
    je        .loop
    mova         m0, [r1]
    mova         m1, [r1+8]
    pavgb        m0, [r2]
    pavgb        m1, [r2+8]
    add          r1, r4
    add          r2, 16
    OP           m0, [r0]
    OP           m1, [r0+8]
    add          r0, r3
    dec         r5d
.loop:
    mova         m0, [r1]
    mova         m1, [r1+8]
    add          r1, r4
    pavgb        m0, [r2]
    pavgb        m1, [r2+8]
    OP           m0, [r0]
    OP           m1, [r0+8]
    add          r0, r3
    mova         m0, [r1]
    mova         m1, [r1+8]
    add          r1, r4
    pavgb        m0, [r2+16]
    pavgb        m1, [r2+24]
    OP           m0, [r0]
    OP           m1, [r0+8]
    add          r0, r3
    add          r2, 32
    sub         r5d, 2
    jne       .loop
    REP_RET
%endmacro

INIT_MMX mmxext
PIXELS16_L2 put
PIXELS16_L2 avg

INIT_MMX mmxext
; void pixels(uint8_t *block, const uint8_t *pixels, int line_size, int h)
%macro PIXELS48 2
%if %2 == 4
%define OP movh
%else
%define OP mova
%endif
cglobal %1_pixels%2, 4,5
    movsxdifnidn r2, r2d
    lea          r4, [r2*3]
.loop:
    OP           m0, [r1]
    OP           m1, [r1+r2]
    OP           m2, [r1+r2*2]
    OP           m3, [r1+r4]
    lea          r1, [r1+r2*4]
%ifidn %1, avg
    pavgb        m0, [r0]
    pavgb        m1, [r0+r2]
    pavgb        m2, [r0+r2*2]
    pavgb        m3, [r0+r4]
%endif
    OP         [r0], m0
    OP      [r0+r2], m1
    OP    [r0+r2*2], m2
    OP      [r0+r4], m3
    sub         r3d, 4
    lea          r0, [r0+r2*4]
    jne       .loop
    RET
%endmacro

PIXELS48 put, 4
PIXELS48 avg, 4
PIXELS48 put, 8
PIXELS48 avg, 8

INIT_XMM sse2
; void put_pixels16_sse2(uint8_t *block, const uint8_t *pixels, int line_size, int h)
cglobal put_pixels16, 4,5,4
    movsxdifnidn r2, r2d
    lea          r4, [r2*3]
.loop:
    movu         m0, [r1]
    movu         m1, [r1+r2]
    movu         m2, [r1+r2*2]
    movu         m3, [r1+r4]
    lea          r1, [r1+r2*4]
    mova       [r0], m0
    mova    [r0+r2], m1
    mova  [r0+r2*2], m2
    mova    [r0+r4], m3
    sub         r3d, 4
    lea          r0, [r0+r2*4]
    jnz       .loop
    REP_RET

; void avg_pixels16_sse2(uint8_t *block, const uint8_t *pixels, int line_size, int h)
cglobal avg_pixels16, 4,5,4
    movsxdifnidn r2, r2d
    lea          r4, [r2*3]
.loop:
    movu         m0, [r1]
    movu         m1, [r1+r2]
    movu         m2, [r1+r2*2]
    movu         m3, [r1+r4]
    lea          r1, [r1+r2*4]
    pavgb        m0, [r0]
    pavgb        m1, [r0+r2]
    pavgb        m2, [r0+r2*2]
    pavgb        m3, [r0+r4]
    mova       [r0], m0
    mova    [r0+r2], m1
    mova  [r0+r2*2], m2
    mova    [r0+r4], m3
    sub         r3d, 4
    lea          r0, [r0+r2*4]
    jnz       .loop
    REP_RET<|MERGE_RESOLUTION|>--- conflicted
+++ resolved
@@ -567,48 +567,6 @@
 VECTOR_CLIP_INT32 6, 1, 0, 0
 %endif
 
-<<<<<<< HEAD
-;-----------------------------------------------------------------------------
-; void vector_fmul_reverse(float *dst, const float *src0, const float *src1,
-;                          int len)
-;-----------------------------------------------------------------------------
-%macro VECTOR_FMUL_REVERSE 0
-cglobal vector_fmul_reverse, 4,4,2, dst, src0, src1, len
-    lea       lenq, [lend*4 - 2*mmsize]
-ALIGN 16
-.loop:
-%if cpuflag(avx)
-    vmovaps     xmm0, [src1q + 16]
-    vinsertf128 m0, m0, [src1q], 1
-    vshufps     m0, m0, m0, q0123
-    vmovaps     xmm1, [src1q + mmsize + 16]
-    vinsertf128 m1, m1, [src1q + mmsize], 1
-    vshufps     m1, m1, m1, q0123
-%else
-    mova    m0, [src1q]
-    mova    m1, [src1q + mmsize]
-    shufps  m0, m0, q0123
-    shufps  m1, m1, q0123
-%endif
-    mulps   m0, m0, [src0q + lenq + mmsize]
-    mulps   m1, m1, [src0q + lenq]
-    mova    [dstq + lenq + mmsize], m0
-    mova    [dstq + lenq], m1
-    add     src1q, 2*mmsize
-    sub     lenq,  2*mmsize
-    jge     .loop
-    REP_RET
-%endmacro
-
-INIT_XMM sse
-VECTOR_FMUL_REVERSE
-%if HAVE_AVX_EXTERNAL
-INIT_YMM avx
-VECTOR_FMUL_REVERSE
-%endif
-
-=======
->>>>>>> 42d32469
 ; %1 = aligned/unaligned
 %macro BSWAP_LOOPS  1
     mov      r3, r2
