/*
 * HEVC video decoder
 *
 * Copyright (C) 2012 - 2013 Guillaume Martres
 *
 * This file is part of FFmpeg.
 *
 * FFmpeg is free software; you can redistribute it and/or
 * modify it under the terms of the GNU Lesser General Public
 * License as published by the Free Software Foundation; either
 * version 2.1 of the License, or (at your option) any later version.
 *
 * FFmpeg is distributed in the hope that it will be useful,
 * but WITHOUT ANY WARRANTY; without even the implied warranty of
 * MERCHANTABILITY or FITNESS FOR A PARTICULAR PURPOSE.  See the GNU
 * Lesser General Public License for more details.
 *
 * You should have received a copy of the GNU Lesser General Public
 * License along with FFmpeg; if not, write to the Free Software
 * Foundation, Inc., 51 Franklin Street, Fifth Floor, Boston, MA 02110-1301 USA
 */

#include "get_bits.h"
#include "hevc.h"

#include "bit_depth_template.c"
#include "hevcdsp.h"

static void FUNC(put_pcm)(uint8_t *_dst, ptrdiff_t stride, int width, int height,
                          GetBitContext *gb, int pcm_bit_depth)
{
    int x, y;
    pixel *dst = (pixel *)_dst;

    stride /= sizeof(pixel);

    for (y = 0; y < height; y++) {
        for (x = 0; x < width; x++)
            dst[x] = get_bits(gb, pcm_bit_depth) << (BIT_DEPTH - pcm_bit_depth);
        dst += stride;
    }
}

static av_always_inline void FUNC(add_residual)(uint8_t *_dst, int16_t *res,
                                                ptrdiff_t stride, int size)
{
    int x, y;
    pixel *dst = (pixel *)_dst;

    stride /= sizeof(pixel);

    for (y = 0; y < size; y++) {
        for (x = 0; x < size; x++) {
            dst[x] = av_clip_pixel(dst[x] + *res);
            res++;
        }
        dst += stride;
    }
}

static void FUNC(add_residual4x4)(uint8_t *_dst, int16_t *res,
                                  ptrdiff_t stride)
{
    FUNC(add_residual)(_dst, res, stride, 4);
}

static void FUNC(add_residual8x8)(uint8_t *_dst, int16_t *res,
                                  ptrdiff_t stride)
{
    FUNC(add_residual)(_dst, res, stride, 8);
}

static void FUNC(add_residual16x16)(uint8_t *_dst, int16_t *res,
                                    ptrdiff_t stride)
{
    FUNC(add_residual)(_dst, res, stride, 16);
}

static void FUNC(add_residual32x32)(uint8_t *_dst, int16_t *res,
                                    ptrdiff_t stride)
{
    FUNC(add_residual)(_dst, res, stride, 32);
}

static void FUNC(transform_rdpcm)(int16_t *_coeffs, int16_t log2_size, int mode)
{
    int16_t *coeffs = (int16_t *) _coeffs;
    int x, y;
    int size = 1 << log2_size;

    if (mode) {
        coeffs += size;
        for (y = 0; y < size - 1; y++) {
            for (x = 0; x < size; x++)
                coeffs[x] += coeffs[x - size];
            coeffs += size;
        }
    } else {
        for (y = 0; y < size; y++) {
            for (x = 1; x < size; x++)
                coeffs[x] += coeffs[x - 1];
            coeffs += size;
        }
    }
}

static void FUNC(dequant)(int16_t *coeffs, int16_t log2_size)
{
    int shift  = 15 - BIT_DEPTH - log2_size;
    int x, y;
    int size = 1 << log2_size;

    if (shift > 0) {
        int offset = 1 << (shift - 1);
        for (y = 0; y < size; y++) {
            for (x = 0; x < size; x++) {
                *coeffs = (*coeffs + offset) >> shift;
                coeffs++;
            }
        }
    } else {
        for (y = 0; y < size; y++) {
            for (x = 0; x < size; x++) {
                *coeffs = *coeffs << -shift;
                coeffs++;
            }
        }
    }
}

#define SET(dst, x)   (dst) = (x)
#define SCALE(dst, x) (dst) = av_clip_int16(((x) + add) >> shift)

#define TR_4x4_LUMA(dst, src, step, assign)                             \
    do {                                                                \
        int c0 = src[0 * step] + src[2 * step];                         \
        int c1 = src[2 * step] + src[3 * step];                         \
        int c2 = src[0 * step] - src[3 * step];                         \
        int c3 = 74 * src[1 * step];                                    \
                                                                        \
        assign(dst[2 * step], 74 * (src[0 * step] -                     \
                                    src[2 * step] +                     \
                                    src[3 * step]));                    \
        assign(dst[0 * step], 29 * c0 + 55 * c1 + c3);                  \
        assign(dst[1 * step], 55 * c2 - 29 * c1 + c3);                  \
        assign(dst[3 * step], 55 * c0 + 29 * c2 - c3);                  \
    } while (0)

static void FUNC(transform_4x4_luma)(int16_t *coeffs)
{
    int i;
    int shift    = 7;
    int add      = 1 << (shift - 1);
    int16_t *src = coeffs;

    for (i = 0; i < 4; i++) {
        TR_4x4_LUMA(src, src, 4, SCALE);
        src++;
    }

    shift = 20 - BIT_DEPTH;
    add   = 1 << (shift - 1);
    for (i = 0; i < 4; i++) {
        TR_4x4_LUMA(coeffs, coeffs, 1, SCALE);
        coeffs += 4;
    }
}

#undef TR_4x4_LUMA

#define TR_4(dst, src, dstep, sstep, assign, end)                 \
    do {                                                          \
        const int e0 = 64 * src[0 * sstep] + 64 * src[2 * sstep]; \
        const int e1 = 64 * src[0 * sstep] - 64 * src[2 * sstep]; \
        const int o0 = 83 * src[1 * sstep] + 36 * src[3 * sstep]; \
        const int o1 = 36 * src[1 * sstep] - 83 * src[3 * sstep]; \
                                                                  \
        assign(dst[0 * dstep], e0 + o0);                          \
        assign(dst[1 * dstep], e1 + o1);                          \
        assign(dst[2 * dstep], e1 - o1);                          \
        assign(dst[3 * dstep], e0 - o0);                          \
    } while (0)

#define TR_8(dst, src, dstep, sstep, assign, end)                 \
    do {                                                          \
        int i, j;                                                 \
        int e_8[4];                                               \
        int o_8[4] = { 0 };                                       \
        for (i = 0; i < 4; i++)                                   \
            for (j = 1; j < end; j += 2)                          \
                o_8[i] += transform[4 * j][i] * src[j * sstep];   \
        TR_4(e_8, src, 1, 2 * sstep, SET, 4);                     \
                                                                  \
        for (i = 0; i < 4; i++) {                                 \
            assign(dst[i * dstep], e_8[i] + o_8[i]);              \
            assign(dst[(7 - i) * dstep], e_8[i] - o_8[i]);        \
        }                                                         \
    } while (0)

#define TR_16(dst, src, dstep, sstep, assign, end)                \
    do {                                                          \
        int i, j;                                                 \
        int e_16[8];                                              \
        int o_16[8] = { 0 };                                      \
        for (i = 0; i < 8; i++)                                   \
            for (j = 1; j < end; j += 2)                          \
                o_16[i] += transform[2 * j][i] * src[j * sstep];  \
        TR_8(e_16, src, 1, 2 * sstep, SET, 8);                    \
                                                                  \
        for (i = 0; i < 8; i++) {                                 \
            assign(dst[i * dstep], e_16[i] + o_16[i]);            \
            assign(dst[(15 - i) * dstep], e_16[i] - o_16[i]);     \
        }                                                         \
    } while (0)

#define TR_32(dst, src, dstep, sstep, assign, end)                \
    do {                                                          \
        int i, j;                                                 \
        int e_32[16];                                             \
        int o_32[16] = { 0 };                                     \
        for (i = 0; i < 16; i++)                                  \
            for (j = 1; j < end; j += 2)                          \
                o_32[i] += transform[j][i] * src[j * sstep];      \
        TR_16(e_32, src, 1, 2 * sstep, SET, end / 2);             \
                                                                  \
        for (i = 0; i < 16; i++) {                                \
            assign(dst[i * dstep], e_32[i] + o_32[i]);            \
            assign(dst[(31 - i) * dstep], e_32[i] - o_32[i]);     \
        }                                                         \
    } while (0)

#define IDCT_VAR4(H)                                              \
    int limit2 = FFMIN(col_limit + 4, H)
#define IDCT_VAR8(H)                                              \
    int limit  = FFMIN(col_limit, H);                             \
    int limit2 = FFMIN(col_limit + 4, H)
#define IDCT_VAR16(H)   IDCT_VAR8(H)
#define IDCT_VAR32(H)   IDCT_VAR8(H)

#define IDCT(H)                                                   \
static void FUNC(idct_ ## H ## x ## H )(int16_t *coeffs,          \
                                        int col_limit)            \
{                                                                 \
    int i;                                                        \
    int      shift = 7;                                           \
    int      add   = 1 << (shift - 1);                            \
    int16_t *src   = coeffs;                                      \
    IDCT_VAR ## H(H);                                             \
                                                                  \
    for (i = 0; i < H; i++) {                                     \
        TR_ ## H(src, src, H, H, SCALE, limit2);                  \
        if (limit2 < H && i%4 == 0 && !!i)                        \
            limit2 -= 4;                                          \
        src++;                                                    \
    }                                                             \
                                                                  \
    shift = 20 - BIT_DEPTH;                                       \
    add   = 1 << (shift - 1);                                     \
    for (i = 0; i < H; i++) {                                     \
        TR_ ## H(coeffs, coeffs, 1, 1, SCALE, limit);             \
        coeffs += H;                                              \
    }                                                             \
}

#define IDCT_DC(H)                                                \
static void FUNC(idct_ ## H ## x ## H ## _dc)(int16_t *coeffs)    \
{                                                                 \
    int i, j;                                                     \
    int shift = 14 - BIT_DEPTH;                                   \
    int add   = 1 << (shift - 1);                                 \
    int coeff = (((coeffs[0] + 1) >> 1) + add) >> shift;          \
                                                                  \
    for (j = 0; j < H; j++) {                                     \
        for (i = 0; i < H; i++) {                                 \
            coeffs[i + j * H] = coeff;                            \
        }                                                         \
    }                                                             \
}

IDCT( 4)
IDCT( 8)
IDCT(16)
IDCT(32)

IDCT_DC( 4)
IDCT_DC( 8)
IDCT_DC(16)
IDCT_DC(32)

#undef TR_4
#undef TR_8
#undef TR_16
#undef TR_32

#undef SET
#undef SCALE

static void FUNC(sao_band_filter)(uint8_t *_dst, uint8_t *_src,
                                  ptrdiff_t stride_dst, ptrdiff_t stride_src,
                                  int16_t *sao_offset_val, int sao_left_class,
                                  int width, int height)
{
    pixel *dst = (pixel *)_dst;
    pixel *src = (pixel *)_src;
    int offset_table[32] = { 0 };
    int k, y, x;
    int shift  = BIT_DEPTH - 5;

    stride_dst /= sizeof(pixel);
    stride_src /= sizeof(pixel);

    for (k = 0; k < 4; k++)
        offset_table[(k + sao_left_class) & 31] = sao_offset_val[k + 1];
    for (y = 0; y < height; y++) {
        for (x = 0; x < width; x++)
            dst[x] = av_clip_pixel(src[x] + offset_table[src[x] >> shift]);
        dst += stride_dst;
        src += stride_src;
    }
}

#define CMP(a, b) (((a) > (b)) - ((a) < (b)))

static void FUNC(sao_edge_filter)(uint8_t *_dst, uint8_t *_src, ptrdiff_t stride_dst, int16_t *sao_offset_val,
                                  int eo, int width, int height) {

    static const uint8_t edge_idx[] = { 1, 2, 0, 3, 4 };
    static const int8_t pos[4][2][2] = {
        { { -1,  0 }, {  1, 0 } }, // horizontal
        { {  0, -1 }, {  0, 1 } }, // vertical
        { { -1, -1 }, {  1, 1 } }, // 45 degree
        { {  1, -1 }, { -1, 1 } }, // 135 degree
    };
    pixel *dst = (pixel *)_dst;
    pixel *src = (pixel *)_src;
    int a_stride, b_stride;
    int x, y;
    ptrdiff_t stride_src = (2*MAX_PB_SIZE + AV_INPUT_BUFFER_PADDING_SIZE) / sizeof(pixel);
    stride_dst /= sizeof(pixel);

    a_stride = pos[eo][0][0] + pos[eo][0][1] * stride_src;
    b_stride = pos[eo][1][0] + pos[eo][1][1] * stride_src;
    for (y = 0; y < height; y++) {
        for (x = 0; x < width; x++) {
            int diff0 = CMP(src[x], src[x + a_stride]);
            int diff1 = CMP(src[x], src[x + b_stride]);
            int offset_val        = edge_idx[2 + diff0 + diff1];
            dst[x] = av_clip_pixel(src[x] + sao_offset_val[offset_val]);
        }
        src += stride_src;
        dst += stride_dst;
    }
}

static void FUNC(sao_edge_restore_0)(uint8_t *_dst, uint8_t *_src,
                                    ptrdiff_t stride_dst, ptrdiff_t stride_src, SAOParams *sao,
                                    int *borders, int _width, int _height,
                                    int c_idx, uint8_t *vert_edge,
                                    uint8_t *horiz_edge, uint8_t *diag_edge)
{
    int x, y;
    pixel *dst = (pixel *)_dst;
    pixel *src = (pixel *)_src;
    int16_t *sao_offset_val = sao->offset_val[c_idx];
    int sao_eo_class    = sao->eo_class[c_idx];
    int init_x = 0, width = _width, height = _height;

    stride_dst /= sizeof(pixel);
    stride_src /= sizeof(pixel);

    if (sao_eo_class != SAO_EO_VERT) {
        if (borders[0]) {
            int offset_val = sao_offset_val[0];
<<<<<<< HEAD
=======
            ptrdiff_t y_stride   = 0;
>>>>>>> ba479f3d
            for (y = 0; y < height; y++) {
                dst[y * stride_dst] = av_clip_pixel(src[y * stride_src] + offset_val);
            }
            init_x = 1;
        }
        if (borders[2]) {
            int offset_val = sao_offset_val[0];
<<<<<<< HEAD
            int offset     = width - 1;
=======
            ptrdiff_t x_stride = width - 1;
>>>>>>> ba479f3d
            for (x = 0; x < height; x++) {
                dst[x * stride_dst + offset] = av_clip_pixel(src[x * stride_src + offset] + offset_val);
            }
            width--;
        }
    }
    if (sao_eo_class != SAO_EO_HORIZ) {
        if (borders[1]) {
            int offset_val = sao_offset_val[0];
            for (x = init_x; x < width; x++)
                dst[x] = av_clip_pixel(src[x] + offset_val);
        }
        if (borders[3]) {
<<<<<<< HEAD
            int offset_val   = sao_offset_val[0];
            int y_stride_dst = stride_dst * (height - 1);
            int y_stride_src = stride_src * (height - 1);
=======
            int offset_val = sao_offset_val[0];
            ptrdiff_t y_stride = stride * (height - 1);
>>>>>>> ba479f3d
            for (x = init_x; x < width; x++)
                dst[x + y_stride_dst] = av_clip_pixel(src[x + y_stride_src] + offset_val);
            height--;
        }
    }
<<<<<<< HEAD
=======
    {
        ptrdiff_t y_stride = init_y * stride;
        int pos_0_0  = pos[sao_eo_class][0][0];
        int pos_0_1  = pos[sao_eo_class][0][1];
        int pos_1_0  = pos[sao_eo_class][1][0];
        int pos_1_1  = pos[sao_eo_class][1][1];

        ptrdiff_t y_stride_0_1 = (init_y + pos_0_1) * stride;
        ptrdiff_t y_stride_1_1 = (init_y + pos_1_1) * stride;
        for (y = init_y; y < height; y++) {
            for (x = init_x; x < width; x++) {
                int diff0         = CMP(src[x + y_stride], src[x + pos_0_0 + y_stride_0_1]);
                int diff1         = CMP(src[x + y_stride], src[x + pos_1_0 + y_stride_1_1]);
                int offset_val    = edge_idx[2 + diff0 + diff1];
                dst[x + y_stride] = av_clip_pixel(src[x + y_stride] + sao_offset_val[offset_val]);
            }
            y_stride     += stride;
            y_stride_0_1 += stride;
            y_stride_1_1 += stride;
        }
    }

    {
        // Restore pixels that can't be modified
        int save_upper_left = !diag_edge && sao_eo_class == SAO_EO_135D && !borders[0] && !borders[1];
        if (vert_edge && sao_eo_class != SAO_EO_VERT)
            for (y = init_y+save_upper_left; y< height; y++)
                dst[y*stride] = src[y*stride];
        if(horiz_edge && sao_eo_class != SAO_EO_HORIZ)
            for(x = init_x+save_upper_left; x<width; x++)
                dst[x] = src[x];
        if(diag_edge && sao_eo_class == SAO_EO_135D)
            dst[0] = src[0];
    }

#undef CMP
>>>>>>> ba479f3d
}

static void FUNC(sao_edge_restore_1)(uint8_t *_dst, uint8_t *_src,
                                    ptrdiff_t stride_dst, ptrdiff_t stride_src, SAOParams *sao,
                                    int *borders, int _width, int _height,
                                    int c_idx, uint8_t *vert_edge,
                                    uint8_t *horiz_edge, uint8_t *diag_edge)
{
    int x, y;
    pixel *dst = (pixel *)_dst;
    pixel *src = (pixel *)_src;
    int16_t *sao_offset_val = sao->offset_val[c_idx];
    int sao_eo_class    = sao->eo_class[c_idx];
    int init_x = 0, init_y = 0, width = _width, height = _height;

    stride_dst /= sizeof(pixel);
    stride_src /= sizeof(pixel);

    if (sao_eo_class != SAO_EO_VERT) {
        if (borders[0]) {
            int offset_val = sao_offset_val[0];
<<<<<<< HEAD
=======
            ptrdiff_t y_stride = 0;
>>>>>>> ba479f3d
            for (y = 0; y < height; y++) {
                dst[y * stride_dst] = av_clip_pixel(src[y * stride_src] + offset_val);
            }
            init_x = 1;
        }
        if (borders[2]) {
            int offset_val = sao_offset_val[0];
<<<<<<< HEAD
            int offset     = width - 1;
=======
            ptrdiff_t x_stride = width - 1;
>>>>>>> ba479f3d
            for (x = 0; x < height; x++) {
                dst[x * stride_dst + offset] = av_clip_pixel(src[x * stride_src + offset] + offset_val);
            }
            width--;
        }
    }
<<<<<<< HEAD
=======
    {
        ptrdiff_t y_stride = init_y * stride;
        int pos_0_0  = pos[sao_eo_class][0][0];
        int pos_0_1  = pos[sao_eo_class][0][1];
        int pos_1_0  = pos[sao_eo_class][1][0];
        int pos_1_1  = pos[sao_eo_class][1][1];

        ptrdiff_t y_stride_0_1 = (init_y + pos_0_1) * stride;
        ptrdiff_t y_stride_1_1 = (init_y + pos_1_1) * stride;
        for (y = init_y; y < height; y++) {
            for (x = init_x; x < width; x++) {
                int diff0         = CMP(src[x + y_stride], src[x + pos_0_0 + y_stride_0_1]);
                int diff1         = CMP(src[x + y_stride], src[x + pos_1_0 + y_stride_1_1]);
                int offset_val    = edge_idx[2 + diff0 + diff1];
                dst[x + y_stride] = av_clip_pixel(src[x + y_stride] + sao_offset_val[offset_val]);
            }
            y_stride     += stride;
            y_stride_0_1 += stride;
            y_stride_1_1 += stride;
        }
    }

    {
        // Restore pixels that can't be modified
        int save_lower_left = !diag_edge && sao_eo_class == SAO_EO_45D && !borders[0];
        if(vert_edge && sao_eo_class != SAO_EO_VERT)
            for(y = init_y; y< height-save_lower_left; y++)
                dst[y*stride] = src[y*stride];
        if(horiz_edge && sao_eo_class != SAO_EO_HORIZ)
            for(x = init_x+save_lower_left; x<width; x++)
                dst[(height-1)*stride+x] = src[(height-1)*stride+x];
        if(diag_edge && sao_eo_class == SAO_EO_45D)
            dst[stride*(height-1)] = src[stride*(height-1)];
    }

#undef CMP
}

static void FUNC(sao_edge_filter_2)(uint8_t *_dst, uint8_t *_src,
                                    ptrdiff_t stride, SAOParams *sao,
                                    int *borders, int _width, int _height,
                                    int c_idx, uint8_t vert_edge,
                                    uint8_t horiz_edge, uint8_t diag_edge)
{
    int x, y;
    pixel *dst = (pixel *)_dst;
    pixel *src = (pixel *)_src;
    int chroma = !!c_idx;
    int *sao_offset_val = sao->offset_val[c_idx];
    int sao_eo_class    = sao->eo_class[c_idx];
    int init_x = 0, init_y = 0, width = _width, height = _height;

    static const int8_t pos[4][2][2] = {
        { { -1,  0 }, {  1, 0 } }, // horizontal
        { {  0, -1 }, {  0, 1 } }, // vertical
        { { -1, -1 }, {  1, 1 } }, // 45 degree
        { {  1, -1 }, { -1, 1 } }, // 135 degree
    };
    static const uint8_t edge_idx[] = { 1, 2, 0, 3, 4 };

#define CMP(a, b) ((a) > (b) ? 1 : ((a) == (b) ? 0 : -1))

    stride /= sizeof(pixel);

    init_x = -(8 >> chroma) - 2;
    width  =  (8 >> chroma) + 2;
    if (!borders[3])
        height -= (4 >> chroma) + 2;

    dst = dst + (init_y * stride + init_x);
    src = src + (init_y * stride + init_x);
    init_y = init_x = 0;
>>>>>>> ba479f3d
    if (sao_eo_class != SAO_EO_HORIZ) {
        if (borders[1]) {
            int offset_val = sao_offset_val[0];
            for (x = init_x; x < width; x++)
                dst[x] = av_clip_pixel(src[x] + offset_val);
            init_y = 1;
        }
        if (borders[3]) {
<<<<<<< HEAD
            int offset_val   = sao_offset_val[0];
            int y_stride_dst = stride_dst * (height - 1);
            int y_stride_src = stride_src * (height - 1);
=======
            int offset_val = sao_offset_val[0];
            ptrdiff_t y_stride = stride * (height - 1);
>>>>>>> ba479f3d
            for (x = init_x; x < width; x++)
                dst[x + y_stride_dst] = av_clip_pixel(src[x + y_stride_src] + offset_val);
            height--;
        }
    }
<<<<<<< HEAD
=======
    {
        ptrdiff_t y_stride = init_y * stride;
        int pos_0_0  = pos[sao_eo_class][0][0];
        int pos_0_1  = pos[sao_eo_class][0][1];
        int pos_1_0  = pos[sao_eo_class][1][0];
        int pos_1_1  = pos[sao_eo_class][1][1];

        ptrdiff_t y_stride_0_1 = (init_y + pos_0_1) * stride;
        ptrdiff_t y_stride_1_1 = (init_y + pos_1_1) * stride;
        for (y = init_y; y < height; y++) {
            for (x = init_x; x < width; x++) {
                int diff0         = CMP(src[x + y_stride], src[x + pos_0_0 + y_stride_0_1]);
                int diff1         = CMP(src[x + y_stride], src[x + pos_1_0 + y_stride_1_1]);
                int offset_val    = edge_idx[2 + diff0 + diff1];
                dst[x + y_stride] = av_clip_pixel(src[x + y_stride] + sao_offset_val[offset_val]);
            }
            y_stride     += stride;
            y_stride_0_1 += stride;
            y_stride_1_1 += stride;
        }
    }
>>>>>>> ba479f3d

    {
        int save_upper_left  = !diag_edge[0] && sao_eo_class == SAO_EO_135D && !borders[0] && !borders[1];
        int save_upper_right = !diag_edge[1] && sao_eo_class == SAO_EO_45D  && !borders[1] && !borders[2];
        int save_lower_right = !diag_edge[2] && sao_eo_class == SAO_EO_135D && !borders[2] && !borders[3];
        int save_lower_left  = !diag_edge[3] && sao_eo_class == SAO_EO_45D  && !borders[0] && !borders[3];

        // Restore pixels that can't be modified
        if(vert_edge[0] && sao_eo_class != SAO_EO_VERT) {
            for(y = init_y+save_upper_left; y< height-save_lower_left; y++)
                dst[y*stride_dst] = src[y*stride_src];
        }
        if(vert_edge[1] && sao_eo_class != SAO_EO_VERT) {
            for(y = init_y+save_upper_right; y< height-save_lower_right; y++)
                dst[y*stride_dst+width-1] = src[y*stride_src+width-1];
        }

<<<<<<< HEAD
        if(horiz_edge[0] && sao_eo_class != SAO_EO_HORIZ) {
            for(x = init_x+save_upper_left; x < width-save_upper_right; x++)
                dst[x] = src[x];
=======
    dst    = dst + (init_y * stride + init_x);
    src    = src + (init_y * stride + init_x);
    init_y = init_x = 0;

    {
        ptrdiff_t y_stride = init_y * stride;
        int pos_0_0  = pos[sao_eo_class][0][0];
        int pos_0_1  = pos[sao_eo_class][0][1];
        int pos_1_0  = pos[sao_eo_class][1][0];
        int pos_1_1  = pos[sao_eo_class][1][1];

        ptrdiff_t y_stride_0_1 = (init_y + pos_0_1) * stride;
        ptrdiff_t y_stride_1_1 = (init_y + pos_1_1) * stride;

        for (y = init_y; y < height; y++) {
            for (x = init_x; x < width; x++) {
                int diff0         = CMP(src[x + y_stride], src[x + pos_0_0 + y_stride_0_1]);
                int diff1         = CMP(src[x + y_stride], src[x + pos_1_0 + y_stride_1_1]);
                int offset_val    = edge_idx[2 + diff0 + diff1];
                dst[x + y_stride] = av_clip_pixel(src[x + y_stride] + sao_offset_val[offset_val]);
            }
            y_stride     += stride;
            y_stride_0_1 += stride;
            y_stride_1_1 += stride;
>>>>>>> ba479f3d
        }
        if(horiz_edge[1] && sao_eo_class != SAO_EO_HORIZ) {
            for(x = init_x+save_lower_left; x < width-save_lower_right; x++)
                dst[(height-1)*stride_dst+x] = src[(height-1)*stride_src+x];
        }
        if(diag_edge[0] && sao_eo_class == SAO_EO_135D)
            dst[0] = src[0];
        if(diag_edge[1] && sao_eo_class == SAO_EO_45D)
            dst[width-1] = src[width-1];
        if(diag_edge[2] && sao_eo_class == SAO_EO_135D)
            dst[stride_dst*(height-1)+width-1] = src[stride_src*(height-1)+width-1];
        if(diag_edge[3] && sao_eo_class == SAO_EO_45D)
            dst[stride_dst*(height-1)] = src[stride_src*(height-1)];

    }
}

#undef CMP

////////////////////////////////////////////////////////////////////////////////
//
////////////////////////////////////////////////////////////////////////////////
static void FUNC(put_hevc_pel_pixels)(int16_t *dst,
                                      uint8_t *_src, ptrdiff_t _srcstride,
                                      int height, intptr_t mx, intptr_t my, int width)
{
    int x, y;
    pixel *src          = (pixel *)_src;
    ptrdiff_t srcstride = _srcstride / sizeof(pixel);

    for (y = 0; y < height; y++) {
        for (x = 0; x < width; x++)
            dst[x] = src[x] << (14 - BIT_DEPTH);
        src += srcstride;
        dst += MAX_PB_SIZE;
    }
}

static void FUNC(put_hevc_pel_uni_pixels)(uint8_t *_dst, ptrdiff_t _dststride, uint8_t *_src, ptrdiff_t _srcstride,
                                          int height, intptr_t mx, intptr_t my, int width)
{
    int y;
    pixel *src          = (pixel *)_src;
    ptrdiff_t srcstride = _srcstride / sizeof(pixel);
    pixel *dst          = (pixel *)_dst;
    ptrdiff_t dststride = _dststride / sizeof(pixel);

    for (y = 0; y < height; y++) {
        memcpy(dst, src, width * sizeof(pixel));
        src += srcstride;
        dst += dststride;
    }
}

static void FUNC(put_hevc_pel_bi_pixels)(uint8_t *_dst, ptrdiff_t _dststride, uint8_t *_src, ptrdiff_t _srcstride,
                                         int16_t *src2,
                                         int height, intptr_t mx, intptr_t my, int width)
{
    int x, y;
    pixel *src          = (pixel *)_src;
    ptrdiff_t srcstride = _srcstride / sizeof(pixel);
    pixel *dst          = (pixel *)_dst;
    ptrdiff_t dststride = _dststride / sizeof(pixel);

    int shift = 14  + 1 - BIT_DEPTH;
#if BIT_DEPTH < 14
    int offset = 1 << (shift - 1);
#else
    int offset = 0;
#endif

    for (y = 0; y < height; y++) {
        for (x = 0; x < width; x++)
            dst[x] = av_clip_pixel(((src[x] << (14 - BIT_DEPTH)) + src2[x] + offset) >> shift);
        src  += srcstride;
        dst  += dststride;
        src2 += MAX_PB_SIZE;
    }
}

static void FUNC(put_hevc_pel_uni_w_pixels)(uint8_t *_dst, ptrdiff_t _dststride, uint8_t *_src, ptrdiff_t _srcstride,
                                            int height, int denom, int wx, int ox, intptr_t mx, intptr_t my, int width)
{
    int x, y;
    pixel *src          = (pixel *)_src;
    ptrdiff_t srcstride = _srcstride / sizeof(pixel);
    pixel *dst          = (pixel *)_dst;
    ptrdiff_t dststride = _dststride / sizeof(pixel);
    int shift = denom + 14 - BIT_DEPTH;
#if BIT_DEPTH < 14
    int offset = 1 << (shift - 1);
#else
    int offset = 0;
#endif

    ox     = ox * (1 << (BIT_DEPTH - 8));
    for (y = 0; y < height; y++) {
        for (x = 0; x < width; x++)
            dst[x] = av_clip_pixel((((src[x] << (14 - BIT_DEPTH)) * wx + offset) >> shift) + ox);
        src += srcstride;
        dst += dststride;
    }
}

static void FUNC(put_hevc_pel_bi_w_pixels)(uint8_t *_dst, ptrdiff_t _dststride, uint8_t *_src, ptrdiff_t _srcstride,
                                           int16_t *src2,
                                           int height, int denom, int wx0, int wx1,
                                           int ox0, int ox1, intptr_t mx, intptr_t my, int width)
{
    int x, y;
    pixel *src          = (pixel *)_src;
    ptrdiff_t srcstride = _srcstride / sizeof(pixel);
    pixel *dst          = (pixel *)_dst;
    ptrdiff_t dststride = _dststride / sizeof(pixel);

    int shift = 14  + 1 - BIT_DEPTH;
    int log2Wd = denom + shift - 1;

    ox0     = ox0 * (1 << (BIT_DEPTH - 8));
    ox1     = ox1 * (1 << (BIT_DEPTH - 8));
    for (y = 0; y < height; y++) {
        for (x = 0; x < width; x++) {
            dst[x] = av_clip_pixel(( (src[x] << (14 - BIT_DEPTH)) * wx1 + src2[x] * wx0 + ((ox0 + ox1 + 1) << log2Wd)) >> (log2Wd + 1));
        }
        src  += srcstride;
        dst  += dststride;
        src2 += MAX_PB_SIZE;
    }
}

////////////////////////////////////////////////////////////////////////////////
//
////////////////////////////////////////////////////////////////////////////////
#define QPEL_FILTER(src, stride)                                               \
    (filter[0] * src[x - 3 * stride] +                                         \
     filter[1] * src[x - 2 * stride] +                                         \
     filter[2] * src[x -     stride] +                                         \
     filter[3] * src[x             ] +                                         \
     filter[4] * src[x +     stride] +                                         \
     filter[5] * src[x + 2 * stride] +                                         \
     filter[6] * src[x + 3 * stride] +                                         \
     filter[7] * src[x + 4 * stride])

static void FUNC(put_hevc_qpel_h)(int16_t *dst,
                                  uint8_t *_src, ptrdiff_t _srcstride,
                                  int height, intptr_t mx, intptr_t my, int width)
{
    int x, y;
    pixel        *src       = (pixel*)_src;
    ptrdiff_t     srcstride = _srcstride / sizeof(pixel);
    const int8_t *filter    = ff_hevc_qpel_filters[mx - 1];
    for (y = 0; y < height; y++) {
        for (x = 0; x < width; x++)
            dst[x] = QPEL_FILTER(src, 1) >> (BIT_DEPTH - 8);
        src += srcstride;
        dst += MAX_PB_SIZE;
    }
}

static void FUNC(put_hevc_qpel_v)(int16_t *dst,
                                  uint8_t *_src, ptrdiff_t _srcstride,
                                  int height, intptr_t mx, intptr_t my, int width)
{
    int x, y;
    pixel        *src       = (pixel*)_src;
    ptrdiff_t     srcstride = _srcstride / sizeof(pixel);
    const int8_t *filter    = ff_hevc_qpel_filters[my - 1];
    for (y = 0; y < height; y++)  {
        for (x = 0; x < width; x++)
            dst[x] = QPEL_FILTER(src, srcstride) >> (BIT_DEPTH - 8);
        src += srcstride;
        dst += MAX_PB_SIZE;
    }
}

static void FUNC(put_hevc_qpel_hv)(int16_t *dst,
                                   uint8_t *_src,
                                   ptrdiff_t _srcstride,
                                   int height, intptr_t mx,
                                   intptr_t my, int width)
{
    int x, y;
    const int8_t *filter;
    pixel *src = (pixel*)_src;
    ptrdiff_t srcstride = _srcstride / sizeof(pixel);
    int16_t tmp_array[(MAX_PB_SIZE + QPEL_EXTRA) * MAX_PB_SIZE];
    int16_t *tmp = tmp_array;

    src   -= QPEL_EXTRA_BEFORE * srcstride;
    filter = ff_hevc_qpel_filters[mx - 1];
    for (y = 0; y < height + QPEL_EXTRA; y++) {
        for (x = 0; x < width; x++)
            tmp[x] = QPEL_FILTER(src, 1) >> (BIT_DEPTH - 8);
        src += srcstride;
        tmp += MAX_PB_SIZE;
    }

    tmp    = tmp_array + QPEL_EXTRA_BEFORE * MAX_PB_SIZE;
    filter = ff_hevc_qpel_filters[my - 1];
    for (y = 0; y < height; y++) {
        for (x = 0; x < width; x++)
            dst[x] = QPEL_FILTER(tmp, MAX_PB_SIZE) >> 6;
        tmp += MAX_PB_SIZE;
        dst += MAX_PB_SIZE;
    }
}

static void FUNC(put_hevc_qpel_uni_h)(uint8_t *_dst,  ptrdiff_t _dststride,
                                      uint8_t *_src, ptrdiff_t _srcstride,
                                      int height, intptr_t mx, intptr_t my, int width)
{
    int x, y;
    pixel        *src       = (pixel*)_src;
    ptrdiff_t     srcstride = _srcstride / sizeof(pixel);
    pixel *dst          = (pixel *)_dst;
    ptrdiff_t dststride = _dststride / sizeof(pixel);
    const int8_t *filter    = ff_hevc_qpel_filters[mx - 1];
    int shift = 14 - BIT_DEPTH;

#if BIT_DEPTH < 14
    int offset = 1 << (shift - 1);
#else
    int offset = 0;
#endif

    for (y = 0; y < height; y++) {
        for (x = 0; x < width; x++)
            dst[x] = av_clip_pixel(((QPEL_FILTER(src, 1) >> (BIT_DEPTH - 8)) + offset) >> shift);
        src += srcstride;
        dst += dststride;
    }
}

static void FUNC(put_hevc_qpel_bi_h)(uint8_t *_dst, ptrdiff_t _dststride, uint8_t *_src, ptrdiff_t _srcstride,
                                     int16_t *src2,
                                     int height, intptr_t mx, intptr_t my, int width)
{
    int x, y;
    pixel        *src       = (pixel*)_src;
    ptrdiff_t     srcstride = _srcstride / sizeof(pixel);
    pixel *dst          = (pixel *)_dst;
    ptrdiff_t dststride = _dststride / sizeof(pixel);

    const int8_t *filter    = ff_hevc_qpel_filters[mx - 1];

    int shift = 14  + 1 - BIT_DEPTH;
#if BIT_DEPTH < 14
    int offset = 1 << (shift - 1);
#else
    int offset = 0;
#endif

    for (y = 0; y < height; y++) {
        for (x = 0; x < width; x++)
            dst[x] = av_clip_pixel(((QPEL_FILTER(src, 1) >> (BIT_DEPTH - 8)) + src2[x] + offset) >> shift);
        src  += srcstride;
        dst  += dststride;
        src2 += MAX_PB_SIZE;
    }
}

static void FUNC(put_hevc_qpel_uni_v)(uint8_t *_dst,  ptrdiff_t _dststride,
                                     uint8_t *_src, ptrdiff_t _srcstride,
                                     int height, intptr_t mx, intptr_t my, int width)
{
    int x, y;
    pixel        *src       = (pixel*)_src;
    ptrdiff_t     srcstride = _srcstride / sizeof(pixel);
    pixel *dst          = (pixel *)_dst;
    ptrdiff_t dststride = _dststride / sizeof(pixel);
    const int8_t *filter    = ff_hevc_qpel_filters[my - 1];
    int shift = 14 - BIT_DEPTH;

#if BIT_DEPTH < 14
    int offset = 1 << (shift - 1);
#else
    int offset = 0;
#endif

    for (y = 0; y < height; y++) {
        for (x = 0; x < width; x++)
            dst[x] = av_clip_pixel(((QPEL_FILTER(src, srcstride) >> (BIT_DEPTH - 8)) + offset) >> shift);
        src += srcstride;
        dst += dststride;
    }
}


static void FUNC(put_hevc_qpel_bi_v)(uint8_t *_dst, ptrdiff_t _dststride, uint8_t *_src, ptrdiff_t _srcstride,
                                     int16_t *src2,
                                     int height, intptr_t mx, intptr_t my, int width)
{
    int x, y;
    pixel        *src       = (pixel*)_src;
    ptrdiff_t     srcstride = _srcstride / sizeof(pixel);
    pixel *dst          = (pixel *)_dst;
    ptrdiff_t dststride = _dststride / sizeof(pixel);

    const int8_t *filter    = ff_hevc_qpel_filters[my - 1];

    int shift = 14 + 1 - BIT_DEPTH;
#if BIT_DEPTH < 14
    int offset = 1 << (shift - 1);
#else
    int offset = 0;
#endif

    for (y = 0; y < height; y++) {
        for (x = 0; x < width; x++)
            dst[x] = av_clip_pixel(((QPEL_FILTER(src, srcstride) >> (BIT_DEPTH - 8)) + src2[x] + offset) >> shift);
        src  += srcstride;
        dst  += dststride;
        src2 += MAX_PB_SIZE;
    }
}

static void FUNC(put_hevc_qpel_uni_hv)(uint8_t *_dst,  ptrdiff_t _dststride,
                                       uint8_t *_src, ptrdiff_t _srcstride,
                                       int height, intptr_t mx, intptr_t my, int width)
{
    int x, y;
    const int8_t *filter;
    pixel *src = (pixel*)_src;
    ptrdiff_t srcstride = _srcstride / sizeof(pixel);
    pixel *dst          = (pixel *)_dst;
    ptrdiff_t dststride = _dststride / sizeof(pixel);
    int16_t tmp_array[(MAX_PB_SIZE + QPEL_EXTRA) * MAX_PB_SIZE];
    int16_t *tmp = tmp_array;
    int shift =  14 - BIT_DEPTH;

#if BIT_DEPTH < 14
    int offset = 1 << (shift - 1);
#else
    int offset = 0;
#endif

    src   -= QPEL_EXTRA_BEFORE * srcstride;
    filter = ff_hevc_qpel_filters[mx - 1];
    for (y = 0; y < height + QPEL_EXTRA; y++) {
        for (x = 0; x < width; x++)
            tmp[x] = QPEL_FILTER(src, 1) >> (BIT_DEPTH - 8);
        src += srcstride;
        tmp += MAX_PB_SIZE;
    }

    tmp    = tmp_array + QPEL_EXTRA_BEFORE * MAX_PB_SIZE;
    filter = ff_hevc_qpel_filters[my - 1];

    for (y = 0; y < height; y++) {
        for (x = 0; x < width; x++)
            dst[x] = av_clip_pixel(((QPEL_FILTER(tmp, MAX_PB_SIZE) >> 6) + offset) >> shift);
        tmp += MAX_PB_SIZE;
        dst += dststride;
    }
}

static void FUNC(put_hevc_qpel_bi_hv)(uint8_t *_dst, ptrdiff_t _dststride, uint8_t *_src, ptrdiff_t _srcstride,
                                      int16_t *src2,
                                      int height, intptr_t mx, intptr_t my, int width)
{
    int x, y;
    const int8_t *filter;
    pixel *src = (pixel*)_src;
    ptrdiff_t srcstride = _srcstride / sizeof(pixel);
    pixel *dst          = (pixel *)_dst;
    ptrdiff_t dststride = _dststride / sizeof(pixel);
    int16_t tmp_array[(MAX_PB_SIZE + QPEL_EXTRA) * MAX_PB_SIZE];
    int16_t *tmp = tmp_array;
    int shift = 14 + 1 - BIT_DEPTH;
#if BIT_DEPTH < 14
    int offset = 1 << (shift - 1);
#else
    int offset = 0;
#endif

    src   -= QPEL_EXTRA_BEFORE * srcstride;
    filter = ff_hevc_qpel_filters[mx - 1];
    for (y = 0; y < height + QPEL_EXTRA; y++) {
        for (x = 0; x < width; x++)
            tmp[x] = QPEL_FILTER(src, 1) >> (BIT_DEPTH - 8);
        src += srcstride;
        tmp += MAX_PB_SIZE;
    }

    tmp    = tmp_array + QPEL_EXTRA_BEFORE * MAX_PB_SIZE;
    filter = ff_hevc_qpel_filters[my - 1];

    for (y = 0; y < height; y++) {
        for (x = 0; x < width; x++)
            dst[x] = av_clip_pixel(((QPEL_FILTER(tmp, MAX_PB_SIZE) >> 6) + src2[x] + offset) >> shift);
        tmp  += MAX_PB_SIZE;
        dst  += dststride;
        src2 += MAX_PB_SIZE;
    }
}

static void FUNC(put_hevc_qpel_uni_w_h)(uint8_t *_dst,  ptrdiff_t _dststride,
                                        uint8_t *_src, ptrdiff_t _srcstride,
                                        int height, int denom, int wx, int ox,
                                        intptr_t mx, intptr_t my, int width)
{
    int x, y;
    pixel        *src       = (pixel*)_src;
    ptrdiff_t     srcstride = _srcstride / sizeof(pixel);
    pixel *dst          = (pixel *)_dst;
    ptrdiff_t dststride = _dststride / sizeof(pixel);
    const int8_t *filter    = ff_hevc_qpel_filters[mx - 1];
    int shift = denom + 14 - BIT_DEPTH;
#if BIT_DEPTH < 14
    int offset = 1 << (shift - 1);
#else
    int offset = 0;
#endif

    ox = ox * (1 << (BIT_DEPTH - 8));
    for (y = 0; y < height; y++) {
        for (x = 0; x < width; x++)
            dst[x] = av_clip_pixel((((QPEL_FILTER(src, 1) >> (BIT_DEPTH - 8)) * wx + offset) >> shift) + ox);
        src += srcstride;
        dst += dststride;
    }
}

static void FUNC(put_hevc_qpel_bi_w_h)(uint8_t *_dst, ptrdiff_t _dststride, uint8_t *_src, ptrdiff_t _srcstride,
                                       int16_t *src2,
                                       int height, int denom, int wx0, int wx1,
                                       int ox0, int ox1, intptr_t mx, intptr_t my, int width)
{
    int x, y;
    pixel        *src       = (pixel*)_src;
    ptrdiff_t     srcstride = _srcstride / sizeof(pixel);
    pixel *dst          = (pixel *)_dst;
    ptrdiff_t dststride = _dststride / sizeof(pixel);

    const int8_t *filter    = ff_hevc_qpel_filters[mx - 1];

    int shift = 14  + 1 - BIT_DEPTH;
    int log2Wd = denom + shift - 1;

    ox0     = ox0 * (1 << (BIT_DEPTH - 8));
    ox1     = ox1 * (1 << (BIT_DEPTH - 8));
    for (y = 0; y < height; y++) {
        for (x = 0; x < width; x++)
            dst[x] = av_clip_pixel(((QPEL_FILTER(src, 1) >> (BIT_DEPTH - 8)) * wx1 + src2[x] * wx0 +
                                    ((ox0 + ox1 + 1) << log2Wd)) >> (log2Wd + 1));
        src  += srcstride;
        dst  += dststride;
        src2 += MAX_PB_SIZE;
    }
}

static void FUNC(put_hevc_qpel_uni_w_v)(uint8_t *_dst,  ptrdiff_t _dststride,
                                        uint8_t *_src, ptrdiff_t _srcstride,
                                        int height, int denom, int wx, int ox,
                                        intptr_t mx, intptr_t my, int width)
{
    int x, y;
    pixel        *src       = (pixel*)_src;
    ptrdiff_t     srcstride = _srcstride / sizeof(pixel);
    pixel *dst          = (pixel *)_dst;
    ptrdiff_t dststride = _dststride / sizeof(pixel);
    const int8_t *filter    = ff_hevc_qpel_filters[my - 1];
    int shift = denom + 14 - BIT_DEPTH;
#if BIT_DEPTH < 14
    int offset = 1 << (shift - 1);
#else
    int offset = 0;
#endif

    ox = ox * (1 << (BIT_DEPTH - 8));
    for (y = 0; y < height; y++) {
        for (x = 0; x < width; x++)
            dst[x] = av_clip_pixel((((QPEL_FILTER(src, srcstride) >> (BIT_DEPTH - 8)) * wx + offset) >> shift) + ox);
        src += srcstride;
        dst += dststride;
    }
}

static void FUNC(put_hevc_qpel_bi_w_v)(uint8_t *_dst, ptrdiff_t _dststride, uint8_t *_src, ptrdiff_t _srcstride,
                                       int16_t *src2,
                                       int height, int denom, int wx0, int wx1,
                                       int ox0, int ox1, intptr_t mx, intptr_t my, int width)
{
    int x, y;
    pixel        *src       = (pixel*)_src;
    ptrdiff_t     srcstride = _srcstride / sizeof(pixel);
    pixel *dst          = (pixel *)_dst;
    ptrdiff_t dststride = _dststride / sizeof(pixel);

    const int8_t *filter    = ff_hevc_qpel_filters[my - 1];

    int shift = 14 + 1 - BIT_DEPTH;
    int log2Wd = denom + shift - 1;

    ox0     = ox0 * (1 << (BIT_DEPTH - 8));
    ox1     = ox1 * (1 << (BIT_DEPTH - 8));
    for (y = 0; y < height; y++) {
        for (x = 0; x < width; x++)
            dst[x] = av_clip_pixel(((QPEL_FILTER(src, srcstride) >> (BIT_DEPTH - 8)) * wx1 + src2[x] * wx0 +
                                    ((ox0 + ox1 + 1) << log2Wd)) >> (log2Wd + 1));
        src  += srcstride;
        dst  += dststride;
        src2 += MAX_PB_SIZE;
    }
}

static void FUNC(put_hevc_qpel_uni_w_hv)(uint8_t *_dst,  ptrdiff_t _dststride,
                                         uint8_t *_src, ptrdiff_t _srcstride,
                                         int height, int denom, int wx, int ox,
                                         intptr_t mx, intptr_t my, int width)
{
    int x, y;
    const int8_t *filter;
    pixel *src = (pixel*)_src;
    ptrdiff_t srcstride = _srcstride / sizeof(pixel);
    pixel *dst          = (pixel *)_dst;
    ptrdiff_t dststride = _dststride / sizeof(pixel);
    int16_t tmp_array[(MAX_PB_SIZE + QPEL_EXTRA) * MAX_PB_SIZE];
    int16_t *tmp = tmp_array;
    int shift = denom + 14 - BIT_DEPTH;
#if BIT_DEPTH < 14
    int offset = 1 << (shift - 1);
#else
    int offset = 0;
#endif

    src   -= QPEL_EXTRA_BEFORE * srcstride;
    filter = ff_hevc_qpel_filters[mx - 1];
    for (y = 0; y < height + QPEL_EXTRA; y++) {
        for (x = 0; x < width; x++)
            tmp[x] = QPEL_FILTER(src, 1) >> (BIT_DEPTH - 8);
        src += srcstride;
        tmp += MAX_PB_SIZE;
    }

    tmp    = tmp_array + QPEL_EXTRA_BEFORE * MAX_PB_SIZE;
    filter = ff_hevc_qpel_filters[my - 1];

    ox = ox * (1 << (BIT_DEPTH - 8));
    for (y = 0; y < height; y++) {
        for (x = 0; x < width; x++)
            dst[x] = av_clip_pixel((((QPEL_FILTER(tmp, MAX_PB_SIZE) >> 6) * wx + offset) >> shift) + ox);
        tmp += MAX_PB_SIZE;
        dst += dststride;
    }
}

static void FUNC(put_hevc_qpel_bi_w_hv)(uint8_t *_dst, ptrdiff_t _dststride, uint8_t *_src, ptrdiff_t _srcstride,
                                        int16_t *src2,
                                        int height, int denom, int wx0, int wx1,
                                        int ox0, int ox1, intptr_t mx, intptr_t my, int width)
{
    int x, y;
    const int8_t *filter;
    pixel *src = (pixel*)_src;
    ptrdiff_t srcstride = _srcstride / sizeof(pixel);
    pixel *dst          = (pixel *)_dst;
    ptrdiff_t dststride = _dststride / sizeof(pixel);
    int16_t tmp_array[(MAX_PB_SIZE + QPEL_EXTRA) * MAX_PB_SIZE];
    int16_t *tmp = tmp_array;
    int shift = 14 + 1 - BIT_DEPTH;
    int log2Wd = denom + shift - 1;

    src   -= QPEL_EXTRA_BEFORE * srcstride;
    filter = ff_hevc_qpel_filters[mx - 1];
    for (y = 0; y < height + QPEL_EXTRA; y++) {
        for (x = 0; x < width; x++)
            tmp[x] = QPEL_FILTER(src, 1) >> (BIT_DEPTH - 8);
        src += srcstride;
        tmp += MAX_PB_SIZE;
    }

    tmp    = tmp_array + QPEL_EXTRA_BEFORE * MAX_PB_SIZE;
    filter = ff_hevc_qpel_filters[my - 1];

    ox0     = ox0 * (1 << (BIT_DEPTH - 8));
    ox1     = ox1 * (1 << (BIT_DEPTH - 8));
    for (y = 0; y < height; y++) {
        for (x = 0; x < width; x++)
            dst[x] = av_clip_pixel(((QPEL_FILTER(tmp, MAX_PB_SIZE) >> 6) * wx1 + src2[x] * wx0 +
                                    ((ox0 + ox1 + 1) << log2Wd)) >> (log2Wd + 1));
        tmp  += MAX_PB_SIZE;
        dst  += dststride;
        src2 += MAX_PB_SIZE;
    }
}

////////////////////////////////////////////////////////////////////////////////
//
////////////////////////////////////////////////////////////////////////////////
#define EPEL_FILTER(src, stride)                                               \
    (filter[0] * src[x - stride] +                                             \
     filter[1] * src[x]          +                                             \
     filter[2] * src[x + stride] +                                             \
     filter[3] * src[x + 2 * stride])

static void FUNC(put_hevc_epel_h)(int16_t *dst,
                                  uint8_t *_src, ptrdiff_t _srcstride,
                                  int height, intptr_t mx, intptr_t my, int width)
{
    int x, y;
    pixel *src = (pixel *)_src;
    ptrdiff_t srcstride  = _srcstride / sizeof(pixel);
    const int8_t *filter = ff_hevc_epel_filters[mx - 1];
    for (y = 0; y < height; y++) {
        for (x = 0; x < width; x++)
            dst[x] = EPEL_FILTER(src, 1) >> (BIT_DEPTH - 8);
        src += srcstride;
        dst += MAX_PB_SIZE;
    }
}

static void FUNC(put_hevc_epel_v)(int16_t *dst,
                                  uint8_t *_src, ptrdiff_t _srcstride,
                                  int height, intptr_t mx, intptr_t my, int width)
{
    int x, y;
    pixel *src = (pixel *)_src;
    ptrdiff_t srcstride = _srcstride / sizeof(pixel);
    const int8_t *filter = ff_hevc_epel_filters[my - 1];

    for (y = 0; y < height; y++) {
        for (x = 0; x < width; x++)
            dst[x] = EPEL_FILTER(src, srcstride) >> (BIT_DEPTH - 8);
        src += srcstride;
        dst += MAX_PB_SIZE;
    }
}

static void FUNC(put_hevc_epel_hv)(int16_t *dst,
                                   uint8_t *_src, ptrdiff_t _srcstride,
                                   int height, intptr_t mx, intptr_t my, int width)
{
    int x, y;
    pixel *src = (pixel *)_src;
    ptrdiff_t srcstride = _srcstride / sizeof(pixel);
    const int8_t *filter = ff_hevc_epel_filters[mx - 1];
    int16_t tmp_array[(MAX_PB_SIZE + EPEL_EXTRA) * MAX_PB_SIZE];
    int16_t *tmp = tmp_array;

    src -= EPEL_EXTRA_BEFORE * srcstride;

    for (y = 0; y < height + EPEL_EXTRA; y++) {
        for (x = 0; x < width; x++)
            tmp[x] = EPEL_FILTER(src, 1) >> (BIT_DEPTH - 8);
        src += srcstride;
        tmp += MAX_PB_SIZE;
    }

    tmp      = tmp_array + EPEL_EXTRA_BEFORE * MAX_PB_SIZE;
    filter = ff_hevc_epel_filters[my - 1];

    for (y = 0; y < height; y++) {
        for (x = 0; x < width; x++)
            dst[x] = EPEL_FILTER(tmp, MAX_PB_SIZE) >> 6;
        tmp += MAX_PB_SIZE;
        dst += MAX_PB_SIZE;
    }
}

static void FUNC(put_hevc_epel_uni_h)(uint8_t *_dst, ptrdiff_t _dststride, uint8_t *_src, ptrdiff_t _srcstride,
                                      int height, intptr_t mx, intptr_t my, int width)
{
    int x, y;
    pixel *src = (pixel *)_src;
    ptrdiff_t srcstride  = _srcstride / sizeof(pixel);
    pixel *dst          = (pixel *)_dst;
    ptrdiff_t dststride = _dststride / sizeof(pixel);
    const int8_t *filter = ff_hevc_epel_filters[mx - 1];
    int shift = 14 - BIT_DEPTH;
#if BIT_DEPTH < 14
    int offset = 1 << (shift - 1);
#else
    int offset = 0;
#endif

    for (y = 0; y < height; y++) {
        for (x = 0; x < width; x++)
            dst[x] = av_clip_pixel(((EPEL_FILTER(src, 1) >> (BIT_DEPTH - 8)) + offset) >> shift);
        src += srcstride;
        dst += dststride;
    }
}

static void FUNC(put_hevc_epel_bi_h)(uint8_t *_dst, ptrdiff_t _dststride, uint8_t *_src, ptrdiff_t _srcstride,
                                     int16_t *src2,
                                     int height, intptr_t mx, intptr_t my, int width)
{
    int x, y;
    pixel *src = (pixel *)_src;
    ptrdiff_t srcstride  = _srcstride / sizeof(pixel);
    pixel *dst          = (pixel *)_dst;
    ptrdiff_t dststride = _dststride / sizeof(pixel);
    const int8_t *filter = ff_hevc_epel_filters[mx - 1];
    int shift = 14 + 1 - BIT_DEPTH;
#if BIT_DEPTH < 14
    int offset = 1 << (shift - 1);
#else
    int offset = 0;
#endif

    for (y = 0; y < height; y++) {
        for (x = 0; x < width; x++) {
            dst[x] = av_clip_pixel(((EPEL_FILTER(src, 1) >> (BIT_DEPTH - 8)) + src2[x] + offset) >> shift);
        }
        dst  += dststride;
        src  += srcstride;
        src2 += MAX_PB_SIZE;
    }
}

static void FUNC(put_hevc_epel_uni_v)(uint8_t *_dst, ptrdiff_t _dststride, uint8_t *_src, ptrdiff_t _srcstride,
                                      int height, intptr_t mx, intptr_t my, int width)
{
    int x, y;
    pixel *src = (pixel *)_src;
    ptrdiff_t srcstride  = _srcstride / sizeof(pixel);
    pixel *dst          = (pixel *)_dst;
    ptrdiff_t dststride = _dststride / sizeof(pixel);
    const int8_t *filter = ff_hevc_epel_filters[my - 1];
    int shift = 14 - BIT_DEPTH;
#if BIT_DEPTH < 14
    int offset = 1 << (shift - 1);
#else
    int offset = 0;
#endif

    for (y = 0; y < height; y++) {
        for (x = 0; x < width; x++)
            dst[x] = av_clip_pixel(((EPEL_FILTER(src, srcstride) >> (BIT_DEPTH - 8)) + offset) >> shift);
        src += srcstride;
        dst += dststride;
    }
}

static void FUNC(put_hevc_epel_bi_v)(uint8_t *_dst, ptrdiff_t _dststride, uint8_t *_src, ptrdiff_t _srcstride,
                                     int16_t *src2,
                                     int height, intptr_t mx, intptr_t my, int width)
{
    int x, y;
    pixel *src = (pixel *)_src;
    ptrdiff_t srcstride  = _srcstride / sizeof(pixel);
    const int8_t *filter = ff_hevc_epel_filters[my - 1];
    pixel *dst          = (pixel *)_dst;
    ptrdiff_t dststride = _dststride / sizeof(pixel);
    int shift = 14 + 1 - BIT_DEPTH;
#if BIT_DEPTH < 14
    int offset = 1 << (shift - 1);
#else
    int offset = 0;
#endif

    for (y = 0; y < height; y++) {
        for (x = 0; x < width; x++)
            dst[x] = av_clip_pixel(((EPEL_FILTER(src, srcstride) >> (BIT_DEPTH - 8)) + src2[x] + offset) >> shift);
        dst  += dststride;
        src  += srcstride;
        src2 += MAX_PB_SIZE;
    }
}

static void FUNC(put_hevc_epel_uni_hv)(uint8_t *_dst, ptrdiff_t _dststride, uint8_t *_src, ptrdiff_t _srcstride,
                                       int height, intptr_t mx, intptr_t my, int width)
{
    int x, y;
    pixel *src = (pixel *)_src;
    ptrdiff_t srcstride = _srcstride / sizeof(pixel);
    pixel *dst          = (pixel *)_dst;
    ptrdiff_t dststride = _dststride / sizeof(pixel);
    const int8_t *filter = ff_hevc_epel_filters[mx - 1];
    int16_t tmp_array[(MAX_PB_SIZE + EPEL_EXTRA) * MAX_PB_SIZE];
    int16_t *tmp = tmp_array;
    int shift = 14 - BIT_DEPTH;
#if BIT_DEPTH < 14
    int offset = 1 << (shift - 1);
#else
    int offset = 0;
#endif

    src -= EPEL_EXTRA_BEFORE * srcstride;

    for (y = 0; y < height + EPEL_EXTRA; y++) {
        for (x = 0; x < width; x++)
            tmp[x] = EPEL_FILTER(src, 1) >> (BIT_DEPTH - 8);
        src += srcstride;
        tmp += MAX_PB_SIZE;
    }

    tmp      = tmp_array + EPEL_EXTRA_BEFORE * MAX_PB_SIZE;
    filter = ff_hevc_epel_filters[my - 1];

    for (y = 0; y < height; y++) {
        for (x = 0; x < width; x++)
            dst[x] = av_clip_pixel(((EPEL_FILTER(tmp, MAX_PB_SIZE) >> 6) + offset) >> shift);
        tmp += MAX_PB_SIZE;
        dst += dststride;
    }
}

static void FUNC(put_hevc_epel_bi_hv)(uint8_t *_dst, ptrdiff_t _dststride, uint8_t *_src, ptrdiff_t _srcstride,
                                      int16_t *src2,
                                      int height, intptr_t mx, intptr_t my, int width)
{
    int x, y;
    pixel *src = (pixel *)_src;
    ptrdiff_t srcstride = _srcstride / sizeof(pixel);
    pixel *dst          = (pixel *)_dst;
    ptrdiff_t dststride = _dststride / sizeof(pixel);
    const int8_t *filter = ff_hevc_epel_filters[mx - 1];
    int16_t tmp_array[(MAX_PB_SIZE + EPEL_EXTRA) * MAX_PB_SIZE];
    int16_t *tmp = tmp_array;
    int shift = 14 + 1 - BIT_DEPTH;
#if BIT_DEPTH < 14
    int offset = 1 << (shift - 1);
#else
    int offset = 0;
#endif

    src -= EPEL_EXTRA_BEFORE * srcstride;

    for (y = 0; y < height + EPEL_EXTRA; y++) {
        for (x = 0; x < width; x++)
            tmp[x] = EPEL_FILTER(src, 1) >> (BIT_DEPTH - 8);
        src += srcstride;
        tmp += MAX_PB_SIZE;
    }

    tmp      = tmp_array + EPEL_EXTRA_BEFORE * MAX_PB_SIZE;
    filter = ff_hevc_epel_filters[my - 1];

    for (y = 0; y < height; y++) {
        for (x = 0; x < width; x++)
            dst[x] = av_clip_pixel(((EPEL_FILTER(tmp, MAX_PB_SIZE) >> 6) + src2[x] + offset) >> shift);
        tmp  += MAX_PB_SIZE;
        dst  += dststride;
        src2 += MAX_PB_SIZE;
    }
}

static void FUNC(put_hevc_epel_uni_w_h)(uint8_t *_dst, ptrdiff_t _dststride, uint8_t *_src, ptrdiff_t _srcstride,
                                        int height, int denom, int wx, int ox, intptr_t mx, intptr_t my, int width)
{
    int x, y;
    pixel *src = (pixel *)_src;
    ptrdiff_t srcstride  = _srcstride / sizeof(pixel);
    pixel *dst          = (pixel *)_dst;
    ptrdiff_t dststride = _dststride / sizeof(pixel);
    const int8_t *filter = ff_hevc_epel_filters[mx - 1];
    int shift = denom + 14 - BIT_DEPTH;
#if BIT_DEPTH < 14
    int offset = 1 << (shift - 1);
#else
    int offset = 0;
#endif

    ox     = ox * (1 << (BIT_DEPTH - 8));
    for (y = 0; y < height; y++) {
        for (x = 0; x < width; x++) {
            dst[x] = av_clip_pixel((((EPEL_FILTER(src, 1) >> (BIT_DEPTH - 8)) * wx + offset) >> shift) + ox);
        }
        dst += dststride;
        src += srcstride;
    }
}

static void FUNC(put_hevc_epel_bi_w_h)(uint8_t *_dst, ptrdiff_t _dststride, uint8_t *_src, ptrdiff_t _srcstride,
                                       int16_t *src2,
                                       int height, int denom, int wx0, int wx1,
                                       int ox0, int ox1, intptr_t mx, intptr_t my, int width)
{
    int x, y;
    pixel *src = (pixel *)_src;
    ptrdiff_t srcstride  = _srcstride / sizeof(pixel);
    pixel *dst          = (pixel *)_dst;
    ptrdiff_t dststride = _dststride / sizeof(pixel);
    const int8_t *filter = ff_hevc_epel_filters[mx - 1];
    int shift = 14 + 1 - BIT_DEPTH;
    int log2Wd = denom + shift - 1;

    ox0     = ox0 * (1 << (BIT_DEPTH - 8));
    ox1     = ox1 * (1 << (BIT_DEPTH - 8));
    for (y = 0; y < height; y++) {
        for (x = 0; x < width; x++)
            dst[x] = av_clip_pixel(((EPEL_FILTER(src, 1) >> (BIT_DEPTH - 8)) * wx1 + src2[x] * wx0 +
                                    ((ox0 + ox1 + 1) << log2Wd)) >> (log2Wd + 1));
        src  += srcstride;
        dst  += dststride;
        src2 += MAX_PB_SIZE;
    }
}

static void FUNC(put_hevc_epel_uni_w_v)(uint8_t *_dst, ptrdiff_t _dststride, uint8_t *_src, ptrdiff_t _srcstride,
                                        int height, int denom, int wx, int ox, intptr_t mx, intptr_t my, int width)
{
    int x, y;
    pixel *src = (pixel *)_src;
    ptrdiff_t srcstride  = _srcstride / sizeof(pixel);
    pixel *dst          = (pixel *)_dst;
    ptrdiff_t dststride = _dststride / sizeof(pixel);
    const int8_t *filter = ff_hevc_epel_filters[my - 1];
    int shift = denom + 14 - BIT_DEPTH;
#if BIT_DEPTH < 14
    int offset = 1 << (shift - 1);
#else
    int offset = 0;
#endif

    ox     = ox * (1 << (BIT_DEPTH - 8));
    for (y = 0; y < height; y++) {
        for (x = 0; x < width; x++) {
            dst[x] = av_clip_pixel((((EPEL_FILTER(src, srcstride) >> (BIT_DEPTH - 8)) * wx + offset) >> shift) + ox);
        }
        dst += dststride;
        src += srcstride;
    }
}

static void FUNC(put_hevc_epel_bi_w_v)(uint8_t *_dst, ptrdiff_t _dststride, uint8_t *_src, ptrdiff_t _srcstride,
                                       int16_t *src2,
                                       int height, int denom, int wx0, int wx1,
                                       int ox0, int ox1, intptr_t mx, intptr_t my, int width)
{
    int x, y;
    pixel *src = (pixel *)_src;
    ptrdiff_t srcstride  = _srcstride / sizeof(pixel);
    const int8_t *filter = ff_hevc_epel_filters[my - 1];
    pixel *dst          = (pixel *)_dst;
    ptrdiff_t dststride = _dststride / sizeof(pixel);
    int shift = 14 + 1 - BIT_DEPTH;
    int log2Wd = denom + shift - 1;

    ox0     = ox0 * (1 << (BIT_DEPTH - 8));
    ox1     = ox1 * (1 << (BIT_DEPTH - 8));
    for (y = 0; y < height; y++) {
        for (x = 0; x < width; x++)
            dst[x] = av_clip_pixel(((EPEL_FILTER(src, srcstride) >> (BIT_DEPTH - 8)) * wx1 + src2[x] * wx0 +
                                    ((ox0 + ox1 + 1) << log2Wd)) >> (log2Wd + 1));
        src  += srcstride;
        dst  += dststride;
        src2 += MAX_PB_SIZE;
    }
}

static void FUNC(put_hevc_epel_uni_w_hv)(uint8_t *_dst, ptrdiff_t _dststride, uint8_t *_src, ptrdiff_t _srcstride,
                                         int height, int denom, int wx, int ox, intptr_t mx, intptr_t my, int width)
{
    int x, y;
    pixel *src = (pixel *)_src;
    ptrdiff_t srcstride = _srcstride / sizeof(pixel);
    pixel *dst          = (pixel *)_dst;
    ptrdiff_t dststride = _dststride / sizeof(pixel);
    const int8_t *filter = ff_hevc_epel_filters[mx - 1];
    int16_t tmp_array[(MAX_PB_SIZE + EPEL_EXTRA) * MAX_PB_SIZE];
    int16_t *tmp = tmp_array;
    int shift = denom + 14 - BIT_DEPTH;
#if BIT_DEPTH < 14
    int offset = 1 << (shift - 1);
#else
    int offset = 0;
#endif

    src -= EPEL_EXTRA_BEFORE * srcstride;

    for (y = 0; y < height + EPEL_EXTRA; y++) {
        for (x = 0; x < width; x++)
            tmp[x] = EPEL_FILTER(src, 1) >> (BIT_DEPTH - 8);
        src += srcstride;
        tmp += MAX_PB_SIZE;
    }

    tmp      = tmp_array + EPEL_EXTRA_BEFORE * MAX_PB_SIZE;
    filter = ff_hevc_epel_filters[my - 1];

    ox     = ox * (1 << (BIT_DEPTH - 8));
    for (y = 0; y < height; y++) {
        for (x = 0; x < width; x++)
            dst[x] = av_clip_pixel((((EPEL_FILTER(tmp, MAX_PB_SIZE) >> 6) * wx + offset) >> shift) + ox);
        tmp += MAX_PB_SIZE;
        dst += dststride;
    }
}

static void FUNC(put_hevc_epel_bi_w_hv)(uint8_t *_dst, ptrdiff_t _dststride, uint8_t *_src, ptrdiff_t _srcstride,
                                        int16_t *src2,
                                        int height, int denom, int wx0, int wx1,
                                        int ox0, int ox1, intptr_t mx, intptr_t my, int width)
{
    int x, y;
    pixel *src = (pixel *)_src;
    ptrdiff_t srcstride = _srcstride / sizeof(pixel);
    pixel *dst          = (pixel *)_dst;
    ptrdiff_t dststride = _dststride / sizeof(pixel);
    const int8_t *filter = ff_hevc_epel_filters[mx - 1];
    int16_t tmp_array[(MAX_PB_SIZE + EPEL_EXTRA) * MAX_PB_SIZE];
    int16_t *tmp = tmp_array;
    int shift = 14 + 1 - BIT_DEPTH;
    int log2Wd = denom + shift - 1;

    src -= EPEL_EXTRA_BEFORE * srcstride;

    for (y = 0; y < height + EPEL_EXTRA; y++) {
        for (x = 0; x < width; x++)
            tmp[x] = EPEL_FILTER(src, 1) >> (BIT_DEPTH - 8);
        src += srcstride;
        tmp += MAX_PB_SIZE;
    }

    tmp      = tmp_array + EPEL_EXTRA_BEFORE * MAX_PB_SIZE;
    filter = ff_hevc_epel_filters[my - 1];

    ox0     = ox0 * (1 << (BIT_DEPTH - 8));
    ox1     = ox1 * (1 << (BIT_DEPTH - 8));
    for (y = 0; y < height; y++) {
        for (x = 0; x < width; x++)
            dst[x] = av_clip_pixel(((EPEL_FILTER(tmp, MAX_PB_SIZE) >> 6) * wx1 + src2[x] * wx0 +
                                    ((ox0 + ox1 + 1) << log2Wd)) >> (log2Wd + 1));
        tmp  += MAX_PB_SIZE;
        dst  += dststride;
        src2 += MAX_PB_SIZE;
    }
}

// line zero
#define P3 pix[-4 * xstride]
#define P2 pix[-3 * xstride]
#define P1 pix[-2 * xstride]
#define P0 pix[-1 * xstride]
#define Q0 pix[0 * xstride]
#define Q1 pix[1 * xstride]
#define Q2 pix[2 * xstride]
#define Q3 pix[3 * xstride]

// line three. used only for deblocking decision
#define TP3 pix[-4 * xstride + 3 * ystride]
#define TP2 pix[-3 * xstride + 3 * ystride]
#define TP1 pix[-2 * xstride + 3 * ystride]
#define TP0 pix[-1 * xstride + 3 * ystride]
#define TQ0 pix[0  * xstride + 3 * ystride]
#define TQ1 pix[1  * xstride + 3 * ystride]
#define TQ2 pix[2  * xstride + 3 * ystride]
#define TQ3 pix[3  * xstride + 3 * ystride]

static void FUNC(hevc_loop_filter_luma)(uint8_t *_pix,
                                        ptrdiff_t _xstride, ptrdiff_t _ystride,
                                        int beta, int *_tc,
                                        uint8_t *_no_p, uint8_t *_no_q)
{
    int d, j;
    pixel *pix        = (pixel *)_pix;
    ptrdiff_t xstride = _xstride / sizeof(pixel);
    ptrdiff_t ystride = _ystride / sizeof(pixel);

    beta <<= BIT_DEPTH - 8;

    for (j = 0; j < 2; j++) {
        const int dp0  = abs(P2  - 2 * P1  + P0);
        const int dq0  = abs(Q2  - 2 * Q1  + Q0);
        const int dp3  = abs(TP2 - 2 * TP1 + TP0);
        const int dq3  = abs(TQ2 - 2 * TQ1 + TQ0);
        const int d0   = dp0 + dq0;
        const int d3   = dp3 + dq3;
        const int tc   = _tc[j]   << (BIT_DEPTH - 8);
        const int no_p = _no_p[j];
        const int no_q = _no_q[j];

        if (d0 + d3 >= beta) {
            pix += 4 * ystride;
            continue;
        } else {
            const int beta_3 = beta >> 3;
            const int beta_2 = beta >> 2;
            const int tc25   = ((tc * 5 + 1) >> 1);

            if (abs(P3  -  P0) + abs(Q3  -  Q0) < beta_3 && abs(P0  -  Q0) < tc25 &&
                abs(TP3 - TP0) + abs(TQ3 - TQ0) < beta_3 && abs(TP0 - TQ0) < tc25 &&
                                      (d0 << 1) < beta_2 &&      (d3 << 1) < beta_2) {
                // strong filtering
                const int tc2 = tc << 1;
                for (d = 0; d < 4; d++) {
                    const int p3 = P3;
                    const int p2 = P2;
                    const int p1 = P1;
                    const int p0 = P0;
                    const int q0 = Q0;
                    const int q1 = Q1;
                    const int q2 = Q2;
                    const int q3 = Q3;
                    if (!no_p) {
                        P0 = p0 + av_clip(((p2 + 2 * p1 + 2 * p0 + 2 * q0 + q1 + 4) >> 3) - p0, -tc2, tc2);
                        P1 = p1 + av_clip(((p2 + p1 + p0 + q0 + 2) >> 2) - p1, -tc2, tc2);
                        P2 = p2 + av_clip(((2 * p3 + 3 * p2 + p1 + p0 + q0 + 4) >> 3) - p2, -tc2, tc2);
                    }
                    if (!no_q) {
                        Q0 = q0 + av_clip(((p1 + 2 * p0 + 2 * q0 + 2 * q1 + q2 + 4) >> 3) - q0, -tc2, tc2);
                        Q1 = q1 + av_clip(((p0 + q0 + q1 + q2 + 2) >> 2) - q1, -tc2, tc2);
                        Q2 = q2 + av_clip(((2 * q3 + 3 * q2 + q1 + q0 + p0 + 4) >> 3) - q2, -tc2, tc2);
                    }
                    pix += ystride;
                }
            } else { // normal filtering
                int nd_p = 1;
                int nd_q = 1;
                const int tc_2 = tc >> 1;
                if (dp0 + dp3 < ((beta + (beta >> 1)) >> 3))
                    nd_p = 2;
                if (dq0 + dq3 < ((beta + (beta >> 1)) >> 3))
                    nd_q = 2;

                for (d = 0; d < 4; d++) {
                    const int p2 = P2;
                    const int p1 = P1;
                    const int p0 = P0;
                    const int q0 = Q0;
                    const int q1 = Q1;
                    const int q2 = Q2;
                    int delta0   = (9 * (q0 - p0) - 3 * (q1 - p1) + 8) >> 4;
                    if (abs(delta0) < 10 * tc) {
                        delta0 = av_clip(delta0, -tc, tc);
                        if (!no_p)
                            P0 = av_clip_pixel(p0 + delta0);
                        if (!no_q)
                            Q0 = av_clip_pixel(q0 - delta0);
                        if (!no_p && nd_p > 1) {
                            const int deltap1 = av_clip((((p2 + p0 + 1) >> 1) - p1 + delta0) >> 1, -tc_2, tc_2);
                            P1 = av_clip_pixel(p1 + deltap1);
                        }
                        if (!no_q && nd_q > 1) {
                            const int deltaq1 = av_clip((((q2 + q0 + 1) >> 1) - q1 - delta0) >> 1, -tc_2, tc_2);
                            Q1 = av_clip_pixel(q1 + deltaq1);
                        }
                    }
                    pix += ystride;
                }
            }
        }
    }
}

static void FUNC(hevc_loop_filter_chroma)(uint8_t *_pix, ptrdiff_t _xstride,
                                          ptrdiff_t _ystride, int *_tc,
                                          uint8_t *_no_p, uint8_t *_no_q)
{
    int d, j, no_p, no_q;
    pixel *pix        = (pixel *)_pix;
    ptrdiff_t xstride = _xstride / sizeof(pixel);
    ptrdiff_t ystride = _ystride / sizeof(pixel);

    for (j = 0; j < 2; j++) {
        const int tc = _tc[j] << (BIT_DEPTH - 8);
        if (tc <= 0) {
            pix += 4 * ystride;
            continue;
        }
        no_p = _no_p[j];
        no_q = _no_q[j];

        for (d = 0; d < 4; d++) {
            int delta0;
            const int p1 = P1;
            const int p0 = P0;
            const int q0 = Q0;
            const int q1 = Q1;
            delta0 = av_clip((((q0 - p0) * 4) + p1 - q1 + 4) >> 3, -tc, tc);
            if (!no_p)
                P0 = av_clip_pixel(p0 + delta0);
            if (!no_q)
                Q0 = av_clip_pixel(q0 - delta0);
            pix += ystride;
        }
    }
}

static void FUNC(hevc_h_loop_filter_chroma)(uint8_t *pix, ptrdiff_t stride,
                                            int32_t *tc, uint8_t *no_p,
                                            uint8_t *no_q)
{
    FUNC(hevc_loop_filter_chroma)(pix, stride, sizeof(pixel), tc, no_p, no_q);
}

static void FUNC(hevc_v_loop_filter_chroma)(uint8_t *pix, ptrdiff_t stride,
                                            int32_t *tc, uint8_t *no_p,
                                            uint8_t *no_q)
{
    FUNC(hevc_loop_filter_chroma)(pix, sizeof(pixel), stride, tc, no_p, no_q);
}

static void FUNC(hevc_h_loop_filter_luma)(uint8_t *pix, ptrdiff_t stride,
                                          int beta, int32_t *tc, uint8_t *no_p,
                                          uint8_t *no_q)
{
    FUNC(hevc_loop_filter_luma)(pix, stride, sizeof(pixel),
                                beta, tc, no_p, no_q);
}

static void FUNC(hevc_v_loop_filter_luma)(uint8_t *pix, ptrdiff_t stride,
                                          int beta, int32_t *tc, uint8_t *no_p,
                                          uint8_t *no_q)
{
    FUNC(hevc_loop_filter_luma)(pix, sizeof(pixel), stride,
                                beta, tc, no_p, no_q);
}

#undef P3
#undef P2
#undef P1
#undef P0
#undef Q0
#undef Q1
#undef Q2
#undef Q3

#undef TP3
#undef TP2
#undef TP1
#undef TP0
#undef TQ0
#undef TQ1
#undef TQ2
#undef TQ3<|MERGE_RESOLUTION|>--- conflicted
+++ resolved
@@ -371,10 +371,6 @@
     if (sao_eo_class != SAO_EO_VERT) {
         if (borders[0]) {
             int offset_val = sao_offset_val[0];
-<<<<<<< HEAD
-=======
-            ptrdiff_t y_stride   = 0;
->>>>>>> ba479f3d
             for (y = 0; y < height; y++) {
                 dst[y * stride_dst] = av_clip_pixel(src[y * stride_src] + offset_val);
             }
@@ -382,11 +378,7 @@
         }
         if (borders[2]) {
             int offset_val = sao_offset_val[0];
-<<<<<<< HEAD
             int offset     = width - 1;
-=======
-            ptrdiff_t x_stride = width - 1;
->>>>>>> ba479f3d
             for (x = 0; x < height; x++) {
                 dst[x * stride_dst + offset] = av_clip_pixel(src[x * stride_src + offset] + offset_val);
             }
@@ -400,58 +392,14 @@
                 dst[x] = av_clip_pixel(src[x] + offset_val);
         }
         if (borders[3]) {
-<<<<<<< HEAD
             int offset_val   = sao_offset_val[0];
-            int y_stride_dst = stride_dst * (height - 1);
-            int y_stride_src = stride_src * (height - 1);
-=======
-            int offset_val = sao_offset_val[0];
-            ptrdiff_t y_stride = stride * (height - 1);
->>>>>>> ba479f3d
+            ptrdiff_t y_stride_dst = stride_dst * (height - 1);
+            ptrdiff_t y_stride_src = stride_src * (height - 1);
             for (x = init_x; x < width; x++)
                 dst[x + y_stride_dst] = av_clip_pixel(src[x + y_stride_src] + offset_val);
             height--;
         }
     }
-<<<<<<< HEAD
-=======
-    {
-        ptrdiff_t y_stride = init_y * stride;
-        int pos_0_0  = pos[sao_eo_class][0][0];
-        int pos_0_1  = pos[sao_eo_class][0][1];
-        int pos_1_0  = pos[sao_eo_class][1][0];
-        int pos_1_1  = pos[sao_eo_class][1][1];
-
-        ptrdiff_t y_stride_0_1 = (init_y + pos_0_1) * stride;
-        ptrdiff_t y_stride_1_1 = (init_y + pos_1_1) * stride;
-        for (y = init_y; y < height; y++) {
-            for (x = init_x; x < width; x++) {
-                int diff0         = CMP(src[x + y_stride], src[x + pos_0_0 + y_stride_0_1]);
-                int diff1         = CMP(src[x + y_stride], src[x + pos_1_0 + y_stride_1_1]);
-                int offset_val    = edge_idx[2 + diff0 + diff1];
-                dst[x + y_stride] = av_clip_pixel(src[x + y_stride] + sao_offset_val[offset_val]);
-            }
-            y_stride     += stride;
-            y_stride_0_1 += stride;
-            y_stride_1_1 += stride;
-        }
-    }
-
-    {
-        // Restore pixels that can't be modified
-        int save_upper_left = !diag_edge && sao_eo_class == SAO_EO_135D && !borders[0] && !borders[1];
-        if (vert_edge && sao_eo_class != SAO_EO_VERT)
-            for (y = init_y+save_upper_left; y< height; y++)
-                dst[y*stride] = src[y*stride];
-        if(horiz_edge && sao_eo_class != SAO_EO_HORIZ)
-            for(x = init_x+save_upper_left; x<width; x++)
-                dst[x] = src[x];
-        if(diag_edge && sao_eo_class == SAO_EO_135D)
-            dst[0] = src[0];
-    }
-
-#undef CMP
->>>>>>> ba479f3d
 }
 
 static void FUNC(sao_edge_restore_1)(uint8_t *_dst, uint8_t *_src,
@@ -473,10 +421,6 @@
     if (sao_eo_class != SAO_EO_VERT) {
         if (borders[0]) {
             int offset_val = sao_offset_val[0];
-<<<<<<< HEAD
-=======
-            ptrdiff_t y_stride = 0;
->>>>>>> ba479f3d
             for (y = 0; y < height; y++) {
                 dst[y * stride_dst] = av_clip_pixel(src[y * stride_src] + offset_val);
             }
@@ -484,92 +428,13 @@
         }
         if (borders[2]) {
             int offset_val = sao_offset_val[0];
-<<<<<<< HEAD
             int offset     = width - 1;
-=======
-            ptrdiff_t x_stride = width - 1;
->>>>>>> ba479f3d
             for (x = 0; x < height; x++) {
                 dst[x * stride_dst + offset] = av_clip_pixel(src[x * stride_src + offset] + offset_val);
             }
             width--;
         }
     }
-<<<<<<< HEAD
-=======
-    {
-        ptrdiff_t y_stride = init_y * stride;
-        int pos_0_0  = pos[sao_eo_class][0][0];
-        int pos_0_1  = pos[sao_eo_class][0][1];
-        int pos_1_0  = pos[sao_eo_class][1][0];
-        int pos_1_1  = pos[sao_eo_class][1][1];
-
-        ptrdiff_t y_stride_0_1 = (init_y + pos_0_1) * stride;
-        ptrdiff_t y_stride_1_1 = (init_y + pos_1_1) * stride;
-        for (y = init_y; y < height; y++) {
-            for (x = init_x; x < width; x++) {
-                int diff0         = CMP(src[x + y_stride], src[x + pos_0_0 + y_stride_0_1]);
-                int diff1         = CMP(src[x + y_stride], src[x + pos_1_0 + y_stride_1_1]);
-                int offset_val    = edge_idx[2 + diff0 + diff1];
-                dst[x + y_stride] = av_clip_pixel(src[x + y_stride] + sao_offset_val[offset_val]);
-            }
-            y_stride     += stride;
-            y_stride_0_1 += stride;
-            y_stride_1_1 += stride;
-        }
-    }
-
-    {
-        // Restore pixels that can't be modified
-        int save_lower_left = !diag_edge && sao_eo_class == SAO_EO_45D && !borders[0];
-        if(vert_edge && sao_eo_class != SAO_EO_VERT)
-            for(y = init_y; y< height-save_lower_left; y++)
-                dst[y*stride] = src[y*stride];
-        if(horiz_edge && sao_eo_class != SAO_EO_HORIZ)
-            for(x = init_x+save_lower_left; x<width; x++)
-                dst[(height-1)*stride+x] = src[(height-1)*stride+x];
-        if(diag_edge && sao_eo_class == SAO_EO_45D)
-            dst[stride*(height-1)] = src[stride*(height-1)];
-    }
-
-#undef CMP
-}
-
-static void FUNC(sao_edge_filter_2)(uint8_t *_dst, uint8_t *_src,
-                                    ptrdiff_t stride, SAOParams *sao,
-                                    int *borders, int _width, int _height,
-                                    int c_idx, uint8_t vert_edge,
-                                    uint8_t horiz_edge, uint8_t diag_edge)
-{
-    int x, y;
-    pixel *dst = (pixel *)_dst;
-    pixel *src = (pixel *)_src;
-    int chroma = !!c_idx;
-    int *sao_offset_val = sao->offset_val[c_idx];
-    int sao_eo_class    = sao->eo_class[c_idx];
-    int init_x = 0, init_y = 0, width = _width, height = _height;
-
-    static const int8_t pos[4][2][2] = {
-        { { -1,  0 }, {  1, 0 } }, // horizontal
-        { {  0, -1 }, {  0, 1 } }, // vertical
-        { { -1, -1 }, {  1, 1 } }, // 45 degree
-        { {  1, -1 }, { -1, 1 } }, // 135 degree
-    };
-    static const uint8_t edge_idx[] = { 1, 2, 0, 3, 4 };
-
-#define CMP(a, b) ((a) > (b) ? 1 : ((a) == (b) ? 0 : -1))
-
-    stride /= sizeof(pixel);
-
-    init_x = -(8 >> chroma) - 2;
-    width  =  (8 >> chroma) + 2;
-    if (!borders[3])
-        height -= (4 >> chroma) + 2;
-
-    dst = dst + (init_y * stride + init_x);
-    src = src + (init_y * stride + init_x);
-    init_y = init_x = 0;
->>>>>>> ba479f3d
     if (sao_eo_class != SAO_EO_HORIZ) {
         if (borders[1]) {
             int offset_val = sao_offset_val[0];
@@ -578,43 +443,14 @@
             init_y = 1;
         }
         if (borders[3]) {
-<<<<<<< HEAD
             int offset_val   = sao_offset_val[0];
-            int y_stride_dst = stride_dst * (height - 1);
-            int y_stride_src = stride_src * (height - 1);
-=======
-            int offset_val = sao_offset_val[0];
-            ptrdiff_t y_stride = stride * (height - 1);
->>>>>>> ba479f3d
+            ptrdiff_t y_stride_dst = stride_dst * (height - 1);
+            ptrdiff_t y_stride_src = stride_src * (height - 1);
             for (x = init_x; x < width; x++)
                 dst[x + y_stride_dst] = av_clip_pixel(src[x + y_stride_src] + offset_val);
             height--;
         }
     }
-<<<<<<< HEAD
-=======
-    {
-        ptrdiff_t y_stride = init_y * stride;
-        int pos_0_0  = pos[sao_eo_class][0][0];
-        int pos_0_1  = pos[sao_eo_class][0][1];
-        int pos_1_0  = pos[sao_eo_class][1][0];
-        int pos_1_1  = pos[sao_eo_class][1][1];
-
-        ptrdiff_t y_stride_0_1 = (init_y + pos_0_1) * stride;
-        ptrdiff_t y_stride_1_1 = (init_y + pos_1_1) * stride;
-        for (y = init_y; y < height; y++) {
-            for (x = init_x; x < width; x++) {
-                int diff0         = CMP(src[x + y_stride], src[x + pos_0_0 + y_stride_0_1]);
-                int diff1         = CMP(src[x + y_stride], src[x + pos_1_0 + y_stride_1_1]);
-                int offset_val    = edge_idx[2 + diff0 + diff1];
-                dst[x + y_stride] = av_clip_pixel(src[x + y_stride] + sao_offset_val[offset_val]);
-            }
-            y_stride     += stride;
-            y_stride_0_1 += stride;
-            y_stride_1_1 += stride;
-        }
-    }
->>>>>>> ba479f3d
 
     {
         int save_upper_left  = !diag_edge[0] && sao_eo_class == SAO_EO_135D && !borders[0] && !borders[1];
@@ -632,36 +468,9 @@
                 dst[y*stride_dst+width-1] = src[y*stride_src+width-1];
         }
 
-<<<<<<< HEAD
         if(horiz_edge[0] && sao_eo_class != SAO_EO_HORIZ) {
             for(x = init_x+save_upper_left; x < width-save_upper_right; x++)
                 dst[x] = src[x];
-=======
-    dst    = dst + (init_y * stride + init_x);
-    src    = src + (init_y * stride + init_x);
-    init_y = init_x = 0;
-
-    {
-        ptrdiff_t y_stride = init_y * stride;
-        int pos_0_0  = pos[sao_eo_class][0][0];
-        int pos_0_1  = pos[sao_eo_class][0][1];
-        int pos_1_0  = pos[sao_eo_class][1][0];
-        int pos_1_1  = pos[sao_eo_class][1][1];
-
-        ptrdiff_t y_stride_0_1 = (init_y + pos_0_1) * stride;
-        ptrdiff_t y_stride_1_1 = (init_y + pos_1_1) * stride;
-
-        for (y = init_y; y < height; y++) {
-            for (x = init_x; x < width; x++) {
-                int diff0         = CMP(src[x + y_stride], src[x + pos_0_0 + y_stride_0_1]);
-                int diff1         = CMP(src[x + y_stride], src[x + pos_1_0 + y_stride_1_1]);
-                int offset_val    = edge_idx[2 + diff0 + diff1];
-                dst[x + y_stride] = av_clip_pixel(src[x + y_stride] + sao_offset_val[offset_val]);
-            }
-            y_stride     += stride;
-            y_stride_0_1 += stride;
-            y_stride_1_1 += stride;
->>>>>>> ba479f3d
         }
         if(horiz_edge[1] && sao_eo_class != SAO_EO_HORIZ) {
             for(x = init_x+save_lower_left; x < width-save_lower_right; x++)
