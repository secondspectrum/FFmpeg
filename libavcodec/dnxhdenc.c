/*
 * VC3/DNxHD encoder
 * Copyright (c) 2007 Baptiste Coudurier <baptiste dot coudurier at smartjog dot com>
 * Copyright (c) 2011 MirriAd Ltd
 *
 * VC-3 encoder funded by the British Broadcasting Corporation
 * 10 bit support added by MirriAd Ltd, Joseph Artsimovich <joseph@mirriad.com>
 *
 * This file is part of FFmpeg.
 *
 * FFmpeg is free software; you can redistribute it and/or
 * modify it under the terms of the GNU Lesser General Public
 * License as published by the Free Software Foundation; either
 * version 2.1 of the License, or (at your option) any later version.
 *
 * FFmpeg is distributed in the hope that it will be useful,
 * but WITHOUT ANY WARRANTY; without even the implied warranty of
 * MERCHANTABILITY or FITNESS FOR A PARTICULAR PURPOSE.  See the GNU
 * Lesser General Public License for more details.
 *
 * You should have received a copy of the GNU Lesser General Public
 * License along with FFmpeg; if not, write to the Free Software
 * Foundation, Inc., 51 Franklin Street, Fifth Floor, Boston, MA 02110-1301 USA
 */

#include "libavutil/attributes.h"
#include "libavutil/internal.h"
#include "libavutil/opt.h"
#include "libavutil/timer.h"

#include "avcodec.h"
#include "dsputil.h"
#include "internal.h"
#include "mpegvideo.h"
#include "dnxhdenc.h"

// The largest value that will not lead to overflow for 10bit samples.
#define DNX10BIT_QMAT_SHIFT 18
#define RC_VARIANCE 1 // use variance or ssd for fast rc
#define LAMBDA_FRAC_BITS 10

#define VE AV_OPT_FLAG_VIDEO_PARAM | AV_OPT_FLAG_ENCODING_PARAM
static const AVOption options[] = {
    { "nitris_compat", "encode with Avid Nitris compatibility",
        offsetof(DNXHDEncContext, nitris_compat), AV_OPT_TYPE_INT, { .i64 = 0 }, 0, 1, VE },
    { NULL }
};
<<<<<<< HEAD

static const AVClass dnxhd_class = {
    .class_name = "dnxhd",
    .item_name  = av_default_item_name,
    .option     = options,
    .version    = LIBAVUTIL_VERSION_INT,
};
=======
>>>>>>> 89ef08c9

static const AVClass class = {
    "dnxhd",
    av_default_item_name,
    options,
    LIBAVUTIL_VERSION_INT
};

<<<<<<< HEAD
static void dnxhd_8bit_get_pixels_8x4_sym(int16_t *av_restrict block, const uint8_t *pixels, ptrdiff_t line_size)
=======
static void dnxhd_8bit_get_pixels_8x4_sym(int16_t *restrict block,
                                          const uint8_t *pixels,
                                          int line_size)
>>>>>>> 89ef08c9
{
    int i;
    for (i = 0; i < 4; i++) {
        block[0] = pixels[0];
        block[1] = pixels[1];
        block[2] = pixels[2];
        block[3] = pixels[3];
        block[4] = pixels[4];
        block[5] = pixels[5];
        block[6] = pixels[6];
        block[7] = pixels[7];
        pixels  += line_size;
        block   += 8;
    }
    memcpy(block,      block -  8, sizeof(*block) * 8);
    memcpy(block +  8, block - 16, sizeof(*block) * 8);
    memcpy(block + 16, block - 24, sizeof(*block) * 8);
    memcpy(block + 24, block - 32, sizeof(*block) * 8);
}

<<<<<<< HEAD
static av_always_inline void dnxhd_10bit_get_pixels_8x4_sym(int16_t *av_restrict block, const uint8_t *pixels, ptrdiff_t line_size)
=======
static av_always_inline
void dnxhd_10bit_get_pixels_8x4_sym(int16_t *restrict block,
                                    const uint8_t *pixels,
                                    int line_size)
>>>>>>> 89ef08c9
{
    int i;
    const uint16_t* pixels16 = (const uint16_t*)pixels;
    line_size >>= 1;

    for (i = 0; i < 4; i++) {
<<<<<<< HEAD
        block[0] = pixels16[0]; block[1] = pixels16[1];
        block[2] = pixels16[2]; block[3] = pixels16[3];
        block[4] = pixels16[4]; block[5] = pixels16[5];
        block[6] = pixels16[6]; block[7] = pixels16[7];
        pixels16 += line_size;
        block += 8;
=======
        memcpy(block + i * 8, pixels + i * line_size, 8 * sizeof(*block));
        memcpy(block - (i + 1) * 8, pixels + i * line_size, 8 * sizeof(*block));
>>>>>>> 89ef08c9
    }
    memcpy(block,      block -  8, sizeof(*block) * 8);
    memcpy(block +  8, block - 16, sizeof(*block) * 8);
    memcpy(block + 16, block - 24, sizeof(*block) * 8);
    memcpy(block + 24, block - 32, sizeof(*block) * 8);
}

static int dnxhd_10bit_dct_quantize(MpegEncContext *ctx, int16_t *block,
                                    int n, int qscale, int *overflow)
{
    const uint8_t *scantable= ctx->intra_scantable.scantable;
    const int *qmat = n<4 ? ctx->q_intra_matrix[qscale] : ctx->q_chroma_intra_matrix[qscale];
    int last_non_zero = 0;
    int i;

    ctx->dsp.fdct(block);

    // Divide by 4 with rounding, to compensate scaling of DCT coefficients
    block[0] = (block[0] + 2) >> 2;

    for (i = 1; i < 64; ++i) {
        int j = scantable[i];
        int sign = block[j] >> 31;
        int level = (block[j] ^ sign) - sign;
        level = level * qmat[j] >> DNX10BIT_QMAT_SHIFT;
        block[j] = (level ^ sign) - sign;
        if (level)
            last_non_zero = i;
    }

    return last_non_zero;
}

static av_cold int dnxhd_init_vlc(DNXHDEncContext *ctx)
{
    int i, j, level, run;
    int max_level = 1 << (ctx->cid_table->bit_depth + 2);

    FF_ALLOCZ_OR_GOTO(ctx->m.avctx, ctx->vlc_codes,
                      max_level * 4 * sizeof(*ctx->vlc_codes), fail);
    FF_ALLOCZ_OR_GOTO(ctx->m.avctx, ctx->vlc_bits,
                      max_level * 4 * sizeof(*ctx->vlc_bits), fail);
    FF_ALLOCZ_OR_GOTO(ctx->m.avctx, ctx->run_codes,
                      63 * 2, fail);
    FF_ALLOCZ_OR_GOTO(ctx->m.avctx, ctx->run_bits,
                      63, fail);

    ctx->vlc_codes += max_level * 2;
    ctx->vlc_bits  += max_level * 2;
    for (level = -max_level; level < max_level; level++) {
        for (run = 0; run < 2; run++) {
            int index = (level << 1) | run;
            int sign, offset = 0, alevel = level;

            MASK_ABS(sign, alevel);
            if (alevel > 64) {
                offset  = (alevel - 1) >> 6;
                alevel -= offset << 6;
            }
            for (j = 0; j < 257; j++) {
                if (ctx->cid_table->ac_level[j] >> 1 == alevel &&
                    (!offset || (ctx->cid_table->ac_flags[j] & 1) && offset) &&
                    (!run    || (ctx->cid_table->ac_flags[j] & 2) && run)) {
                    av_assert1(!ctx->vlc_codes[index]);
                    if (alevel) {
                        ctx->vlc_codes[index] =
                            (ctx->cid_table->ac_codes[j] << 1) | (sign & 1);
                        ctx->vlc_bits[index] = ctx->cid_table->ac_bits[j] + 1;
                    } else {
                        ctx->vlc_codes[index] = ctx->cid_table->ac_codes[j];
                        ctx->vlc_bits[index]  = ctx->cid_table->ac_bits[j];
                    }
                    break;
                }
            }
            av_assert0(!alevel || j < 257);
            if (offset) {
                ctx->vlc_codes[index] =
                    (ctx->vlc_codes[index] << ctx->cid_table->index_bits) | offset;
                ctx->vlc_bits[index] += ctx->cid_table->index_bits;
            }
        }
    }
    for (i = 0; i < 62; i++) {
        int run = ctx->cid_table->run[i];
        av_assert0(run < 63);
        ctx->run_codes[run] = ctx->cid_table->run_codes[i];
        ctx->run_bits[run]  = ctx->cid_table->run_bits[i];
    }
    return 0;
fail:
    return AVERROR(ENOMEM);
}

static av_cold int dnxhd_init_qmat(DNXHDEncContext *ctx, int lbias, int cbias)
{
    // init first elem to 1 to avoid div by 0 in convert_matrix
    uint16_t weight_matrix[64] = { 1, }; // convert_matrix needs uint16_t*
    int qscale, i;
    const uint8_t *luma_weight_table   = ctx->cid_table->luma_weight;
    const uint8_t *chroma_weight_table = ctx->cid_table->chroma_weight;

    FF_ALLOCZ_OR_GOTO(ctx->m.avctx, ctx->qmatrix_l,
                      (ctx->m.avctx->qmax + 1) * 64 * sizeof(int), fail);
    FF_ALLOCZ_OR_GOTO(ctx->m.avctx, ctx->qmatrix_c,
                      (ctx->m.avctx->qmax + 1) * 64 * sizeof(int), fail);
    FF_ALLOCZ_OR_GOTO(ctx->m.avctx, ctx->qmatrix_l16,
                      (ctx->m.avctx->qmax + 1) * 64 * 2 * sizeof(uint16_t),
                      fail);
    FF_ALLOCZ_OR_GOTO(ctx->m.avctx, ctx->qmatrix_c16,
                      (ctx->m.avctx->qmax + 1) * 64 * 2 * sizeof(uint16_t),
                      fail);

    if (ctx->cid_table->bit_depth == 8) {
        for (i = 1; i < 64; i++) {
            int j = ctx->m.dsp.idct_permutation[ff_zigzag_direct[i]];
            weight_matrix[j] = ctx->cid_table->luma_weight[i];
        }
        ff_convert_matrix(&ctx->m.dsp, ctx->qmatrix_l, ctx->qmatrix_l16,
                          weight_matrix, ctx->m.intra_quant_bias, 1,
                          ctx->m.avctx->qmax, 1);
        for (i = 1; i < 64; i++) {
            int j = ctx->m.dsp.idct_permutation[ff_zigzag_direct[i]];
            weight_matrix[j] = ctx->cid_table->chroma_weight[i];
        }
        ff_convert_matrix(&ctx->m.dsp, ctx->qmatrix_c, ctx->qmatrix_c16,
                          weight_matrix, ctx->m.intra_quant_bias, 1,
                          ctx->m.avctx->qmax, 1);

        for (qscale = 1; qscale <= ctx->m.avctx->qmax; qscale++) {
            for (i = 0; i < 64; i++) {
                ctx->qmatrix_l[qscale][i]      <<= 2;
                ctx->qmatrix_c[qscale][i]      <<= 2;
                ctx->qmatrix_l16[qscale][0][i] <<= 2;
                ctx->qmatrix_l16[qscale][1][i] <<= 2;
                ctx->qmatrix_c16[qscale][0][i] <<= 2;
                ctx->qmatrix_c16[qscale][1][i] <<= 2;
            }
        }
    } else {
        // 10-bit
        for (qscale = 1; qscale <= ctx->m.avctx->qmax; qscale++) {
            for (i = 1; i < 64; i++) {
                int j = ctx->m.dsp.idct_permutation[ff_zigzag_direct[i]];

                /* The quantization formula from the VC-3 standard is:
                 * quantized = sign(block[i]) * floor(abs(block[i]/s) * p /
                 *             (qscale * weight_table[i]))
                 * Where p is 32 for 8-bit samples and 8 for 10-bit ones.
                 * The s factor compensates scaling of DCT coefficients done by
                 * the DCT routines, and therefore is not present in standard.
                 * It's 8 for 8-bit samples and 4 for 10-bit ones.
                 * We want values of ctx->qtmatrix_l and ctx->qtmatrix_r to be:
                 *     ((1 << DNX10BIT_QMAT_SHIFT) * (p / s)) /
                 *     (qscale * weight_table[i])
                 * For 10-bit samples, p / s == 2 */
                ctx->qmatrix_l[qscale][j] = (1 << (DNX10BIT_QMAT_SHIFT + 1)) /
                                            (qscale * luma_weight_table[i]);
                ctx->qmatrix_c[qscale][j] = (1 << (DNX10BIT_QMAT_SHIFT + 1)) /
                                            (qscale * chroma_weight_table[i]);
            }
        }
    }

    ctx->m.q_chroma_intra_matrix16 = ctx->qmatrix_c16;
    ctx->m.q_chroma_intra_matrix   = ctx->qmatrix_c;
    ctx->m.q_intra_matrix16        = ctx->qmatrix_l16;
    ctx->m.q_intra_matrix          = ctx->qmatrix_l;

    return 0;
fail:
    return AVERROR(ENOMEM);
}

static av_cold int dnxhd_init_rc(DNXHDEncContext *ctx)
{
<<<<<<< HEAD
    FF_ALLOCZ_OR_GOTO(ctx->m.avctx, ctx->mb_rc, 8160*(ctx->m.avctx->qmax + 1)*sizeof(RCEntry), fail);
=======
    FF_ALLOCZ_OR_GOTO(ctx->m.avctx, ctx->mb_rc,
                      8160 * ctx->m.avctx->qmax * sizeof(RCEntry), fail);
>>>>>>> 89ef08c9
    if (ctx->m.avctx->mb_decision != FF_MB_DECISION_RD)
        FF_ALLOCZ_OR_GOTO(ctx->m.avctx, ctx->mb_cmp,
                          ctx->m.mb_num * sizeof(RCCMPEntry), fail);

    ctx->frame_bits = (ctx->cid_table->coding_unit_size -
                       640 - 4 - ctx->min_padding) * 8;
    ctx->qscale = 1;
    ctx->lambda = 2 << LAMBDA_FRAC_BITS; // qscale 2
    return 0;
fail:
    return AVERROR(ENOMEM);
}

static av_cold int dnxhd_encode_init(AVCodecContext *avctx)
{
    DNXHDEncContext *ctx = avctx->priv_data;
    int i, index, bit_depth, ret;

    switch (avctx->pix_fmt) {
    case AV_PIX_FMT_YUV422P:
        bit_depth = 8;
        break;
    case AV_PIX_FMT_YUV422P10:
        bit_depth = 10;
        break;
    default:
        av_log(avctx, AV_LOG_ERROR,
               "pixel format is incompatible with DNxHD\n");
        return AVERROR(EINVAL);
    }

    ctx->cid = ff_dnxhd_find_cid(avctx, bit_depth);
    if (!ctx->cid) {
<<<<<<< HEAD
        av_log(avctx, AV_LOG_ERROR, "video parameters incompatible with DNxHD. Valid DNxHD profiles:\n");
        ff_dnxhd_print_profiles(avctx, AV_LOG_ERROR);
=======
        av_log(avctx, AV_LOG_ERROR,
               "video parameters incompatible with DNxHD\n");
>>>>>>> 89ef08c9
        return AVERROR(EINVAL);
    }
    av_log(avctx, AV_LOG_DEBUG, "cid %d\n", ctx->cid);

    index = ff_dnxhd_get_cid_table(ctx->cid);
    av_assert0(index >= 0);
    ctx->cid_table = &ff_dnxhd_cid_table[index];

    ctx->m.avctx    = avctx;
    ctx->m.mb_intra = 1;
    ctx->m.h263_aic = 1;

    avctx->bits_per_raw_sample = ctx->cid_table->bit_depth;

    ff_dct_common_init(&ctx->m);
    ff_dct_encode_init(&ctx->m);

    if (!ctx->m.dct_quantize)
        ctx->m.dct_quantize = ff_dct_quantize_c;

    if (ctx->cid_table->bit_depth == 10) {
        ctx->m.dct_quantize     = dnxhd_10bit_dct_quantize;
        ctx->get_pixels_8x4_sym = dnxhd_10bit_get_pixels_8x4_sym;
        ctx->block_width_l2     = 4;
    } else {
        ctx->get_pixels_8x4_sym = dnxhd_8bit_get_pixels_8x4_sym;
        ctx->block_width_l2     = 3;
    }

    if (ARCH_X86)
        ff_dnxhdenc_init_x86(ctx);

    ctx->m.mb_height = (avctx->height + 15) / 16;
    ctx->m.mb_width  = (avctx->width  + 15) / 16;

    if (avctx->flags & CODEC_FLAG_INTERLACED_DCT) {
        ctx->interlaced   = 1;
        ctx->m.mb_height /= 2;
    }

    ctx->m.mb_num = ctx->m.mb_height * ctx->m.mb_width;

    if (avctx->intra_quant_bias != FF_DEFAULT_QUANT_BIAS)
        ctx->m.intra_quant_bias = avctx->intra_quant_bias;
    // XXX tune lbias/cbias
    if ((ret = dnxhd_init_qmat(ctx, ctx->m.intra_quant_bias, 0)) < 0)
        return ret;

    /* Avid Nitris hardware decoder requires a minimum amount of padding
     * in the coding unit payload */
    if (ctx->nitris_compat)
        ctx->min_padding = 1600;

    if ((ret = dnxhd_init_vlc(ctx)) < 0)
        return ret;
    if ((ret = dnxhd_init_rc(ctx)) < 0)
        return ret;

    FF_ALLOCZ_OR_GOTO(ctx->m.avctx, ctx->slice_size,
                      ctx->m.mb_height * sizeof(uint32_t), fail);
    FF_ALLOCZ_OR_GOTO(ctx->m.avctx, ctx->slice_offs,
                      ctx->m.mb_height * sizeof(uint32_t), fail);
    FF_ALLOCZ_OR_GOTO(ctx->m.avctx, ctx->mb_bits,
                      ctx->m.mb_num * sizeof(uint16_t), fail);
    FF_ALLOCZ_OR_GOTO(ctx->m.avctx, ctx->mb_qscale,
                      ctx->m.mb_num * sizeof(uint8_t), fail);

    avctx->coded_frame = av_frame_alloc();
    if (!avctx->coded_frame)
        return AVERROR(ENOMEM);

    avctx->coded_frame->key_frame = 1;
    avctx->coded_frame->pict_type = AV_PICTURE_TYPE_I;

    if (avctx->thread_count > MAX_THREADS) {
        av_log(avctx, AV_LOG_ERROR, "too many threads\n");
        return AVERROR(EINVAL);
    }

    if (avctx->qmax <= 1) {
        av_log(avctx, AV_LOG_ERROR, "qmax must be at least 2\n");
        return AVERROR(EINVAL);
    }

    ctx->thread[0] = ctx;
    for (i = 1; i < avctx->thread_count; i++) {
        ctx->thread[i] = av_malloc(sizeof(DNXHDEncContext));
        memcpy(ctx->thread[i], ctx, sizeof(DNXHDEncContext));
    }

    return 0;
fail:  // for FF_ALLOCZ_OR_GOTO
    return AVERROR(ENOMEM);
}

static int dnxhd_write_header(AVCodecContext *avctx, uint8_t *buf)
{
    DNXHDEncContext *ctx = avctx->priv_data;
<<<<<<< HEAD
    static const uint8_t header_prefix[5] = { 0x00,0x00,0x02,0x80,0x01 };
=======
    const uint8_t header_prefix[5] = { 0x00, 0x00, 0x02, 0x80, 0x01 };
>>>>>>> 89ef08c9

    memset(buf, 0, 640);

    memcpy(buf, header_prefix, 5);
    buf[5] = ctx->interlaced ? ctx->cur_field + 2 : 0x01;
    buf[6] = 0x80; // crc flag off
    buf[7] = 0xa0; // reserved
    AV_WB16(buf + 0x18, avctx->height >> ctx->interlaced); // ALPF
    AV_WB16(buf + 0x1a, avctx->width);  // SPL
    AV_WB16(buf + 0x1d, avctx->height >> ctx->interlaced); // NAL

    buf[0x21] = ctx->cid_table->bit_depth == 10 ? 0x58 : 0x38;
    buf[0x22] = 0x88 + (ctx->interlaced << 2);
    AV_WB32(buf + 0x28, ctx->cid); // CID
    buf[0x2c] = ctx->interlaced ? 0 : 0x80;

    buf[0x5f] = 0x01; // UDL

    buf[0x167] = 0x02; // reserved
    AV_WB16(buf + 0x16a, ctx->m.mb_height * 4 + 4); // MSIPS
    buf[0x16d] = ctx->m.mb_height; // Ns
    buf[0x16f] = 0x10; // reserved

    ctx->msip = buf + 0x170;
    return 0;
}

static av_always_inline void dnxhd_encode_dc(DNXHDEncContext *ctx, int diff)
{
    int nbits;
    if (diff < 0) {
        nbits = av_log2_16bit(-2 * diff);
        diff--;
    } else {
        nbits = av_log2_16bit(2 * diff);
    }
    put_bits(&ctx->m.pb, ctx->cid_table->dc_bits[nbits] + nbits,
             (ctx->cid_table->dc_codes[nbits] << nbits) +
             (diff & ((1 << nbits) - 1)));
}

static av_always_inline
void dnxhd_encode_block(DNXHDEncContext *ctx, int16_t *block,
                        int last_index, int n)
{
    int last_non_zero = 0;
    int slevel, i, j;

    dnxhd_encode_dc(ctx, block[0] - ctx->m.last_dc[n]);
    ctx->m.last_dc[n] = block[0];

    for (i = 1; i <= last_index; i++) {
        j = ctx->m.intra_scantable.permutated[i];
        slevel = block[j];
        if (slevel) {
            int run_level = i - last_non_zero - 1;
            int rlevel = (slevel << 1) | !!run_level;
            put_bits(&ctx->m.pb, ctx->vlc_bits[rlevel], ctx->vlc_codes[rlevel]);
            if (run_level)
                put_bits(&ctx->m.pb, ctx->run_bits[run_level],
                         ctx->run_codes[run_level]);
            last_non_zero = i;
        }
    }
    put_bits(&ctx->m.pb, ctx->vlc_bits[0], ctx->vlc_codes[0]); // EOB
}

static av_always_inline
void dnxhd_unquantize_c(DNXHDEncContext *ctx, int16_t *block, int n,
                        int qscale, int last_index)
{
    const uint8_t *weight_matrix;
    int level;
    int i;

    weight_matrix = (n & 2) ? ctx->cid_table->chroma_weight
                            : ctx->cid_table->luma_weight;

    for (i = 1; i <= last_index; i++) {
        int j = ctx->m.intra_scantable.permutated[i];
        level = block[j];
        if (level) {
            if (level < 0) {
                level = (1 - 2 * level) * qscale * weight_matrix[i];
                if (ctx->cid_table->bit_depth == 10) {
                    if (weight_matrix[i] != 8)
                        level += 8;
                    level >>= 4;
                } else {
                    if (weight_matrix[i] != 32)
                        level += 32;
                    level >>= 6;
                }
                level = -level;
            } else {
                level = (2 * level + 1) * qscale * weight_matrix[i];
                if (ctx->cid_table->bit_depth == 10) {
                    if (weight_matrix[i] != 8)
                        level += 8;
                    level >>= 4;
                } else {
                    if (weight_matrix[i] != 32)
                        level += 32;
                    level >>= 6;
                }
            }
            block[j] = level;
        }
    }
}

static av_always_inline int dnxhd_ssd_block(int16_t *qblock, int16_t *block)
{
    int score = 0;
    int i;
    for (i = 0; i < 64; i++)
        score += (block[i] - qblock[i]) * (block[i] - qblock[i]);
    return score;
}

static av_always_inline
int dnxhd_calc_ac_bits(DNXHDEncContext *ctx, int16_t *block, int last_index)
{
    int last_non_zero = 0;
    int bits = 0;
    int i, j, level;
    for (i = 1; i <= last_index; i++) {
        j = ctx->m.intra_scantable.permutated[i];
        level = block[j];
        if (level) {
            int run_level = i - last_non_zero - 1;
            bits += ctx->vlc_bits[(level << 1) |
                    !!run_level] + ctx->run_bits[run_level];
            last_non_zero = i;
        }
    }
    return bits;
}

static av_always_inline
void dnxhd_get_blocks(DNXHDEncContext *ctx, int mb_x, int mb_y)
{
    const int bs = ctx->block_width_l2;
    const int bw = 1 << bs;
    const uint8_t *ptr_y = ctx->thread[0]->src[0] +
                           ((mb_y << 4) * ctx->m.linesize) + (mb_x << bs + 1);
    const uint8_t *ptr_u = ctx->thread[0]->src[1] +
                           ((mb_y << 4) * ctx->m.uvlinesize) + (mb_x << bs);
    const uint8_t *ptr_v = ctx->thread[0]->src[2] +
                           ((mb_y << 4) * ctx->m.uvlinesize) + (mb_x << bs);
    DSPContext *dsp = &ctx->m.dsp;

    dsp->get_pixels(ctx->blocks[0], ptr_y,      ctx->m.linesize);
    dsp->get_pixels(ctx->blocks[1], ptr_y + bw, ctx->m.linesize);
    dsp->get_pixels(ctx->blocks[2], ptr_u,      ctx->m.uvlinesize);
    dsp->get_pixels(ctx->blocks[3], ptr_v,      ctx->m.uvlinesize);

    if (mb_y + 1 == ctx->m.mb_height && ctx->m.avctx->height == 1080) {
        if (ctx->interlaced) {
            ctx->get_pixels_8x4_sym(ctx->blocks[4],
                                    ptr_y + ctx->dct_y_offset,
                                    ctx->m.linesize);
            ctx->get_pixels_8x4_sym(ctx->blocks[5],
                                    ptr_y + ctx->dct_y_offset + bw,
                                    ctx->m.linesize);
            ctx->get_pixels_8x4_sym(ctx->blocks[6],
                                    ptr_u + ctx->dct_uv_offset,
                                    ctx->m.uvlinesize);
            ctx->get_pixels_8x4_sym(ctx->blocks[7],
                                    ptr_v + ctx->dct_uv_offset,
                                    ctx->m.uvlinesize);
        } else {
            dsp->clear_block(ctx->blocks[4]);
            dsp->clear_block(ctx->blocks[5]);
            dsp->clear_block(ctx->blocks[6]);
            dsp->clear_block(ctx->blocks[7]);
        }
    } else {
        dsp->get_pixels(ctx->blocks[4],
                        ptr_y + ctx->dct_y_offset, ctx->m.linesize);
        dsp->get_pixels(ctx->blocks[5],
                        ptr_y + ctx->dct_y_offset + bw, ctx->m.linesize);
        dsp->get_pixels(ctx->blocks[6],
                        ptr_u + ctx->dct_uv_offset, ctx->m.uvlinesize);
        dsp->get_pixels(ctx->blocks[7],
                        ptr_v + ctx->dct_uv_offset, ctx->m.uvlinesize);
    }
}

static av_always_inline
int dnxhd_switch_matrix(DNXHDEncContext *ctx, int i)
{
<<<<<<< HEAD
    const static uint8_t component[8]={0,0,1,2,0,0,1,2};
    return component[i];
=======
    if (i & 2) {
        ctx->m.q_intra_matrix16 = ctx->qmatrix_c16;
        ctx->m.q_intra_matrix   = ctx->qmatrix_c;
        return 1 + (i & 1);
    } else {
        ctx->m.q_intra_matrix16 = ctx->qmatrix_l16;
        ctx->m.q_intra_matrix   = ctx->qmatrix_l;
        return 0;
    }
>>>>>>> 89ef08c9
}

static int dnxhd_calc_bits_thread(AVCodecContext *avctx, void *arg,
                                  int jobnr, int threadnr)
{
    DNXHDEncContext *ctx = avctx->priv_data;
    int mb_y = jobnr, mb_x;
    int qscale = ctx->qscale;
    LOCAL_ALIGNED_16(int16_t, block, [64]);
    ctx = ctx->thread[threadnr];

    ctx->m.last_dc[0] =
    ctx->m.last_dc[1] =
    ctx->m.last_dc[2] = 1 << (ctx->cid_table->bit_depth + 2);

    for (mb_x = 0; mb_x < ctx->m.mb_width; mb_x++) {
        unsigned mb = mb_y * ctx->m.mb_width + mb_x;
        int ssd     = 0;
        int ac_bits = 0;
        int dc_bits = 0;
        int i;

        dnxhd_get_blocks(ctx, mb_x, mb_y);

        for (i = 0; i < 8; i++) {
            int16_t *src_block = ctx->blocks[i];
            int overflow, nbits, diff, last_index;
            int n = dnxhd_switch_matrix(ctx, i);

<<<<<<< HEAD
            memcpy(block, src_block, 64*sizeof(*block));
            last_index = ctx->m.dct_quantize(&ctx->m, block, 4&(2*i), qscale, &overflow);
            ac_bits += dnxhd_calc_ac_bits(ctx, block, last_index);
=======
            memcpy(block, src_block, 64 * sizeof(*block));
            last_index = ctx->m.dct_quantize(&ctx->m, block, i,
                                             qscale, &overflow);
            ac_bits   += dnxhd_calc_ac_bits(ctx, block, last_index);
>>>>>>> 89ef08c9

            diff = block[0] - ctx->m.last_dc[n];
            if (diff < 0)
                nbits = av_log2_16bit(-2 * diff);
            else
                nbits = av_log2_16bit(2 * diff);

            av_assert1(nbits < ctx->cid_table->bit_depth + 4);
            dc_bits += ctx->cid_table->dc_bits[nbits] + nbits;

            ctx->m.last_dc[n] = block[0];

            if (avctx->mb_decision == FF_MB_DECISION_RD || !RC_VARIANCE) {
                dnxhd_unquantize_c(ctx, block, i, qscale, last_index);
                ctx->m.dsp.idct(block);
                ssd += dnxhd_ssd_block(block, src_block);
            }
        }
        ctx->mb_rc[qscale][mb].ssd  = ssd;
        ctx->mb_rc[qscale][mb].bits = ac_bits + dc_bits + 12 +
                                      8 * ctx->vlc_bits[0];
    }
    return 0;
}

static int dnxhd_encode_thread(AVCodecContext *avctx, void *arg,
                               int jobnr, int threadnr)
{
    DNXHDEncContext *ctx = avctx->priv_data;
    int mb_y = jobnr, mb_x;
    ctx = ctx->thread[threadnr];
    init_put_bits(&ctx->m.pb, (uint8_t *)arg + 640 + ctx->slice_offs[jobnr],
                  ctx->slice_size[jobnr]);

    ctx->m.last_dc[0] =
    ctx->m.last_dc[1] =
    ctx->m.last_dc[2] = 1 << (ctx->cid_table->bit_depth + 2);
    for (mb_x = 0; mb_x < ctx->m.mb_width; mb_x++) {
        unsigned mb = mb_y * ctx->m.mb_width + mb_x;
        int qscale = ctx->mb_qscale[mb];
        int i;

        put_bits(&ctx->m.pb, 12, qscale << 1);

        dnxhd_get_blocks(ctx, mb_x, mb_y);

        for (i = 0; i < 8; i++) {
            int16_t *block = ctx->blocks[i];
            int overflow, n = dnxhd_switch_matrix(ctx, i);
<<<<<<< HEAD
            int last_index = ctx->m.dct_quantize(&ctx->m, block, 4&(2*i), qscale, &overflow);
            //START_TIMER;
=======
            int last_index = ctx->m.dct_quantize(&ctx->m, block, i,
                                                 qscale, &overflow);
            // START_TIMER;
>>>>>>> 89ef08c9
            dnxhd_encode_block(ctx, block, last_index, n);
            // STOP_TIMER("encode_block");
        }
    }
    if (put_bits_count(&ctx->m.pb) & 31)
        put_bits(&ctx->m.pb, 32 - (put_bits_count(&ctx->m.pb) & 31), 0);
    flush_put_bits(&ctx->m.pb);
    return 0;
}

static void dnxhd_setup_threads_slices(DNXHDEncContext *ctx)
{
    int mb_y, mb_x;
    int offset = 0;
    for (mb_y = 0; mb_y < ctx->m.mb_height; mb_y++) {
        int thread_size;
        ctx->slice_offs[mb_y] = offset;
        ctx->slice_size[mb_y] = 0;
        for (mb_x = 0; mb_x < ctx->m.mb_width; mb_x++) {
            unsigned mb = mb_y * ctx->m.mb_width + mb_x;
            ctx->slice_size[mb_y] += ctx->mb_bits[mb];
        }
        ctx->slice_size[mb_y]   = (ctx->slice_size[mb_y] + 31) & ~31;
        ctx->slice_size[mb_y] >>= 3;
        thread_size = ctx->slice_size[mb_y];
        offset += thread_size;
    }
}

static int dnxhd_mb_var_thread(AVCodecContext *avctx, void *arg,
                               int jobnr, int threadnr)
{
    DNXHDEncContext *ctx = avctx->priv_data;
    int mb_y = jobnr, mb_x, x, y;
    int partial_last_row = (mb_y == ctx->m.mb_height - 1) &&
                           ((avctx->height >> ctx->interlaced) & 0xF);

    ctx = ctx->thread[threadnr];
    if (ctx->cid_table->bit_depth == 8) {
        uint8_t *pix = ctx->thread[0]->src[0] + ((mb_y << 4) * ctx->m.linesize);
        for (mb_x = 0; mb_x < ctx->m.mb_width; ++mb_x, pix += 16) {
            unsigned mb = mb_y * ctx->m.mb_width + mb_x;
            int sum;
            int varc;

            if (!partial_last_row && mb_x * 16 <= avctx->width - 16) {
                sum  = ctx->m.dsp.pix_sum(pix, ctx->m.linesize);
                varc = ctx->m.dsp.pix_norm1(pix, ctx->m.linesize);
            } else {
                int bw = FFMIN(avctx->width - 16 * mb_x, 16);
                int bh = FFMIN((avctx->height >> ctx->interlaced) - 16 * mb_y, 16);
                sum = varc = 0;
                for (y = 0; y < bh; y++) {
                    for (x = 0; x < bw; x++) {
                        uint8_t val = pix[x + y * ctx->m.linesize];
                        sum  += val;
                        varc += val * val;
                    }
                }
            }
            varc = (varc - (((unsigned) sum * sum) >> 8) + 128) >> 8;

            ctx->mb_cmp[mb].value = varc;
            ctx->mb_cmp[mb].mb    = mb;
        }
    } else { // 10-bit
        int const linesize = ctx->m.linesize >> 1;
        for (mb_x = 0; mb_x < ctx->m.mb_width; ++mb_x) {
            uint16_t *pix = (uint16_t *)ctx->thread[0]->src[0] +
                            ((mb_y << 4) * linesize) + (mb_x << 4);
            unsigned mb  = mb_y * ctx->m.mb_width + mb_x;
            int sum = 0;
            int sqsum = 0;
            int mean, sqmean;
            int i, j;
            // Macroblocks are 16x16 pixels, unlike DCT blocks which are 8x8.
            for (i = 0; i < 16; ++i) {
                for (j = 0; j < 16; ++j) {
                    // Turn 16-bit pixels into 10-bit ones.
                    int const sample = (unsigned) pix[j] >> 6;
                    sum   += sample;
                    sqsum += sample * sample;
                    // 2^10 * 2^10 * 16 * 16 = 2^28, which is less than INT_MAX
                }
                pix += linesize;
            }
            mean = sum >> 8; // 16*16 == 2^8
            sqmean = sqsum >> 8;
            ctx->mb_cmp[mb].value = sqmean - mean * mean;
            ctx->mb_cmp[mb].mb    = mb;
        }
    }
    return 0;
}

static int dnxhd_encode_rdo(AVCodecContext *avctx, DNXHDEncContext *ctx)
{
    int lambda, up_step, down_step;
    int last_lower = INT_MAX, last_higher = 0;
    int x, y, q;

    for (q = 1; q < avctx->qmax; q++) {
        ctx->qscale = q;
        avctx->execute2(avctx, dnxhd_calc_bits_thread,
                        NULL, NULL, ctx->m.mb_height);
    }
    up_step = down_step = 2 << LAMBDA_FRAC_BITS;
    lambda  = ctx->lambda;

    for (;;) {
        int bits = 0;
        int end  = 0;
        if (lambda == last_higher) {
            lambda++;
            end = 1; // need to set final qscales/bits
        }
        for (y = 0; y < ctx->m.mb_height; y++) {
            for (x = 0; x < ctx->m.mb_width; x++) {
                unsigned min = UINT_MAX;
                int qscale = 1;
                int mb     = y * ctx->m.mb_width + x;
                for (q = 1; q < avctx->qmax; q++) {
                    unsigned score = ctx->mb_rc[q][mb].bits * lambda +
                                     ((unsigned) ctx->mb_rc[q][mb].ssd << LAMBDA_FRAC_BITS);
                    if (score < min) {
                        min    = score;
                        qscale = q;
                    }
                }
                bits += ctx->mb_rc[qscale][mb].bits;
                ctx->mb_qscale[mb] = qscale;
                ctx->mb_bits[mb]   = ctx->mb_rc[qscale][mb].bits;
            }
            bits = (bits + 31) & ~31; // padding
            if (bits > ctx->frame_bits)
                break;
        }
        // av_dlog(ctx->m.avctx,
        //         "lambda %d, up %u, down %u, bits %d, frame %d\n",
        //         lambda, last_higher, last_lower, bits, ctx->frame_bits);
        if (end) {
            if (bits > ctx->frame_bits)
                return AVERROR(EINVAL);
            break;
        }
        if (bits < ctx->frame_bits) {
            last_lower = FFMIN(lambda, last_lower);
            if (last_higher != 0)
                lambda = (lambda+last_higher)>>1;
            else
                lambda -= down_step;
            down_step = FFMIN((int64_t)down_step*5, INT_MAX);
            up_step = 1<<LAMBDA_FRAC_BITS;
            lambda = FFMAX(1, lambda);
            if (lambda == last_lower)
                break;
        } else {
            last_higher = FFMAX(lambda, last_higher);
            if (last_lower != INT_MAX)
                lambda = (lambda+last_lower)>>1;
            else if ((int64_t)lambda + up_step > INT_MAX)
                return AVERROR(EINVAL);
            else
                lambda += up_step;
            up_step = FFMIN((int64_t)up_step*5, INT_MAX);
            down_step = 1<<LAMBDA_FRAC_BITS;
        }
    }
    //av_dlog(ctx->m.avctx, "out lambda %d\n", lambda);
    ctx->lambda = lambda;
    return 0;
}

static int dnxhd_find_qscale(DNXHDEncContext *ctx)
{
    int bits = 0;
    int up_step = 1;
    int down_step = 1;
    int last_higher = 0;
    int last_lower = INT_MAX;
    int qscale;
    int x, y;

    qscale = ctx->qscale;
    for (;;) {
        bits = 0;
        ctx->qscale = qscale;
        // XXX avoid recalculating bits
        ctx->m.avctx->execute2(ctx->m.avctx, dnxhd_calc_bits_thread,
                               NULL, NULL, ctx->m.mb_height);
        for (y = 0; y < ctx->m.mb_height; y++) {
            for (x = 0; x < ctx->m.mb_width; x++)
                bits += ctx->mb_rc[qscale][y*ctx->m.mb_width+x].bits;
            bits = (bits+31)&~31; // padding
            if (bits > ctx->frame_bits)
                break;
        }
        // av_dlog(ctx->m.avctx,
        //         "%d, qscale %d, bits %d, frame %d, higher %d, lower %d\n",
        //         ctx->m.avctx->frame_number, qscale, bits, ctx->frame_bits,
        //         last_higher, last_lower);
        if (bits < ctx->frame_bits) {
            if (qscale == 1)
                return 1;
            if (last_higher == qscale - 1) {
                qscale = last_higher;
                break;
            }
            last_lower = FFMIN(qscale, last_lower);
            if (last_higher != 0)
                qscale = (qscale + last_higher) >> 1;
            else
                qscale -= down_step++;
            if (qscale < 1)
                qscale = 1;
            up_step = 1;
        } else {
            if (last_lower == qscale + 1)
                break;
            last_higher = FFMAX(qscale, last_higher);
            if (last_lower != INT_MAX)
                qscale = (qscale + last_lower) >> 1;
            else
                qscale += up_step++;
            down_step = 1;
            if (qscale >= ctx->m.avctx->qmax)
                return AVERROR(EINVAL);
        }
    }
    //av_dlog(ctx->m.avctx, "out qscale %d\n", qscale);
    ctx->qscale = qscale;
    return 0;
}

#define BUCKET_BITS 8
#define RADIX_PASSES 4
#define NBUCKETS (1 << BUCKET_BITS)

static inline int get_bucket(int value, int shift)
{
    value >>= shift;
    value  &= NBUCKETS - 1;
    return NBUCKETS - 1 - value;
}

static void radix_count(const RCCMPEntry *data, int size,
                        int buckets[RADIX_PASSES][NBUCKETS])
{
    int i, j;
    memset(buckets, 0, sizeof(buckets[0][0]) * RADIX_PASSES * NBUCKETS);
    for (i = 0; i < size; i++) {
        int v = data[i].value;
        for (j = 0; j < RADIX_PASSES; j++) {
            buckets[j][get_bucket(v, 0)]++;
            v >>= BUCKET_BITS;
        }
        av_assert1(!v);
    }
    for (j = 0; j < RADIX_PASSES; j++) {
        int offset = size;
        for (i = NBUCKETS - 1; i >= 0; i--)
            buckets[j][i] = offset -= buckets[j][i];
        av_assert1(!buckets[j][0]);
    }
}

static void radix_sort_pass(RCCMPEntry *dst, const RCCMPEntry *data,
                            int size, int buckets[NBUCKETS], int pass)
{
    int shift = pass * BUCKET_BITS;
    int i;
    for (i = 0; i < size; i++) {
        int v   = get_bucket(data[i].value, shift);
        int pos = buckets[v]++;
        dst[pos] = data[i];
    }
}

static void radix_sort(RCCMPEntry *data, int size)
{
    int buckets[RADIX_PASSES][NBUCKETS];
    RCCMPEntry *tmp = av_malloc_array(size, sizeof(*tmp));
    radix_count(data, size, buckets);
    radix_sort_pass(tmp, data, size, buckets[0], 0);
    radix_sort_pass(data, tmp, size, buckets[1], 1);
    if (buckets[2][NBUCKETS - 1] || buckets[3][NBUCKETS - 1]) {
        radix_sort_pass(tmp, data, size, buckets[2], 2);
        radix_sort_pass(data, tmp, size, buckets[3], 3);
    }
    av_free(tmp);
}

static int dnxhd_encode_fast(AVCodecContext *avctx, DNXHDEncContext *ctx)
{
    int max_bits = 0;
    int ret, x, y;
    if ((ret = dnxhd_find_qscale(ctx)) < 0)
        return ret;
    for (y = 0; y < ctx->m.mb_height; y++) {
        for (x = 0; x < ctx->m.mb_width; x++) {
            int mb = y * ctx->m.mb_width + x;
            int delta_bits;
            ctx->mb_qscale[mb] = ctx->qscale;
            ctx->mb_bits[mb] = ctx->mb_rc[ctx->qscale][mb].bits;
            max_bits += ctx->mb_rc[ctx->qscale][mb].bits;
            if (!RC_VARIANCE) {
                delta_bits = ctx->mb_rc[ctx->qscale][mb].bits -
                             ctx->mb_rc[ctx->qscale + 1][mb].bits;
                ctx->mb_cmp[mb].mb = mb;
                ctx->mb_cmp[mb].value =
                    delta_bits ? ((ctx->mb_rc[ctx->qscale][mb].ssd -
                                   ctx->mb_rc[ctx->qscale + 1][mb].ssd) * 100) /
                                  delta_bits
                               : INT_MIN; // avoid increasing qscale
            }
        }
        max_bits += 31; // worst padding
    }
    if (!ret) {
        if (RC_VARIANCE)
            avctx->execute2(avctx, dnxhd_mb_var_thread,
                            NULL, NULL, ctx->m.mb_height);
        radix_sort(ctx->mb_cmp, ctx->m.mb_num);
        for (x = 0; x < ctx->m.mb_num && max_bits > ctx->frame_bits; x++) {
            int mb = ctx->mb_cmp[x].mb;
            max_bits -= ctx->mb_rc[ctx->qscale][mb].bits -
                        ctx->mb_rc[ctx->qscale + 1][mb].bits;
            ctx->mb_qscale[mb] = ctx->qscale + 1;
            ctx->mb_bits[mb]   = ctx->mb_rc[ctx->qscale + 1][mb].bits;
        }
    }
    return 0;
}

static void dnxhd_load_picture(DNXHDEncContext *ctx, const AVFrame *frame)
{
    int i;

    for (i = 0; i < ctx->m.avctx->thread_count; i++) {
        ctx->thread[i]->m.linesize    = frame->linesize[0] << ctx->interlaced;
        ctx->thread[i]->m.uvlinesize  = frame->linesize[1] << ctx->interlaced;
        ctx->thread[i]->dct_y_offset  = ctx->m.linesize  *8;
        ctx->thread[i]->dct_uv_offset = ctx->m.uvlinesize*8;
    }

    ctx->m.avctx->coded_frame->interlaced_frame = frame->interlaced_frame;
    ctx->cur_field = frame->interlaced_frame && !frame->top_field_first;
}

static int dnxhd_encode_picture(AVCodecContext *avctx, AVPacket *pkt,
                                const AVFrame *frame, int *got_packet)
{
    DNXHDEncContext *ctx = avctx->priv_data;
    int first_field = 1;
    int offset, i, ret;
    uint8_t *buf;

<<<<<<< HEAD
    if ((ret = ff_alloc_packet2(avctx, pkt, ctx->cid_table->frame_size)) < 0)
=======
    if ((ret = ff_alloc_packet(pkt, ctx->cid_table->frame_size)) < 0) {
        av_log(avctx, AV_LOG_ERROR,
               "output buffer is too small to compress picture\n");
>>>>>>> 89ef08c9
        return ret;
    buf = pkt->data;

    dnxhd_load_picture(ctx, frame);

encode_coding_unit:
    for (i = 0; i < 3; i++) {
        ctx->src[i] = frame->data[i];
        if (ctx->interlaced && ctx->cur_field)
            ctx->src[i] += frame->linesize[i];
    }

    dnxhd_write_header(avctx, buf);

    if (avctx->mb_decision == FF_MB_DECISION_RD)
        ret = dnxhd_encode_rdo(avctx, ctx);
    else
        ret = dnxhd_encode_fast(avctx, ctx);
    if (ret < 0) {
        av_log(avctx, AV_LOG_ERROR,
               "picture could not fit ratecontrol constraints, increase qmax\n");
        return ret;
    }

    dnxhd_setup_threads_slices(ctx);

    offset = 0;
    for (i = 0; i < ctx->m.mb_height; i++) {
        AV_WB32(ctx->msip + i * 4, offset);
        offset += ctx->slice_size[i];
        av_assert1(!(ctx->slice_size[i] & 3));
    }

    avctx->execute2(avctx, dnxhd_encode_thread, buf, NULL, ctx->m.mb_height);

<<<<<<< HEAD
    av_assert1(640 + offset + 4 <= ctx->cid_table->coding_unit_size);
    memset(buf + 640 + offset, 0, ctx->cid_table->coding_unit_size - 4 - offset - 640);
=======
    assert(640 + offset + 4 <= ctx->cid_table->coding_unit_size);
    memset(buf + 640 + offset, 0,
           ctx->cid_table->coding_unit_size - 4 - offset - 640);
>>>>>>> 89ef08c9

    AV_WB32(buf + ctx->cid_table->coding_unit_size - 4, 0x600DC0DE); // EOF

    if (ctx->interlaced && first_field) {
        first_field     = 0;
        ctx->cur_field ^= 1;
        buf            += ctx->cid_table->coding_unit_size;
        goto encode_coding_unit;
    }

    avctx->coded_frame->quality = ctx->qscale * FF_QP2LAMBDA;

    pkt->flags |= AV_PKT_FLAG_KEY;
    *got_packet = 1;
    return 0;
}

static av_cold int dnxhd_encode_end(AVCodecContext *avctx)
{
    DNXHDEncContext *ctx = avctx->priv_data;
    int max_level        = 1 << (ctx->cid_table->bit_depth + 2);
    int i;

    av_free(ctx->vlc_codes - max_level * 2);
    av_free(ctx->vlc_bits - max_level * 2);
    av_freep(&ctx->run_codes);
    av_freep(&ctx->run_bits);

    av_freep(&ctx->mb_bits);
    av_freep(&ctx->mb_qscale);
    av_freep(&ctx->mb_rc);
    av_freep(&ctx->mb_cmp);
    av_freep(&ctx->slice_size);
    av_freep(&ctx->slice_offs);

    av_freep(&ctx->qmatrix_c);
    av_freep(&ctx->qmatrix_l);
    av_freep(&ctx->qmatrix_c16);
    av_freep(&ctx->qmatrix_l16);

    for (i = 1; i < avctx->thread_count; i++)
        av_freep(&ctx->thread[i]);

    av_frame_free(&avctx->coded_frame);

    return 0;
}

static const AVCodecDefault dnxhd_defaults[] = {
    { "qmax", "1024" }, /* Maximum quantization scale factor allowed for VC-3 */
    { NULL },
};

AVCodec ff_dnxhd_encoder = {
    .name           = "dnxhd",
    .long_name      = NULL_IF_CONFIG_SMALL("VC3/DNxHD"),
    .type           = AVMEDIA_TYPE_VIDEO,
    .id             = AV_CODEC_ID_DNXHD,
    .priv_data_size = sizeof(DNXHDEncContext),
    .init           = dnxhd_encode_init,
    .encode2        = dnxhd_encode_picture,
    .close          = dnxhd_encode_end,
    .capabilities   = CODEC_CAP_SLICE_THREADS,
<<<<<<< HEAD
    .pix_fmts       = (const enum AVPixelFormat[]){ AV_PIX_FMT_YUV422P,
                                                  AV_PIX_FMT_YUV422P10,
                                                  AV_PIX_FMT_NONE },
    .priv_class     = &dnxhd_class,
    .defaults       = dnxhd_defaults,
=======
    .pix_fmts       = (const enum AVPixelFormat[]) {
        AV_PIX_FMT_YUV422P,
        AV_PIX_FMT_YUV422P10,
        AV_PIX_FMT_NONE
    },
    .priv_class     = &class,
>>>>>>> 89ef08c9
};<|MERGE_RESOLUTION|>--- conflicted
+++ resolved
@@ -34,6 +34,7 @@
 #include "mpegvideo.h"
 #include "dnxhdenc.h"
 
+
 // The largest value that will not lead to overflow for 10bit samples.
 #define DNX10BIT_QMAT_SHIFT 18
 #define RC_VARIANCE 1 // use variance or ssd for fast rc
@@ -45,7 +46,6 @@
         offsetof(DNXHDEncContext, nitris_compat), AV_OPT_TYPE_INT, { .i64 = 0 }, 0, 1, VE },
     { NULL }
 };
-<<<<<<< HEAD
 
 static const AVClass dnxhd_class = {
     .class_name = "dnxhd",
@@ -53,23 +53,10 @@
     .option     = options,
     .version    = LIBAVUTIL_VERSION_INT,
 };
-=======
->>>>>>> 89ef08c9
-
-static const AVClass class = {
-    "dnxhd",
-    av_default_item_name,
-    options,
-    LIBAVUTIL_VERSION_INT
-};
-
-<<<<<<< HEAD
-static void dnxhd_8bit_get_pixels_8x4_sym(int16_t *av_restrict block, const uint8_t *pixels, ptrdiff_t line_size)
-=======
-static void dnxhd_8bit_get_pixels_8x4_sym(int16_t *restrict block,
+
+static void dnxhd_8bit_get_pixels_8x4_sym(int16_t *av_restrict block,
                                           const uint8_t *pixels,
-                                          int line_size)
->>>>>>> 89ef08c9
+                                          ptrdiff_t line_size)
 {
     int i;
     for (i = 0; i < 4; i++) {
@@ -90,31 +77,22 @@
     memcpy(block + 24, block - 32, sizeof(*block) * 8);
 }
 
-<<<<<<< HEAD
-static av_always_inline void dnxhd_10bit_get_pixels_8x4_sym(int16_t *av_restrict block, const uint8_t *pixels, ptrdiff_t line_size)
-=======
 static av_always_inline
-void dnxhd_10bit_get_pixels_8x4_sym(int16_t *restrict block,
+void dnxhd_10bit_get_pixels_8x4_sym(int16_t *av_restrict block,
                                     const uint8_t *pixels,
-                                    int line_size)
->>>>>>> 89ef08c9
+                                    ptrdiff_t line_size)
 {
     int i;
     const uint16_t* pixels16 = (const uint16_t*)pixels;
     line_size >>= 1;
 
     for (i = 0; i < 4; i++) {
-<<<<<<< HEAD
         block[0] = pixels16[0]; block[1] = pixels16[1];
         block[2] = pixels16[2]; block[3] = pixels16[3];
         block[4] = pixels16[4]; block[5] = pixels16[5];
         block[6] = pixels16[6]; block[7] = pixels16[7];
         pixels16 += line_size;
         block += 8;
-=======
-        memcpy(block + i * 8, pixels + i * line_size, 8 * sizeof(*block));
-        memcpy(block - (i + 1) * 8, pixels + i * line_size, 8 * sizeof(*block));
->>>>>>> 89ef08c9
     }
     memcpy(block,      block -  8, sizeof(*block) * 8);
     memcpy(block +  8, block - 16, sizeof(*block) * 8);
@@ -291,12 +269,7 @@
 
 static av_cold int dnxhd_init_rc(DNXHDEncContext *ctx)
 {
-<<<<<<< HEAD
-    FF_ALLOCZ_OR_GOTO(ctx->m.avctx, ctx->mb_rc, 8160*(ctx->m.avctx->qmax + 1)*sizeof(RCEntry), fail);
-=======
-    FF_ALLOCZ_OR_GOTO(ctx->m.avctx, ctx->mb_rc,
-                      8160 * ctx->m.avctx->qmax * sizeof(RCEntry), fail);
->>>>>>> 89ef08c9
+    FF_ALLOCZ_OR_GOTO(ctx->m.avctx, ctx->mb_rc, 8160 * (ctx->m.avctx->qmax + 1) * sizeof(RCEntry), fail);
     if (ctx->m.avctx->mb_decision != FF_MB_DECISION_RD)
         FF_ALLOCZ_OR_GOTO(ctx->m.avctx, ctx->mb_cmp,
                           ctx->m.mb_num * sizeof(RCCMPEntry), fail);
@@ -330,13 +303,9 @@
 
     ctx->cid = ff_dnxhd_find_cid(avctx, bit_depth);
     if (!ctx->cid) {
-<<<<<<< HEAD
-        av_log(avctx, AV_LOG_ERROR, "video parameters incompatible with DNxHD. Valid DNxHD profiles:\n");
+        av_log(avctx, AV_LOG_ERROR,
+               "video parameters incompatible with DNxHD. Valid DNxHD profiles:\n");
         ff_dnxhd_print_profiles(avctx, AV_LOG_ERROR);
-=======
-        av_log(avctx, AV_LOG_ERROR,
-               "video parameters incompatible with DNxHD\n");
->>>>>>> 89ef08c9
         return AVERROR(EINVAL);
     }
     av_log(avctx, AV_LOG_DEBUG, "cid %d\n", ctx->cid);
@@ -435,11 +404,7 @@
 static int dnxhd_write_header(AVCodecContext *avctx, uint8_t *buf)
 {
     DNXHDEncContext *ctx = avctx->priv_data;
-<<<<<<< HEAD
-    static const uint8_t header_prefix[5] = { 0x00,0x00,0x02,0x80,0x01 };
-=======
-    const uint8_t header_prefix[5] = { 0x00, 0x00, 0x02, 0x80, 0x01 };
->>>>>>> 89ef08c9
+    static const uint8_t header_prefix[5] = { 0x00, 0x00, 0x02, 0x80, 0x01 };
 
     memset(buf, 0, 640);
 
@@ -632,20 +597,8 @@
 static av_always_inline
 int dnxhd_switch_matrix(DNXHDEncContext *ctx, int i)
 {
-<<<<<<< HEAD
     const static uint8_t component[8]={0,0,1,2,0,0,1,2};
     return component[i];
-=======
-    if (i & 2) {
-        ctx->m.q_intra_matrix16 = ctx->qmatrix_c16;
-        ctx->m.q_intra_matrix   = ctx->qmatrix_c;
-        return 1 + (i & 1);
-    } else {
-        ctx->m.q_intra_matrix16 = ctx->qmatrix_l16;
-        ctx->m.q_intra_matrix   = ctx->qmatrix_l;
-        return 0;
-    }
->>>>>>> 89ef08c9
 }
 
 static int dnxhd_calc_bits_thread(AVCodecContext *avctx, void *arg,
@@ -675,16 +628,10 @@
             int overflow, nbits, diff, last_index;
             int n = dnxhd_switch_matrix(ctx, i);
 
-<<<<<<< HEAD
-            memcpy(block, src_block, 64*sizeof(*block));
-            last_index = ctx->m.dct_quantize(&ctx->m, block, 4&(2*i), qscale, &overflow);
-            ac_bits += dnxhd_calc_ac_bits(ctx, block, last_index);
-=======
             memcpy(block, src_block, 64 * sizeof(*block));
-            last_index = ctx->m.dct_quantize(&ctx->m, block, i,
+            last_index = ctx->m.dct_quantize(&ctx->m, block, 4 & (2*i),
                                              qscale, &overflow);
             ac_bits   += dnxhd_calc_ac_bits(ctx, block, last_index);
->>>>>>> 89ef08c9
 
             diff = block[0] - ctx->m.last_dc[n];
             if (diff < 0)
@@ -734,14 +681,9 @@
         for (i = 0; i < 8; i++) {
             int16_t *block = ctx->blocks[i];
             int overflow, n = dnxhd_switch_matrix(ctx, i);
-<<<<<<< HEAD
-            int last_index = ctx->m.dct_quantize(&ctx->m, block, 4&(2*i), qscale, &overflow);
-            //START_TIMER;
-=======
-            int last_index = ctx->m.dct_quantize(&ctx->m, block, i,
+            int last_index = ctx->m.dct_quantize(&ctx->m, block, 4 & (2*i),
                                                  qscale, &overflow);
             // START_TIMER;
->>>>>>> 89ef08c9
             dnxhd_encode_block(ctx, block, last_index, n);
             // STOP_TIMER("encode_block");
         }
@@ -1099,13 +1041,7 @@
     int offset, i, ret;
     uint8_t *buf;
 
-<<<<<<< HEAD
     if ((ret = ff_alloc_packet2(avctx, pkt, ctx->cid_table->frame_size)) < 0)
-=======
-    if ((ret = ff_alloc_packet(pkt, ctx->cid_table->frame_size)) < 0) {
-        av_log(avctx, AV_LOG_ERROR,
-               "output buffer is too small to compress picture\n");
->>>>>>> 89ef08c9
         return ret;
     buf = pkt->data;
 
@@ -1141,14 +1077,9 @@
 
     avctx->execute2(avctx, dnxhd_encode_thread, buf, NULL, ctx->m.mb_height);
 
-<<<<<<< HEAD
     av_assert1(640 + offset + 4 <= ctx->cid_table->coding_unit_size);
-    memset(buf + 640 + offset, 0, ctx->cid_table->coding_unit_size - 4 - offset - 640);
-=======
-    assert(640 + offset + 4 <= ctx->cid_table->coding_unit_size);
     memset(buf + 640 + offset, 0,
            ctx->cid_table->coding_unit_size - 4 - offset - 640);
->>>>>>> 89ef08c9
 
     AV_WB32(buf + ctx->cid_table->coding_unit_size - 4, 0x600DC0DE); // EOF
 
@@ -1212,18 +1143,11 @@
     .encode2        = dnxhd_encode_picture,
     .close          = dnxhd_encode_end,
     .capabilities   = CODEC_CAP_SLICE_THREADS,
-<<<<<<< HEAD
-    .pix_fmts       = (const enum AVPixelFormat[]){ AV_PIX_FMT_YUV422P,
-                                                  AV_PIX_FMT_YUV422P10,
-                                                  AV_PIX_FMT_NONE },
-    .priv_class     = &dnxhd_class,
-    .defaults       = dnxhd_defaults,
-=======
     .pix_fmts       = (const enum AVPixelFormat[]) {
         AV_PIX_FMT_YUV422P,
         AV_PIX_FMT_YUV422P10,
         AV_PIX_FMT_NONE
     },
-    .priv_class     = &class,
->>>>>>> 89ef08c9
+    .priv_class     = &dnxhd_class,
+    .defaults       = dnxhd_defaults,
 };