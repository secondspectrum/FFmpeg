/*
 * copyright (c) 2001 Fabrice Bellard
 *
 * This file is part of FFmpeg.
 *
 * FFmpeg is free software; you can redistribute it and/or
 * modify it under the terms of the GNU Lesser General Public
 * License as published by the Free Software Foundation; either
 * version 2.1 of the License, or (at your option) any later version.
 *
 * FFmpeg is distributed in the hope that it will be useful,
 * but WITHOUT ANY WARRANTY; without even the implied warranty of
 * MERCHANTABILITY or FITNESS FOR A PARTICULAR PURPOSE.  See the GNU
 * Lesser General Public License for more details.
 *
 * You should have received a copy of the GNU Lesser General Public
 * License along with FFmpeg; if not, write to the Free Software
 * Foundation, Inc., 51 Franklin Street, Fifth Floor, Boston, MA 02110-1301 USA
 */

#ifndef AVCODEC_AVCODEC_H
#define AVCODEC_AVCODEC_H

/**
 * @file
 * @ingroup libavc
 * Libavcodec external API header
 */

#include <errno.h>
#include "libavutil/samplefmt.h"
#include "libavutil/attributes.h"
#include "libavutil/avutil.h"
#include "libavutil/buffer.h"
#include "libavutil/cpu.h"
#include "libavutil/channel_layout.h"
#include "libavutil/dict.h"
#include "libavutil/frame.h"
#include "libavutil/log.h"
#include "libavutil/pixfmt.h"
#include "libavutil/rational.h"

#include "version.h"

/**
 * @defgroup libavc libavcodec
 * Encoding/Decoding Library
 *
 * @{
 *
 * @defgroup lavc_decoding Decoding
 * @{
 * @}
 *
 * @defgroup lavc_encoding Encoding
 * @{
 * @}
 *
 * @defgroup lavc_codec Codecs
 * @{
 * @defgroup lavc_codec_native Native Codecs
 * @{
 * @}
 * @defgroup lavc_codec_wrappers External library wrappers
 * @{
 * @}
 * @defgroup lavc_codec_hwaccel Hardware Accelerators bridge
 * @{
 * @}
 * @}
 * @defgroup lavc_internal Internal
 * @{
 * @}
 * @}
 */

/**
 * @ingroup libavc
 * @defgroup lavc_encdec send/receive encoding and decoding API overview
 * @{
 *
 * The avcodec_send_packet()/avcodec_receive_frame()/avcodec_send_frame()/
 * avcodec_receive_packet() functions provide an encode/decode API, which
 * decouples input and output.
 *
 * The API is very similar for encoding/decoding and audio/video, and works as
 * follows:
 * - Set up and open the AVCodecContext as usual.
 * - Send valid input:
 *   - For decoding, call avcodec_send_packet() to give the decoder raw
 *     compressed data in an AVPacket.
 *   - For encoding, call avcodec_send_frame() to give the encoder an AVFrame
 *     containing uncompressed audio or video.
 *   In both cases, it is recommended that AVPackets and AVFrames are
 *   refcounted, or libavcodec might have to copy the input data. (libavformat
 *   always returns refcounted AVPackets, and av_frame_get_buffer() allocates
 *   refcounted AVFrames.)
 * - Receive output in a loop. Periodically call one of the avcodec_receive_*()
 *   functions and process their output:
 *   - For decoding, call avcodec_receive_frame(). On success, it will return
 *     an AVFrame containing uncompressed audio or video data.
 *   - For encoding, call avcodec_receive_packet(). On success, it will return
 *     an AVPacket with a compressed frame.
 *   Repeat this call until it returns AVERROR(EAGAIN) or an error. The
 *   AVERROR(EAGAIN) return value means that new input data is required to
 *   return new output. In this case, continue with sending input. For each
 *   input frame/packet, the codec will typically return 1 output frame/packet,
 *   but it can also be 0 or more than 1.
 *
 * At the beginning of decoding or encoding, the codec might accept multiple
 * input frames/packets without returning a frame, until its internal buffers
 * are filled. This situation is handled transparently if you follow the steps
 * outlined above.
 *
 * In theory, sending input can result in EAGAIN - this should happen only if
 * not all output was received. You can use this to structure alternative decode
 * or encode loops other than the one suggested above. For example, you could
 * try sending new input on each iteration, and try to receive output if that
 * returns EAGAIN.
 *
 * End of stream situations. These require "flushing" (aka draining) the codec,
 * as the codec might buffer multiple frames or packets internally for
 * performance or out of necessity (consider B-frames).
 * This is handled as follows:
 * - Instead of valid input, send NULL to the avcodec_send_packet() (decoding)
 *   or avcodec_send_frame() (encoding) functions. This will enter draining
 *   mode.
 * - Call avcodec_receive_frame() (decoding) or avcodec_receive_packet()
 *   (encoding) in a loop until AVERROR_EOF is returned. The functions will
 *   not return AVERROR(EAGAIN), unless you forgot to enter draining mode.
 * - Before decoding can be resumed again, the codec has to be reset with
 *   avcodec_flush_buffers().
 *
 * Using the API as outlined above is highly recommended. But it is also
 * possible to call functions outside of this rigid schema. For example, you can
 * call avcodec_send_packet() repeatedly without calling
 * avcodec_receive_frame(). In this case, avcodec_send_packet() will succeed
 * until the codec's internal buffer has been filled up (which is typically of
 * size 1 per output frame, after initial input), and then reject input with
 * AVERROR(EAGAIN). Once it starts rejecting input, you have no choice but to
 * read at least some output.
 *
 * Not all codecs will follow a rigid and predictable dataflow; the only
 * guarantee is that an AVERROR(EAGAIN) return value on a send/receive call on
 * one end implies that a receive/send call on the other end will succeed, or
 * at least will not fail with AVERROR(EAGAIN). In general, no codec will
 * permit unlimited buffering of input or output.
 *
 * This API replaces the following legacy functions:
 * - avcodec_decode_video2() and avcodec_decode_audio4():
 *   Use avcodec_send_packet() to feed input to the decoder, then use
 *   avcodec_receive_frame() to receive decoded frames after each packet.
 *   Unlike with the old video decoding API, multiple frames might result from
 *   a packet. For audio, splitting the input packet into frames by partially
 *   decoding packets becomes transparent to the API user. You never need to
 *   feed an AVPacket to the API twice (unless it is rejected with AVERROR(EAGAIN) - then
 *   no data was read from the packet).
 *   Additionally, sending a flush/draining packet is required only once.
 * - avcodec_encode_video2()/avcodec_encode_audio2():
 *   Use avcodec_send_frame() to feed input to the encoder, then use
 *   avcodec_receive_packet() to receive encoded packets.
 *   Providing user-allocated buffers for avcodec_receive_packet() is not
 *   possible.
 * - The new API does not handle subtitles yet.
 *
 * Mixing new and old function calls on the same AVCodecContext is not allowed,
 * and will result in undefined behavior.
 *
 * Some codecs might require using the new API; using the old API will return
 * an error when calling it. All codecs support the new API.
 *
 * A codec is not allowed to return AVERROR(EAGAIN) for both sending and receiving. This
 * would be an invalid state, which could put the codec user into an endless
 * loop. The API has no concept of time either: it cannot happen that trying to
 * do avcodec_send_packet() results in AVERROR(EAGAIN), but a repeated call 1 second
 * later accepts the packet (with no other receive/flush API calls involved).
 * The API is a strict state machine, and the passage of time is not supposed
 * to influence it. Some timing-dependent behavior might still be deemed
 * acceptable in certain cases. But it must never result in both send/receive
 * returning EAGAIN at the same time at any point. It must also absolutely be
 * avoided that the current state is "unstable" and can "flip-flop" between
 * the send/receive APIs allowing progress. For example, it's not allowed that
 * the codec randomly decides that it actually wants to consume a packet now
 * instead of returning a frame, after it just returned AVERROR(EAGAIN) on an
 * avcodec_send_packet() call.
 * @}
 */

/**
 * @defgroup lavc_core Core functions/structures.
 * @ingroup libavc
 *
 * Basic definitions, functions for querying libavcodec capabilities,
 * allocating core structures, etc.
 * @{
 */


/**
 * Identify the syntax and semantics of the bitstream.
 * The principle is roughly:
 * Two decoders with the same ID can decode the same streams.
 * Two encoders with the same ID can encode compatible streams.
 * There may be slight deviations from the principle due to implementation
 * details.
 *
 * If you add a codec ID to this list, add it so that
 * 1. no value of an existing codec ID changes (that would break ABI),
 * 2. it is as close as possible to similar codecs
 *
 * After adding new codec IDs, do not forget to add an entry to the codec
 * descriptor list and bump libavcodec minor version.
 */
enum AVCodecID {
    AV_CODEC_ID_NONE,

    /* video codecs */
    AV_CODEC_ID_MPEG1VIDEO,
    AV_CODEC_ID_MPEG2VIDEO, ///< preferred ID for MPEG-1/2 video decoding
    AV_CODEC_ID_H261,
    AV_CODEC_ID_H263,
    AV_CODEC_ID_RV10,
    AV_CODEC_ID_RV20,
    AV_CODEC_ID_MJPEG,
    AV_CODEC_ID_MJPEGB,
    AV_CODEC_ID_LJPEG,
    AV_CODEC_ID_SP5X,
    AV_CODEC_ID_JPEGLS,
    AV_CODEC_ID_MPEG4,
    AV_CODEC_ID_RAWVIDEO,
    AV_CODEC_ID_MSMPEG4V1,
    AV_CODEC_ID_MSMPEG4V2,
    AV_CODEC_ID_MSMPEG4V3,
    AV_CODEC_ID_WMV1,
    AV_CODEC_ID_WMV2,
    AV_CODEC_ID_H263P,
    AV_CODEC_ID_H263I,
    AV_CODEC_ID_FLV1,
    AV_CODEC_ID_SVQ1,
    AV_CODEC_ID_SVQ3,
    AV_CODEC_ID_DVVIDEO,
    AV_CODEC_ID_HUFFYUV,
    AV_CODEC_ID_CYUV,
    AV_CODEC_ID_H264,
    AV_CODEC_ID_INDEO3,
    AV_CODEC_ID_VP3,
    AV_CODEC_ID_THEORA,
    AV_CODEC_ID_ASV1,
    AV_CODEC_ID_ASV2,
    AV_CODEC_ID_FFV1,
    AV_CODEC_ID_4XM,
    AV_CODEC_ID_VCR1,
    AV_CODEC_ID_CLJR,
    AV_CODEC_ID_MDEC,
    AV_CODEC_ID_ROQ,
    AV_CODEC_ID_INTERPLAY_VIDEO,
    AV_CODEC_ID_XAN_WC3,
    AV_CODEC_ID_XAN_WC4,
    AV_CODEC_ID_RPZA,
    AV_CODEC_ID_CINEPAK,
    AV_CODEC_ID_WS_VQA,
    AV_CODEC_ID_MSRLE,
    AV_CODEC_ID_MSVIDEO1,
    AV_CODEC_ID_IDCIN,
    AV_CODEC_ID_8BPS,
    AV_CODEC_ID_SMC,
    AV_CODEC_ID_FLIC,
    AV_CODEC_ID_TRUEMOTION1,
    AV_CODEC_ID_VMDVIDEO,
    AV_CODEC_ID_MSZH,
    AV_CODEC_ID_ZLIB,
    AV_CODEC_ID_QTRLE,
    AV_CODEC_ID_TSCC,
    AV_CODEC_ID_ULTI,
    AV_CODEC_ID_QDRAW,
    AV_CODEC_ID_VIXL,
    AV_CODEC_ID_QPEG,
    AV_CODEC_ID_PNG,
    AV_CODEC_ID_PPM,
    AV_CODEC_ID_PBM,
    AV_CODEC_ID_PGM,
    AV_CODEC_ID_PGMYUV,
    AV_CODEC_ID_PAM,
    AV_CODEC_ID_FFVHUFF,
    AV_CODEC_ID_RV30,
    AV_CODEC_ID_RV40,
    AV_CODEC_ID_VC1,
    AV_CODEC_ID_WMV3,
    AV_CODEC_ID_LOCO,
    AV_CODEC_ID_WNV1,
    AV_CODEC_ID_AASC,
    AV_CODEC_ID_INDEO2,
    AV_CODEC_ID_FRAPS,
    AV_CODEC_ID_TRUEMOTION2,
    AV_CODEC_ID_BMP,
    AV_CODEC_ID_CSCD,
    AV_CODEC_ID_MMVIDEO,
    AV_CODEC_ID_ZMBV,
    AV_CODEC_ID_AVS,
    AV_CODEC_ID_SMACKVIDEO,
    AV_CODEC_ID_NUV,
    AV_CODEC_ID_KMVC,
    AV_CODEC_ID_FLASHSV,
    AV_CODEC_ID_CAVS,
    AV_CODEC_ID_JPEG2000,
    AV_CODEC_ID_VMNC,
    AV_CODEC_ID_VP5,
    AV_CODEC_ID_VP6,
    AV_CODEC_ID_VP6F,
    AV_CODEC_ID_TARGA,
    AV_CODEC_ID_DSICINVIDEO,
    AV_CODEC_ID_TIERTEXSEQVIDEO,
    AV_CODEC_ID_TIFF,
    AV_CODEC_ID_GIF,
    AV_CODEC_ID_DXA,
    AV_CODEC_ID_DNXHD,
    AV_CODEC_ID_THP,
    AV_CODEC_ID_SGI,
    AV_CODEC_ID_C93,
    AV_CODEC_ID_BETHSOFTVID,
    AV_CODEC_ID_PTX,
    AV_CODEC_ID_TXD,
    AV_CODEC_ID_VP6A,
    AV_CODEC_ID_AMV,
    AV_CODEC_ID_VB,
    AV_CODEC_ID_PCX,
    AV_CODEC_ID_SUNRAST,
    AV_CODEC_ID_INDEO4,
    AV_CODEC_ID_INDEO5,
    AV_CODEC_ID_MIMIC,
    AV_CODEC_ID_RL2,
    AV_CODEC_ID_ESCAPE124,
    AV_CODEC_ID_DIRAC,
    AV_CODEC_ID_BFI,
    AV_CODEC_ID_CMV,
    AV_CODEC_ID_MOTIONPIXELS,
    AV_CODEC_ID_TGV,
    AV_CODEC_ID_TGQ,
    AV_CODEC_ID_TQI,
    AV_CODEC_ID_AURA,
    AV_CODEC_ID_AURA2,
    AV_CODEC_ID_V210X,
    AV_CODEC_ID_TMV,
    AV_CODEC_ID_V210,
    AV_CODEC_ID_DPX,
    AV_CODEC_ID_MAD,
    AV_CODEC_ID_FRWU,
    AV_CODEC_ID_FLASHSV2,
    AV_CODEC_ID_CDGRAPHICS,
    AV_CODEC_ID_R210,
    AV_CODEC_ID_ANM,
    AV_CODEC_ID_BINKVIDEO,
    AV_CODEC_ID_IFF_ILBM,
#define AV_CODEC_ID_IFF_BYTERUN1 AV_CODEC_ID_IFF_ILBM
    AV_CODEC_ID_KGV1,
    AV_CODEC_ID_YOP,
    AV_CODEC_ID_VP8,
    AV_CODEC_ID_PICTOR,
    AV_CODEC_ID_ANSI,
    AV_CODEC_ID_A64_MULTI,
    AV_CODEC_ID_A64_MULTI5,
    AV_CODEC_ID_R10K,
    AV_CODEC_ID_MXPEG,
    AV_CODEC_ID_LAGARITH,
    AV_CODEC_ID_PRORES,
    AV_CODEC_ID_JV,
    AV_CODEC_ID_DFA,
    AV_CODEC_ID_WMV3IMAGE,
    AV_CODEC_ID_VC1IMAGE,
    AV_CODEC_ID_UTVIDEO,
    AV_CODEC_ID_BMV_VIDEO,
    AV_CODEC_ID_VBLE,
    AV_CODEC_ID_DXTORY,
    AV_CODEC_ID_V410,
    AV_CODEC_ID_XWD,
    AV_CODEC_ID_CDXL,
    AV_CODEC_ID_XBM,
    AV_CODEC_ID_ZEROCODEC,
    AV_CODEC_ID_MSS1,
    AV_CODEC_ID_MSA1,
    AV_CODEC_ID_TSCC2,
    AV_CODEC_ID_MTS2,
    AV_CODEC_ID_CLLC,
    AV_CODEC_ID_MSS2,
    AV_CODEC_ID_VP9,
    AV_CODEC_ID_AIC,
    AV_CODEC_ID_ESCAPE130,
    AV_CODEC_ID_G2M,
    AV_CODEC_ID_WEBP,
    AV_CODEC_ID_HNM4_VIDEO,
    AV_CODEC_ID_HEVC,
#define AV_CODEC_ID_H265 AV_CODEC_ID_HEVC
    AV_CODEC_ID_FIC,
    AV_CODEC_ID_ALIAS_PIX,
    AV_CODEC_ID_BRENDER_PIX,
    AV_CODEC_ID_PAF_VIDEO,
    AV_CODEC_ID_EXR,
    AV_CODEC_ID_VP7,
    AV_CODEC_ID_SANM,
    AV_CODEC_ID_SGIRLE,
    AV_CODEC_ID_MVC1,
    AV_CODEC_ID_MVC2,
    AV_CODEC_ID_HQX,
    AV_CODEC_ID_TDSC,
    AV_CODEC_ID_HQ_HQA,
    AV_CODEC_ID_HAP,
    AV_CODEC_ID_DDS,
    AV_CODEC_ID_DXV,
    AV_CODEC_ID_SCREENPRESSO,
    AV_CODEC_ID_RSCC,

    AV_CODEC_ID_Y41P = 0x8000,
    AV_CODEC_ID_AVRP,
    AV_CODEC_ID_012V,
    AV_CODEC_ID_AVUI,
    AV_CODEC_ID_AYUV,
    AV_CODEC_ID_TARGA_Y216,
    AV_CODEC_ID_V308,
    AV_CODEC_ID_V408,
    AV_CODEC_ID_YUV4,
    AV_CODEC_ID_AVRN,
    AV_CODEC_ID_CPIA,
    AV_CODEC_ID_XFACE,
    AV_CODEC_ID_SNOW,
    AV_CODEC_ID_SMVJPEG,
    AV_CODEC_ID_APNG,
    AV_CODEC_ID_DAALA,
    AV_CODEC_ID_CFHD,
    AV_CODEC_ID_TRUEMOTION2RT,
    AV_CODEC_ID_M101,
    AV_CODEC_ID_MAGICYUV,
    AV_CODEC_ID_SHEERVIDEO,
    AV_CODEC_ID_YLC,
    AV_CODEC_ID_PSD,
    AV_CODEC_ID_PIXLET,
    AV_CODEC_ID_SPEEDHQ,
    AV_CODEC_ID_FMVC,
    AV_CODEC_ID_SCPR,
    AV_CODEC_ID_CLEARVIDEO,
    AV_CODEC_ID_XPM,
    AV_CODEC_ID_AV1,
    AV_CODEC_ID_BITPACKED,
    AV_CODEC_ID_MSCC,
    AV_CODEC_ID_SRGC,
    AV_CODEC_ID_SVG,
    AV_CODEC_ID_GDV,
    AV_CODEC_ID_FITS,

    /* various PCM "codecs" */
    AV_CODEC_ID_FIRST_AUDIO = 0x10000,     ///< A dummy id pointing at the start of audio codecs
    AV_CODEC_ID_PCM_S16LE = 0x10000,
    AV_CODEC_ID_PCM_S16BE,
    AV_CODEC_ID_PCM_U16LE,
    AV_CODEC_ID_PCM_U16BE,
    AV_CODEC_ID_PCM_S8,
    AV_CODEC_ID_PCM_U8,
    AV_CODEC_ID_PCM_MULAW,
    AV_CODEC_ID_PCM_ALAW,
    AV_CODEC_ID_PCM_S32LE,
    AV_CODEC_ID_PCM_S32BE,
    AV_CODEC_ID_PCM_U32LE,
    AV_CODEC_ID_PCM_U32BE,
    AV_CODEC_ID_PCM_S24LE,
    AV_CODEC_ID_PCM_S24BE,
    AV_CODEC_ID_PCM_U24LE,
    AV_CODEC_ID_PCM_U24BE,
    AV_CODEC_ID_PCM_S24DAUD,
    AV_CODEC_ID_PCM_ZORK,
    AV_CODEC_ID_PCM_S16LE_PLANAR,
    AV_CODEC_ID_PCM_DVD,
    AV_CODEC_ID_PCM_F32BE,
    AV_CODEC_ID_PCM_F32LE,
    AV_CODEC_ID_PCM_F64BE,
    AV_CODEC_ID_PCM_F64LE,
    AV_CODEC_ID_PCM_BLURAY,
    AV_CODEC_ID_PCM_LXF,
    AV_CODEC_ID_S302M,
    AV_CODEC_ID_PCM_S8_PLANAR,
    AV_CODEC_ID_PCM_S24LE_PLANAR,
    AV_CODEC_ID_PCM_S32LE_PLANAR,
    AV_CODEC_ID_PCM_S16BE_PLANAR,

    AV_CODEC_ID_PCM_S64LE = 0x10800,
    AV_CODEC_ID_PCM_S64BE,
    AV_CODEC_ID_PCM_F16LE,
    AV_CODEC_ID_PCM_F24LE,

    /* various ADPCM codecs */
    AV_CODEC_ID_ADPCM_IMA_QT = 0x11000,
    AV_CODEC_ID_ADPCM_IMA_WAV,
    AV_CODEC_ID_ADPCM_IMA_DK3,
    AV_CODEC_ID_ADPCM_IMA_DK4,
    AV_CODEC_ID_ADPCM_IMA_WS,
    AV_CODEC_ID_ADPCM_IMA_SMJPEG,
    AV_CODEC_ID_ADPCM_MS,
    AV_CODEC_ID_ADPCM_4XM,
    AV_CODEC_ID_ADPCM_XA,
    AV_CODEC_ID_ADPCM_ADX,
    AV_CODEC_ID_ADPCM_EA,
    AV_CODEC_ID_ADPCM_G726,
    AV_CODEC_ID_ADPCM_CT,
    AV_CODEC_ID_ADPCM_SWF,
    AV_CODEC_ID_ADPCM_YAMAHA,
    AV_CODEC_ID_ADPCM_SBPRO_4,
    AV_CODEC_ID_ADPCM_SBPRO_3,
    AV_CODEC_ID_ADPCM_SBPRO_2,
    AV_CODEC_ID_ADPCM_THP,
    AV_CODEC_ID_ADPCM_IMA_AMV,
    AV_CODEC_ID_ADPCM_EA_R1,
    AV_CODEC_ID_ADPCM_EA_R3,
    AV_CODEC_ID_ADPCM_EA_R2,
    AV_CODEC_ID_ADPCM_IMA_EA_SEAD,
    AV_CODEC_ID_ADPCM_IMA_EA_EACS,
    AV_CODEC_ID_ADPCM_EA_XAS,
    AV_CODEC_ID_ADPCM_EA_MAXIS_XA,
    AV_CODEC_ID_ADPCM_IMA_ISS,
    AV_CODEC_ID_ADPCM_G722,
    AV_CODEC_ID_ADPCM_IMA_APC,
    AV_CODEC_ID_ADPCM_VIMA,

    AV_CODEC_ID_ADPCM_AFC = 0x11800,
    AV_CODEC_ID_ADPCM_IMA_OKI,
    AV_CODEC_ID_ADPCM_DTK,
    AV_CODEC_ID_ADPCM_IMA_RAD,
    AV_CODEC_ID_ADPCM_G726LE,
    AV_CODEC_ID_ADPCM_THP_LE,
    AV_CODEC_ID_ADPCM_PSX,
    AV_CODEC_ID_ADPCM_AICA,
    AV_CODEC_ID_ADPCM_IMA_DAT4,
    AV_CODEC_ID_ADPCM_MTAF,

    /* AMR */
    AV_CODEC_ID_AMR_NB = 0x12000,
    AV_CODEC_ID_AMR_WB,

    /* RealAudio codecs*/
    AV_CODEC_ID_RA_144 = 0x13000,
    AV_CODEC_ID_RA_288,

    /* various DPCM codecs */
    AV_CODEC_ID_ROQ_DPCM = 0x14000,
    AV_CODEC_ID_INTERPLAY_DPCM,
    AV_CODEC_ID_XAN_DPCM,
    AV_CODEC_ID_SOL_DPCM,

    AV_CODEC_ID_SDX2_DPCM = 0x14800,
    AV_CODEC_ID_GREMLIN_DPCM,

    /* audio codecs */
    AV_CODEC_ID_MP2 = 0x15000,
    AV_CODEC_ID_MP3, ///< preferred ID for decoding MPEG audio layer 1, 2 or 3
    AV_CODEC_ID_AAC,
    AV_CODEC_ID_AC3,
    AV_CODEC_ID_DTS,
    AV_CODEC_ID_VORBIS,
    AV_CODEC_ID_DVAUDIO,
    AV_CODEC_ID_WMAV1,
    AV_CODEC_ID_WMAV2,
    AV_CODEC_ID_MACE3,
    AV_CODEC_ID_MACE6,
    AV_CODEC_ID_VMDAUDIO,
    AV_CODEC_ID_FLAC,
    AV_CODEC_ID_MP3ADU,
    AV_CODEC_ID_MP3ON4,
    AV_CODEC_ID_SHORTEN,
    AV_CODEC_ID_ALAC,
    AV_CODEC_ID_WESTWOOD_SND1,
    AV_CODEC_ID_GSM, ///< as in Berlin toast format
    AV_CODEC_ID_QDM2,
    AV_CODEC_ID_COOK,
    AV_CODEC_ID_TRUESPEECH,
    AV_CODEC_ID_TTA,
    AV_CODEC_ID_SMACKAUDIO,
    AV_CODEC_ID_QCELP,
    AV_CODEC_ID_WAVPACK,
    AV_CODEC_ID_DSICINAUDIO,
    AV_CODEC_ID_IMC,
    AV_CODEC_ID_MUSEPACK7,
    AV_CODEC_ID_MLP,
    AV_CODEC_ID_GSM_MS, /* as found in WAV */
    AV_CODEC_ID_ATRAC3,
    AV_CODEC_ID_APE,
    AV_CODEC_ID_NELLYMOSER,
    AV_CODEC_ID_MUSEPACK8,
    AV_CODEC_ID_SPEEX,
    AV_CODEC_ID_WMAVOICE,
    AV_CODEC_ID_WMAPRO,
    AV_CODEC_ID_WMALOSSLESS,
    AV_CODEC_ID_ATRAC3P,
    AV_CODEC_ID_EAC3,
    AV_CODEC_ID_SIPR,
    AV_CODEC_ID_MP1,
    AV_CODEC_ID_TWINVQ,
    AV_CODEC_ID_TRUEHD,
    AV_CODEC_ID_MP4ALS,
    AV_CODEC_ID_ATRAC1,
    AV_CODEC_ID_BINKAUDIO_RDFT,
    AV_CODEC_ID_BINKAUDIO_DCT,
    AV_CODEC_ID_AAC_LATM,
    AV_CODEC_ID_QDMC,
    AV_CODEC_ID_CELT,
    AV_CODEC_ID_G723_1,
    AV_CODEC_ID_G729,
    AV_CODEC_ID_8SVX_EXP,
    AV_CODEC_ID_8SVX_FIB,
    AV_CODEC_ID_BMV_AUDIO,
    AV_CODEC_ID_RALF,
    AV_CODEC_ID_IAC,
    AV_CODEC_ID_ILBC,
    AV_CODEC_ID_OPUS,
    AV_CODEC_ID_COMFORT_NOISE,
    AV_CODEC_ID_TAK,
    AV_CODEC_ID_METASOUND,
    AV_CODEC_ID_PAF_AUDIO,
    AV_CODEC_ID_ON2AVC,
    AV_CODEC_ID_DSS_SP,

    AV_CODEC_ID_FFWAVESYNTH = 0x15800,
    AV_CODEC_ID_SONIC,
    AV_CODEC_ID_SONIC_LS,
    AV_CODEC_ID_EVRC,
    AV_CODEC_ID_SMV,
    AV_CODEC_ID_DSD_LSBF,
    AV_CODEC_ID_DSD_MSBF,
    AV_CODEC_ID_DSD_LSBF_PLANAR,
    AV_CODEC_ID_DSD_MSBF_PLANAR,
    AV_CODEC_ID_4GV,
    AV_CODEC_ID_INTERPLAY_ACM,
    AV_CODEC_ID_XMA1,
    AV_CODEC_ID_XMA2,
    AV_CODEC_ID_DST,
    AV_CODEC_ID_ATRAC3AL,
    AV_CODEC_ID_ATRAC3PAL,
    AV_CODEC_ID_DOLBY_E,

    /* subtitle codecs */
    AV_CODEC_ID_FIRST_SUBTITLE = 0x17000,          ///< A dummy ID pointing at the start of subtitle codecs.
    AV_CODEC_ID_DVD_SUBTITLE = 0x17000,
    AV_CODEC_ID_DVB_SUBTITLE,
    AV_CODEC_ID_TEXT,  ///< raw UTF-8 text
    AV_CODEC_ID_XSUB,
    AV_CODEC_ID_SSA,
    AV_CODEC_ID_MOV_TEXT,
    AV_CODEC_ID_HDMV_PGS_SUBTITLE,
    AV_CODEC_ID_DVB_TELETEXT,
    AV_CODEC_ID_SRT,

    AV_CODEC_ID_MICRODVD   = 0x17800,
    AV_CODEC_ID_EIA_608,
    AV_CODEC_ID_JACOSUB,
    AV_CODEC_ID_SAMI,
    AV_CODEC_ID_REALTEXT,
    AV_CODEC_ID_STL,
    AV_CODEC_ID_SUBVIEWER1,
    AV_CODEC_ID_SUBVIEWER,
    AV_CODEC_ID_SUBRIP,
    AV_CODEC_ID_WEBVTT,
    AV_CODEC_ID_MPL2,
    AV_CODEC_ID_VPLAYER,
    AV_CODEC_ID_PJS,
    AV_CODEC_ID_ASS,
    AV_CODEC_ID_HDMV_TEXT_SUBTITLE,

    /* other specific kind of codecs (generally used for attachments) */
    AV_CODEC_ID_FIRST_UNKNOWN = 0x18000,           ///< A dummy ID pointing at the start of various fake codecs.
    AV_CODEC_ID_TTF = 0x18000,

    AV_CODEC_ID_SCTE_35, ///< Contain timestamp estimated through PCR of program stream.
    AV_CODEC_ID_BINTEXT    = 0x18800,
    AV_CODEC_ID_XBIN,
    AV_CODEC_ID_IDF,
    AV_CODEC_ID_OTF,
    AV_CODEC_ID_SMPTE_KLV,
    AV_CODEC_ID_DVD_NAV,
    AV_CODEC_ID_TIMED_ID3,
    AV_CODEC_ID_BIN_DATA,


    AV_CODEC_ID_PROBE = 0x19000, ///< codec_id is not known (like AV_CODEC_ID_NONE) but lavf should attempt to identify it

    AV_CODEC_ID_MPEG2TS = 0x20000, /**< _FAKE_ codec to indicate a raw MPEG-2 TS
                                * stream (only used by libavformat) */
    AV_CODEC_ID_MPEG4SYSTEMS = 0x20001, /**< _FAKE_ codec to indicate a MPEG-4 Systems
                                * stream (only used by libavformat) */
    AV_CODEC_ID_FFMETADATA = 0x21000,   ///< Dummy codec for streams containing only metadata information.
    AV_CODEC_ID_WRAPPED_AVFRAME = 0x21001, ///< Passthrough codec, AVFrames wrapped in AVPacket
};

/**
 * This struct describes the properties of a single codec described by an
 * AVCodecID.
 * @see avcodec_descriptor_get()
 */
typedef struct AVCodecDescriptor {
    enum AVCodecID     id;
    enum AVMediaType type;
    /**
     * Name of the codec described by this descriptor. It is non-empty and
     * unique for each codec descriptor. It should contain alphanumeric
     * characters and '_' only.
     */
    const char      *name;
    /**
     * A more descriptive name for this codec. May be NULL.
     */
    const char *long_name;
    /**
     * Codec properties, a combination of AV_CODEC_PROP_* flags.
     */
    int             props;
    /**
     * MIME type(s) associated with the codec.
     * May be NULL; if not, a NULL-terminated array of MIME types.
     * The first item is always non-NULL and is the preferred MIME type.
     */
    const char *const *mime_types;
    /**
     * If non-NULL, an array of profiles recognized for this codec.
     * Terminated with FF_PROFILE_UNKNOWN.
     */
    const struct AVProfile *profiles;
} AVCodecDescriptor;

/**
 * Codec uses only intra compression.
 * Video and audio codecs only.
 */
#define AV_CODEC_PROP_INTRA_ONLY    (1 << 0)
/**
 * Codec supports lossy compression. Audio and video codecs only.
 * @note a codec may support both lossy and lossless
 * compression modes
 */
#define AV_CODEC_PROP_LOSSY         (1 << 1)
/**
 * Codec supports lossless compression. Audio and video codecs only.
 */
#define AV_CODEC_PROP_LOSSLESS      (1 << 2)
/**
 * Codec supports frame reordering. That is, the coded order (the order in which
 * the encoded packets are output by the encoders / stored / input to the
 * decoders) may be different from the presentation order of the corresponding
 * frames.
 *
 * For codecs that do not have this property set, PTS and DTS should always be
 * equal.
 */
#define AV_CODEC_PROP_REORDER       (1 << 3)
/**
 * Subtitle codec is bitmap based
 * Decoded AVSubtitle data can be read from the AVSubtitleRect->pict field.
 */
#define AV_CODEC_PROP_BITMAP_SUB    (1 << 16)
/**
 * Subtitle codec is text based.
 * Decoded AVSubtitle data can be read from the AVSubtitleRect->ass field.
 */
#define AV_CODEC_PROP_TEXT_SUB      (1 << 17)

/**
 * @ingroup lavc_decoding
 * Required number of additionally allocated bytes at the end of the input bitstream for decoding.
 * This is mainly needed because some optimized bitstream readers read
 * 32 or 64 bit at once and could read over the end.<br>
 * Note: If the first 23 bits of the additional bytes are not 0, then damaged
 * MPEG bitstreams could cause overread and segfault.
 */
#define AV_INPUT_BUFFER_PADDING_SIZE 32

/**
 * @ingroup lavc_encoding
 * minimum encoding buffer size
 * Used to avoid some checks during header writing.
 */
#define AV_INPUT_BUFFER_MIN_SIZE 16384

#if FF_API_WITHOUT_PREFIX
/**
 * @deprecated use AV_INPUT_BUFFER_PADDING_SIZE instead
 */
#define FF_INPUT_BUFFER_PADDING_SIZE 32

/**
 * @deprecated use AV_INPUT_BUFFER_MIN_SIZE instead
 */
#define FF_MIN_BUFFER_SIZE 16384
#endif /* FF_API_WITHOUT_PREFIX */

/**
 * @ingroup lavc_encoding
 * motion estimation type.
 * @deprecated use codec private option instead
 */
#if FF_API_MOTION_EST
enum Motion_Est_ID {
    ME_ZERO = 1,    ///< no search, that is use 0,0 vector whenever one is needed
    ME_FULL,
    ME_LOG,
    ME_PHODS,
    ME_EPZS,        ///< enhanced predictive zonal search
    ME_X1,          ///< reserved for experiments
    ME_HEX,         ///< hexagon based search
    ME_UMH,         ///< uneven multi-hexagon search
    ME_TESA,        ///< transformed exhaustive search algorithm
    ME_ITER=50,     ///< iterative search
};
#endif

/**
 * @ingroup lavc_decoding
 */
enum AVDiscard{
    /* We leave some space between them for extensions (drop some
     * keyframes for intra-only or drop just some bidir frames). */
    AVDISCARD_NONE    =-16, ///< discard nothing
    AVDISCARD_DEFAULT =  0, ///< discard useless packets like 0 size packets in avi
    AVDISCARD_NONREF  =  8, ///< discard all non reference
    AVDISCARD_BIDIR   = 16, ///< discard all bidirectional frames
    AVDISCARD_NONINTRA= 24, ///< discard all non intra frames
    AVDISCARD_NONKEY  = 32, ///< discard all frames except keyframes
    AVDISCARD_ALL     = 48, ///< discard all
};

enum AVAudioServiceType {
    AV_AUDIO_SERVICE_TYPE_MAIN              = 0,
    AV_AUDIO_SERVICE_TYPE_EFFECTS           = 1,
    AV_AUDIO_SERVICE_TYPE_VISUALLY_IMPAIRED = 2,
    AV_AUDIO_SERVICE_TYPE_HEARING_IMPAIRED  = 3,
    AV_AUDIO_SERVICE_TYPE_DIALOGUE          = 4,
    AV_AUDIO_SERVICE_TYPE_COMMENTARY        = 5,
    AV_AUDIO_SERVICE_TYPE_EMERGENCY         = 6,
    AV_AUDIO_SERVICE_TYPE_VOICE_OVER        = 7,
    AV_AUDIO_SERVICE_TYPE_KARAOKE           = 8,
    AV_AUDIO_SERVICE_TYPE_NB                   , ///< Not part of ABI
};

/**
 * @ingroup lavc_encoding
 */
typedef struct RcOverride{
    int start_frame;
    int end_frame;
    int qscale; // If this is 0 then quality_factor will be used instead.
    float quality_factor;
} RcOverride;

#if FF_API_MAX_BFRAMES
/**
 * @deprecated there is no libavcodec-wide limit on the number of B-frames
 */
#define FF_MAX_B_FRAMES 16
#endif

/* encoding support
   These flags can be passed in AVCodecContext.flags before initialization.
   Note: Not everything is supported yet.
*/

/**
 * Allow decoders to produce frames with data planes that are not aligned
 * to CPU requirements (e.g. due to cropping).
 */
#define AV_CODEC_FLAG_UNALIGNED       (1 <<  0)
/**
 * Use fixed qscale.
 */
#define AV_CODEC_FLAG_QSCALE          (1 <<  1)
/**
 * 4 MV per MB allowed / advanced prediction for H.263.
 */
#define AV_CODEC_FLAG_4MV             (1 <<  2)
/**
 * Output even those frames that might be corrupted.
 */
#define AV_CODEC_FLAG_OUTPUT_CORRUPT  (1 <<  3)
/**
 * Use qpel MC.
 */
#define AV_CODEC_FLAG_QPEL            (1 <<  4)
/**
 * Use internal 2pass ratecontrol in first pass mode.
 */
#define AV_CODEC_FLAG_PASS1           (1 <<  9)
/**
 * Use internal 2pass ratecontrol in second pass mode.
 */
#define AV_CODEC_FLAG_PASS2           (1 << 10)
/**
 * loop filter.
 */
#define AV_CODEC_FLAG_LOOP_FILTER     (1 << 11)
/**
 * Only decode/encode grayscale.
 */
#define AV_CODEC_FLAG_GRAY            (1 << 13)
/**
 * error[?] variables will be set during encoding.
 */
#define AV_CODEC_FLAG_PSNR            (1 << 15)
/**
 * Input bitstream might be truncated at a random location
 * instead of only at frame boundaries.
 */
#define AV_CODEC_FLAG_TRUNCATED       (1 << 16)
/**
 * Use interlaced DCT.
 */
#define AV_CODEC_FLAG_INTERLACED_DCT  (1 << 18)
/**
 * Force low delay.
 */
#define AV_CODEC_FLAG_LOW_DELAY       (1 << 19)
/**
 * Place global headers in extradata instead of every keyframe.
 */
#define AV_CODEC_FLAG_GLOBAL_HEADER   (1 << 22)
/**
 * Use only bitexact stuff (except (I)DCT).
 */
#define AV_CODEC_FLAG_BITEXACT        (1 << 23)
/* Fx : Flag for H.263+ extra options */
/**
 * H.263 advanced intra coding / MPEG-4 AC prediction
 */
#define AV_CODEC_FLAG_AC_PRED         (1 << 24)
/**
 * interlaced motion estimation
 */
#define AV_CODEC_FLAG_INTERLACED_ME   (1 << 29)
#define AV_CODEC_FLAG_CLOSED_GOP      (1U << 31)

/**
 * Allow non spec compliant speedup tricks.
 */
#define AV_CODEC_FLAG2_FAST           (1 <<  0)
/**
 * Skip bitstream encoding.
 */
#define AV_CODEC_FLAG2_NO_OUTPUT      (1 <<  2)
/**
 * Place global headers at every keyframe instead of in extradata.
 */
#define AV_CODEC_FLAG2_LOCAL_HEADER   (1 <<  3)

/**
 * timecode is in drop frame format. DEPRECATED!!!!
 */
#define AV_CODEC_FLAG2_DROP_FRAME_TIMECODE (1 << 13)

/**
 * Input bitstream might be truncated at a packet boundaries
 * instead of only at frame boundaries.
 */
#define AV_CODEC_FLAG2_CHUNKS         (1 << 15)
/**
 * Discard cropping information from SPS.
 */
#define AV_CODEC_FLAG2_IGNORE_CROP    (1 << 16)

/**
 * Show all frames before the first keyframe
 */
#define AV_CODEC_FLAG2_SHOW_ALL       (1 << 22)
/**
 * Export motion vectors through frame side data
 */
#define AV_CODEC_FLAG2_EXPORT_MVS     (1 << 28)
/**
 * Do not skip samples and export skip information as frame side data
 */
#define AV_CODEC_FLAG2_SKIP_MANUAL    (1 << 29)
/**
 * Do not reset ASS ReadOrder field on flush (subtitles decoding)
 */
#define AV_CODEC_FLAG2_RO_FLUSH_NOOP  (1 << 30)

/* Unsupported options :
 *              Syntax Arithmetic coding (SAC)
 *              Reference Picture Selection
 *              Independent Segment Decoding */
/* /Fx */
/* codec capabilities */

/**
 * Decoder can use draw_horiz_band callback.
 */
#define AV_CODEC_CAP_DRAW_HORIZ_BAND     (1 <<  0)
/**
 * Codec uses get_buffer() for allocating buffers and supports custom allocators.
 * If not set, it might not use get_buffer() at all or use operations that
 * assume the buffer was allocated by avcodec_default_get_buffer.
 */
#define AV_CODEC_CAP_DR1                 (1 <<  1)
#define AV_CODEC_CAP_TRUNCATED           (1 <<  3)
/**
 * Encoder or decoder requires flushing with NULL input at the end in order to
 * give the complete and correct output.
 *
 * NOTE: If this flag is not set, the codec is guaranteed to never be fed with
 *       with NULL data. The user can still send NULL data to the public encode
 *       or decode function, but libavcodec will not pass it along to the codec
 *       unless this flag is set.
 *
 * Decoders:
 * The decoder has a non-zero delay and needs to be fed with avpkt->data=NULL,
 * avpkt->size=0 at the end to get the delayed data until the decoder no longer
 * returns frames.
 *
 * Encoders:
 * The encoder needs to be fed with NULL data at the end of encoding until the
 * encoder no longer returns data.
 *
 * NOTE: For encoders implementing the AVCodec.encode2() function, setting this
 *       flag also means that the encoder must set the pts and duration for
 *       each output packet. If this flag is not set, the pts and duration will
 *       be determined by libavcodec from the input frame.
 */
#define AV_CODEC_CAP_DELAY               (1 <<  5)
/**
 * Codec can be fed a final frame with a smaller size.
 * This can be used to prevent truncation of the last audio samples.
 */
#define AV_CODEC_CAP_SMALL_LAST_FRAME    (1 <<  6)

/**
 * Codec can output multiple frames per AVPacket
 * Normally demuxers return one frame at a time, demuxers which do not do
 * are connected to a parser to split what they return into proper frames.
 * This flag is reserved to the very rare category of codecs which have a
 * bitstream that cannot be split into frames without timeconsuming
 * operations like full decoding. Demuxers carrying such bitstreams thus
 * may return multiple frames in a packet. This has many disadvantages like
 * prohibiting stream copy in many cases thus it should only be considered
 * as a last resort.
 */
#define AV_CODEC_CAP_SUBFRAMES           (1 <<  8)
/**
 * Codec is experimental and is thus avoided in favor of non experimental
 * encoders
 */
#define AV_CODEC_CAP_EXPERIMENTAL        (1 <<  9)
/**
 * Codec should fill in channel configuration and samplerate instead of container
 */
#define AV_CODEC_CAP_CHANNEL_CONF        (1 << 10)
/**
 * Codec supports frame-level multithreading.
 */
#define AV_CODEC_CAP_FRAME_THREADS       (1 << 12)
/**
 * Codec supports slice-based (or partition-based) multithreading.
 */
#define AV_CODEC_CAP_SLICE_THREADS       (1 << 13)
/**
 * Codec supports changed parameters at any point.
 */
#define AV_CODEC_CAP_PARAM_CHANGE        (1 << 14)
/**
 * Codec supports avctx->thread_count == 0 (auto).
 */
#define AV_CODEC_CAP_AUTO_THREADS        (1 << 15)
/**
 * Audio encoder supports receiving a different number of samples in each call.
 */
#define AV_CODEC_CAP_VARIABLE_FRAME_SIZE (1 << 16)
/**
 * Decoder is not a preferred choice for probing.
 * This indicates that the decoder is not a good choice for probing.
 * It could for example be an expensive to spin up hardware decoder,
 * or it could simply not provide a lot of useful information about
 * the stream.
 * A decoder marked with this flag should only be used as last resort
 * choice for probing.
 */
#define AV_CODEC_CAP_AVOID_PROBING       (1 << 17)
/**
 * Codec is intra only.
 */
#define AV_CODEC_CAP_INTRA_ONLY       0x40000000
/**
 * Codec is lossless.
 */
#define AV_CODEC_CAP_LOSSLESS         0x80000000


#if FF_API_WITHOUT_PREFIX
/**
 * Allow decoders to produce frames with data planes that are not aligned
 * to CPU requirements (e.g. due to cropping).
 */
#define CODEC_FLAG_UNALIGNED AV_CODEC_FLAG_UNALIGNED
#define CODEC_FLAG_QSCALE AV_CODEC_FLAG_QSCALE
#define CODEC_FLAG_4MV    AV_CODEC_FLAG_4MV
#define CODEC_FLAG_OUTPUT_CORRUPT AV_CODEC_FLAG_OUTPUT_CORRUPT
#define CODEC_FLAG_QPEL   AV_CODEC_FLAG_QPEL
#if FF_API_GMC
/**
 * @deprecated use the "gmc" private option of the libxvid encoder
 */
#define CODEC_FLAG_GMC    0x0020  ///< Use GMC.
#endif
#if FF_API_MV0
/**
 * @deprecated use the flag "mv0" in the "mpv_flags" private option of the
 * mpegvideo encoders
 */
#define CODEC_FLAG_MV0    0x0040
#endif
#if FF_API_INPUT_PRESERVED
/**
 * @deprecated passing reference-counted frames to the encoders replaces this
 * flag
 */
#define CODEC_FLAG_INPUT_PRESERVED 0x0100
#endif
#define CODEC_FLAG_PASS1           AV_CODEC_FLAG_PASS1
#define CODEC_FLAG_PASS2           AV_CODEC_FLAG_PASS2
#define CODEC_FLAG_GRAY            AV_CODEC_FLAG_GRAY
#if FF_API_EMU_EDGE
/**
 * @deprecated edges are not used/required anymore. I.e. this flag is now always
 * set.
 */
#define CODEC_FLAG_EMU_EDGE        0x4000
#endif
#define CODEC_FLAG_PSNR            AV_CODEC_FLAG_PSNR
#define CODEC_FLAG_TRUNCATED       AV_CODEC_FLAG_TRUNCATED

#if FF_API_NORMALIZE_AQP
/**
 * @deprecated use the flag "naq" in the "mpv_flags" private option of the
 * mpegvideo encoders
 */
#define CODEC_FLAG_NORMALIZE_AQP  0x00020000
#endif
#define CODEC_FLAG_INTERLACED_DCT AV_CODEC_FLAG_INTERLACED_DCT
#define CODEC_FLAG_LOW_DELAY      AV_CODEC_FLAG_LOW_DELAY
#define CODEC_FLAG_GLOBAL_HEADER  AV_CODEC_FLAG_GLOBAL_HEADER
#define CODEC_FLAG_BITEXACT       AV_CODEC_FLAG_BITEXACT
#define CODEC_FLAG_AC_PRED        AV_CODEC_FLAG_AC_PRED
#define CODEC_FLAG_LOOP_FILTER    AV_CODEC_FLAG_LOOP_FILTER
#define CODEC_FLAG_INTERLACED_ME  AV_CODEC_FLAG_INTERLACED_ME
#define CODEC_FLAG_CLOSED_GOP     AV_CODEC_FLAG_CLOSED_GOP
#define CODEC_FLAG2_FAST          AV_CODEC_FLAG2_FAST
#define CODEC_FLAG2_NO_OUTPUT     AV_CODEC_FLAG2_NO_OUTPUT
#define CODEC_FLAG2_LOCAL_HEADER  AV_CODEC_FLAG2_LOCAL_HEADER
#define CODEC_FLAG2_DROP_FRAME_TIMECODE AV_CODEC_FLAG2_DROP_FRAME_TIMECODE
#define CODEC_FLAG2_IGNORE_CROP   AV_CODEC_FLAG2_IGNORE_CROP

#define CODEC_FLAG2_CHUNKS        AV_CODEC_FLAG2_CHUNKS
#define CODEC_FLAG2_SHOW_ALL      AV_CODEC_FLAG2_SHOW_ALL
#define CODEC_FLAG2_EXPORT_MVS    AV_CODEC_FLAG2_EXPORT_MVS
#define CODEC_FLAG2_SKIP_MANUAL   AV_CODEC_FLAG2_SKIP_MANUAL

/* Unsupported options :
 *              Syntax Arithmetic coding (SAC)
 *              Reference Picture Selection
 *              Independent Segment Decoding */
/* /Fx */
/* codec capabilities */

#define CODEC_CAP_DRAW_HORIZ_BAND AV_CODEC_CAP_DRAW_HORIZ_BAND ///< Decoder can use draw_horiz_band callback.
/**
 * Codec uses get_buffer() for allocating buffers and supports custom allocators.
 * If not set, it might not use get_buffer() at all or use operations that
 * assume the buffer was allocated by avcodec_default_get_buffer.
 */
<<<<<<< HEAD
#define CODEC_CAP_DR1             AV_CODEC_CAP_DR1
#define CODEC_CAP_TRUNCATED       AV_CODEC_CAP_TRUNCATED
#if FF_API_XVMC
/* Codec can export data for HW decoding. This flag indicates that
 * the codec would call get_format() with list that might contain HW accelerated
 * pixel formats (XvMC, VDPAU, VAAPI, etc). The application can pick any of them
 * including raw image format.
 * The application can use the passed context to determine bitstream version,
 * chroma format, resolution etc.
 */
#define CODEC_CAP_HWACCEL         0x0010
#endif /* FF_API_XVMC */
=======
#define CODEC_CAP_DR1             0x0002
#define CODEC_CAP_TRUNCATED       0x0008
>>>>>>> dcc39ee1
/**
 * Encoder or decoder requires flushing with NULL input at the end in order to
 * give the complete and correct output.
 *
 * NOTE: If this flag is not set, the codec is guaranteed to never be fed with
 *       with NULL data. The user can still send NULL data to the public encode
 *       or decode function, but libavcodec will not pass it along to the codec
 *       unless this flag is set.
 *
 * Decoders:
 * The decoder has a non-zero delay and needs to be fed with avpkt->data=NULL,
 * avpkt->size=0 at the end to get the delayed data until the decoder no longer
 * returns frames.
 *
 * Encoders:
 * The encoder needs to be fed with NULL data at the end of encoding until the
 * encoder no longer returns data.
 *
 * NOTE: For encoders implementing the AVCodec.encode2() function, setting this
 *       flag also means that the encoder must set the pts and duration for
 *       each output packet. If this flag is not set, the pts and duration will
 *       be determined by libavcodec from the input frame.
 */
#define CODEC_CAP_DELAY           AV_CODEC_CAP_DELAY
/**
 * Codec can be fed a final frame with a smaller size.
 * This can be used to prevent truncation of the last audio samples.
 */
#define CODEC_CAP_SMALL_LAST_FRAME AV_CODEC_CAP_SMALL_LAST_FRAME

/**
 * Codec can output multiple frames per AVPacket
 * Normally demuxers return one frame at a time, demuxers which do not do
 * are connected to a parser to split what they return into proper frames.
 * This flag is reserved to the very rare category of codecs which have a
 * bitstream that cannot be split into frames without timeconsuming
 * operations like full decoding. Demuxers carrying such bitstreams thus
 * may return multiple frames in a packet. This has many disadvantages like
 * prohibiting stream copy in many cases thus it should only be considered
 * as a last resort.
 */
#define CODEC_CAP_SUBFRAMES        AV_CODEC_CAP_SUBFRAMES
/**
 * Codec is experimental and is thus avoided in favor of non experimental
 * encoders
 */
#define CODEC_CAP_EXPERIMENTAL     AV_CODEC_CAP_EXPERIMENTAL
/**
 * Codec should fill in channel configuration and samplerate instead of container
 */
#define CODEC_CAP_CHANNEL_CONF     AV_CODEC_CAP_CHANNEL_CONF
#if FF_API_NEG_LINESIZES
/**
 * @deprecated no codecs use this capability
 */
#define CODEC_CAP_NEG_LINESIZES    0x0800
#endif
/**
 * Codec supports frame-level multithreading.
 */
#define CODEC_CAP_FRAME_THREADS    AV_CODEC_CAP_FRAME_THREADS
/**
 * Codec supports slice-based (or partition-based) multithreading.
 */
#define CODEC_CAP_SLICE_THREADS    AV_CODEC_CAP_SLICE_THREADS
/**
 * Codec supports changed parameters at any point.
 */
#define CODEC_CAP_PARAM_CHANGE     AV_CODEC_CAP_PARAM_CHANGE
/**
 * Codec supports avctx->thread_count == 0 (auto).
 */
#define CODEC_CAP_AUTO_THREADS     AV_CODEC_CAP_AUTO_THREADS
/**
 * Audio encoder supports receiving a different number of samples in each call.
 */
#define CODEC_CAP_VARIABLE_FRAME_SIZE AV_CODEC_CAP_VARIABLE_FRAME_SIZE
/**
 * Codec is intra only.
 */
#define CODEC_CAP_INTRA_ONLY       AV_CODEC_CAP_INTRA_ONLY
/**
 * Codec is lossless.
 */
#define CODEC_CAP_LOSSLESS         AV_CODEC_CAP_LOSSLESS

/**
 * HWAccel is experimental and is thus avoided in favor of non experimental
 * codecs
 */
#define HWACCEL_CODEC_CAP_EXPERIMENTAL     0x0200
#endif /* FF_API_WITHOUT_PREFIX */

#if FF_API_MB_TYPE
//The following defines may change, don't expect compatibility if you use them.
#define MB_TYPE_INTRA4x4   0x0001
#define MB_TYPE_INTRA16x16 0x0002 //FIXME H.264-specific
#define MB_TYPE_INTRA_PCM  0x0004 //FIXME H.264-specific
#define MB_TYPE_16x16      0x0008
#define MB_TYPE_16x8       0x0010
#define MB_TYPE_8x16       0x0020
#define MB_TYPE_8x8        0x0040
#define MB_TYPE_INTERLACED 0x0080
#define MB_TYPE_DIRECT2    0x0100 //FIXME
#define MB_TYPE_ACPRED     0x0200
#define MB_TYPE_GMC        0x0400
#define MB_TYPE_SKIP       0x0800
#define MB_TYPE_P0L0       0x1000
#define MB_TYPE_P1L0       0x2000
#define MB_TYPE_P0L1       0x4000
#define MB_TYPE_P1L1       0x8000
#define MB_TYPE_L0         (MB_TYPE_P0L0 | MB_TYPE_P1L0)
#define MB_TYPE_L1         (MB_TYPE_P0L1 | MB_TYPE_P1L1)
#define MB_TYPE_L0L1       (MB_TYPE_L0   | MB_TYPE_L1)
#define MB_TYPE_QUANT      0x00010000
#define MB_TYPE_CBP        0x00020000
// Note bits 24-31 are reserved for codec specific use (H.264 ref0, MPEG-1 0mv, ...)
#endif

/**
 * Pan Scan area.
 * This specifies the area which should be displayed.
 * Note there may be multiple such areas for one frame.
 */
typedef struct AVPanScan{
    /**
     * id
     * - encoding: Set by user.
     * - decoding: Set by libavcodec.
     */
    int id;

    /**
     * width and height in 1/16 pel
     * - encoding: Set by user.
     * - decoding: Set by libavcodec.
     */
    int width;
    int height;

    /**
     * position of the top left corner in 1/16 pel for up to 3 fields/frames
     * - encoding: Set by user.
     * - decoding: Set by libavcodec.
     */
    int16_t position[3][2];
}AVPanScan;

/**
 * This structure describes the bitrate properties of an encoded bitstream. It
 * roughly corresponds to a subset the VBV parameters for MPEG-2 or HRD
 * parameters for H.264/HEVC.
 */
typedef struct AVCPBProperties {
    /**
     * Maximum bitrate of the stream, in bits per second.
     * Zero if unknown or unspecified.
     */
    int max_bitrate;
    /**
     * Minimum bitrate of the stream, in bits per second.
     * Zero if unknown or unspecified.
     */
    int min_bitrate;
    /**
     * Average bitrate of the stream, in bits per second.
     * Zero if unknown or unspecified.
     */
    int avg_bitrate;

    /**
     * The size of the buffer to which the ratecontrol is applied, in bits.
     * Zero if unknown or unspecified.
     */
    int buffer_size;

    /**
     * The delay between the time the packet this structure is associated with
     * is received and the time when it should be decoded, in periods of a 27MHz
     * clock.
     *
     * UINT64_MAX when unknown or unspecified.
     */
    uint64_t vbv_delay;
} AVCPBProperties;

#if FF_API_QSCALE_TYPE
#define FF_QSCALE_TYPE_MPEG1 0
#define FF_QSCALE_TYPE_MPEG2 1
#define FF_QSCALE_TYPE_H264  2
#define FF_QSCALE_TYPE_VP56  3
#endif

/**
 * The decoder will keep a reference to the frame and may reuse it later.
 */
#define AV_GET_BUFFER_FLAG_REF (1 << 0)

/**
 * @defgroup lavc_packet AVPacket
 *
 * Types and functions for working with AVPacket.
 * @{
 */
enum AVPacketSideDataType {
    /**
     * An AV_PKT_DATA_PALETTE side data packet contains exactly AVPALETTE_SIZE
     * bytes worth of palette. This side data signals that a new palette is
     * present.
     */
    AV_PKT_DATA_PALETTE,

    /**
     * The AV_PKT_DATA_NEW_EXTRADATA is used to notify the codec or the format
     * that the extradata buffer was changed and the receiving side should
     * act upon it appropriately. The new extradata is embedded in the side
     * data buffer and should be immediately used for processing the current
     * frame or packet.
     */
    AV_PKT_DATA_NEW_EXTRADATA,

    /**
     * An AV_PKT_DATA_PARAM_CHANGE side data packet is laid out as follows:
     * @code
     * u32le param_flags
     * if (param_flags & AV_SIDE_DATA_PARAM_CHANGE_CHANNEL_COUNT)
     *     s32le channel_count
     * if (param_flags & AV_SIDE_DATA_PARAM_CHANGE_CHANNEL_LAYOUT)
     *     u64le channel_layout
     * if (param_flags & AV_SIDE_DATA_PARAM_CHANGE_SAMPLE_RATE)
     *     s32le sample_rate
     * if (param_flags & AV_SIDE_DATA_PARAM_CHANGE_DIMENSIONS)
     *     s32le width
     *     s32le height
     * @endcode
     */
    AV_PKT_DATA_PARAM_CHANGE,

    /**
     * An AV_PKT_DATA_H263_MB_INFO side data packet contains a number of
     * structures with info about macroblocks relevant to splitting the
     * packet into smaller packets on macroblock edges (e.g. as for RFC 2190).
     * That is, it does not necessarily contain info about all macroblocks,
     * as long as the distance between macroblocks in the info is smaller
     * than the target payload size.
     * Each MB info structure is 12 bytes, and is laid out as follows:
     * @code
     * u32le bit offset from the start of the packet
     * u8    current quantizer at the start of the macroblock
     * u8    GOB number
     * u16le macroblock address within the GOB
     * u8    horizontal MV predictor
     * u8    vertical MV predictor
     * u8    horizontal MV predictor for block number 3
     * u8    vertical MV predictor for block number 3
     * @endcode
     */
    AV_PKT_DATA_H263_MB_INFO,

    /**
     * This side data should be associated with an audio stream and contains
     * ReplayGain information in form of the AVReplayGain struct.
     */
    AV_PKT_DATA_REPLAYGAIN,

    /**
     * This side data contains a 3x3 transformation matrix describing an affine
     * transformation that needs to be applied to the decoded video frames for
     * correct presentation.
     *
     * See libavutil/display.h for a detailed description of the data.
     */
    AV_PKT_DATA_DISPLAYMATRIX,

    /**
     * This side data should be associated with a video stream and contains
     * Stereoscopic 3D information in form of the AVStereo3D struct.
     */
    AV_PKT_DATA_STEREO3D,

    /**
     * This side data should be associated with an audio stream and corresponds
     * to enum AVAudioServiceType.
     */
    AV_PKT_DATA_AUDIO_SERVICE_TYPE,

    /**
     * This side data contains quality related information from the encoder.
     * @code
     * u32le quality factor of the compressed frame. Allowed range is between 1 (good) and FF_LAMBDA_MAX (bad).
     * u8    picture type
     * u8    error count
     * u16   reserved
     * u64le[error count] sum of squared differences between encoder in and output
     * @endcode
     */
    AV_PKT_DATA_QUALITY_STATS,

    /**
     * This side data contains an integer value representing the stream index
     * of a "fallback" track.  A fallback track indicates an alternate
     * track to use when the current track can not be decoded for some reason.
     * e.g. no decoder available for codec.
     */
    AV_PKT_DATA_FALLBACK_TRACK,

    /**
     * This side data corresponds to the AVCPBProperties struct.
     */
    AV_PKT_DATA_CPB_PROPERTIES,

    /**
     * Recommmends skipping the specified number of samples
     * @code
     * u32le number of samples to skip from start of this packet
     * u32le number of samples to skip from end of this packet
     * u8    reason for start skip
     * u8    reason for end   skip (0=padding silence, 1=convergence)
     * @endcode
     */
    AV_PKT_DATA_SKIP_SAMPLES=70,

    /**
     * An AV_PKT_DATA_JP_DUALMONO side data packet indicates that
     * the packet may contain "dual mono" audio specific to Japanese DTV
     * and if it is true, recommends only the selected channel to be used.
     * @code
     * u8    selected channels (0=mail/left, 1=sub/right, 2=both)
     * @endcode
     */
    AV_PKT_DATA_JP_DUALMONO,

    /**
     * A list of zero terminated key/value strings. There is no end marker for
     * the list, so it is required to rely on the side data size to stop.
     */
    AV_PKT_DATA_STRINGS_METADATA,

    /**
     * Subtitle event position
     * @code
     * u32le x1
     * u32le y1
     * u32le x2
     * u32le y2
     * @endcode
     */
    AV_PKT_DATA_SUBTITLE_POSITION,

    /**
     * Data found in BlockAdditional element of matroska container. There is
     * no end marker for the data, so it is required to rely on the side data
     * size to recognize the end. 8 byte id (as found in BlockAddId) followed
     * by data.
     */
    AV_PKT_DATA_MATROSKA_BLOCKADDITIONAL,

    /**
     * The optional first identifier line of a WebVTT cue.
     */
    AV_PKT_DATA_WEBVTT_IDENTIFIER,

    /**
     * The optional settings (rendering instructions) that immediately
     * follow the timestamp specifier of a WebVTT cue.
     */
    AV_PKT_DATA_WEBVTT_SETTINGS,

    /**
     * A list of zero terminated key/value strings. There is no end marker for
     * the list, so it is required to rely on the side data size to stop. This
     * side data includes updated metadata which appeared in the stream.
     */
    AV_PKT_DATA_METADATA_UPDATE,

    /**
     * MPEGTS stream ID, this is required to pass the stream ID
     * information from the demuxer to the corresponding muxer.
     */
    AV_PKT_DATA_MPEGTS_STREAM_ID,

    /**
     * Mastering display metadata (based on SMPTE-2086:2014). This metadata
     * should be associated with a video stream and contains data in the form
     * of the AVMasteringDisplayMetadata struct.
     */
    AV_PKT_DATA_MASTERING_DISPLAY_METADATA,

    /**
     * This side data should be associated with a video stream and corresponds
     * to the AVSphericalMapping structure.
     */
    AV_PKT_DATA_SPHERICAL,

    /**
     * Content light level (based on CTA-861.3). This metadata should be
     * associated with a video stream and contains data in the form of the
     * AVContentLightMetadata struct.
     */
    AV_PKT_DATA_CONTENT_LIGHT_LEVEL,

    /**
     * ATSC A53 Part 4 Closed Captions. This metadata should be associated with
     * a video stream. A53 CC bitstream is stored as uint8_t in AVPacketSideData.data.
     * The number of bytes of CC data is AVPacketSideData.size.
     */
    AV_PKT_DATA_A53_CC,

    /**
     * The number of side data elements (in fact a bit more than it).
     * This is not part of the public API/ABI in the sense that it may
     * change when new side data types are added.
     * This must stay the last enum value.
     * If its value becomes huge, some code using it
     * needs to be updated as it assumes it to be smaller than other limits.
     */
    AV_PKT_DATA_NB
};

#define AV_PKT_DATA_QUALITY_FACTOR AV_PKT_DATA_QUALITY_STATS //DEPRECATED

typedef struct AVPacketSideData {
    uint8_t *data;
    int      size;
    enum AVPacketSideDataType type;
} AVPacketSideData;

/**
 * This structure stores compressed data. It is typically exported by demuxers
 * and then passed as input to decoders, or received as output from encoders and
 * then passed to muxers.
 *
 * For video, it should typically contain one compressed frame. For audio it may
 * contain several compressed frames. Encoders are allowed to output empty
 * packets, with no compressed data, containing only side data
 * (e.g. to update some stream parameters at the end of encoding).
 *
 * AVPacket is one of the few structs in FFmpeg, whose size is a part of public
 * ABI. Thus it may be allocated on stack and no new fields can be added to it
 * without libavcodec and libavformat major bump.
 *
 * The semantics of data ownership depends on the buf field.
 * If it is set, the packet data is dynamically allocated and is
 * valid indefinitely until a call to av_packet_unref() reduces the
 * reference count to 0.
 *
 * If the buf field is not set av_packet_ref() would make a copy instead
 * of increasing the reference count.
 *
 * The side data is always allocated with av_malloc(), copied by
 * av_packet_ref() and freed by av_packet_unref().
 *
 * @see av_packet_ref
 * @see av_packet_unref
 */
typedef struct AVPacket {
    /**
     * A reference to the reference-counted buffer where the packet data is
     * stored.
     * May be NULL, then the packet data is not reference-counted.
     */
    AVBufferRef *buf;
    /**
     * Presentation timestamp in AVStream->time_base units; the time at which
     * the decompressed packet will be presented to the user.
     * Can be AV_NOPTS_VALUE if it is not stored in the file.
     * pts MUST be larger or equal to dts as presentation cannot happen before
     * decompression, unless one wants to view hex dumps. Some formats misuse
     * the terms dts and pts/cts to mean something different. Such timestamps
     * must be converted to true pts/dts before they are stored in AVPacket.
     */
    int64_t pts;
    /**
     * Decompression timestamp in AVStream->time_base units; the time at which
     * the packet is decompressed.
     * Can be AV_NOPTS_VALUE if it is not stored in the file.
     */
    int64_t dts;
    uint8_t *data;
    int   size;
    int   stream_index;
    /**
     * A combination of AV_PKT_FLAG values
     */
    int   flags;
    /**
     * Additional packet data that can be provided by the container.
     * Packet can contain several types of side information.
     */
    AVPacketSideData *side_data;
    int side_data_elems;

    /**
     * Duration of this packet in AVStream->time_base units, 0 if unknown.
     * Equals next_pts - this_pts in presentation order.
     */
    int64_t duration;

    int64_t pos;                            ///< byte position in stream, -1 if unknown

#if FF_API_CONVERGENCE_DURATION
    /**
     * @deprecated Same as the duration field, but as int64_t. This was required
     * for Matroska subtitles, whose duration values could overflow when the
     * duration field was still an int.
     */
    attribute_deprecated
    int64_t convergence_duration;
#endif
} AVPacket;
#define AV_PKT_FLAG_KEY     0x0001 ///< The packet contains a keyframe
#define AV_PKT_FLAG_CORRUPT 0x0002 ///< The packet content is corrupted
/**
 * Flag is used to discard packets which are required to maintain valid
 * decoder state but are not required for output and should be dropped
 * after decoding.
 **/
#define AV_PKT_FLAG_DISCARD   0x0004
/**
 * The packet comes from a trusted source.
 *
 * Otherwise-unsafe constructs such as arbitrary pointers to data
 * outside the packet may be followed.
 */
#define AV_PKT_FLAG_TRUSTED   0x0008

enum AVSideDataParamChangeFlags {
    AV_SIDE_DATA_PARAM_CHANGE_CHANNEL_COUNT  = 0x0001,
    AV_SIDE_DATA_PARAM_CHANGE_CHANNEL_LAYOUT = 0x0002,
    AV_SIDE_DATA_PARAM_CHANGE_SAMPLE_RATE    = 0x0004,
    AV_SIDE_DATA_PARAM_CHANGE_DIMENSIONS     = 0x0008,
};
/**
 * @}
 */

struct AVCodecInternal;

enum AVFieldOrder {
    AV_FIELD_UNKNOWN,
    AV_FIELD_PROGRESSIVE,
    AV_FIELD_TT,          //< Top coded_first, top displayed first
    AV_FIELD_BB,          //< Bottom coded first, bottom displayed first
    AV_FIELD_TB,          //< Top coded first, bottom displayed first
    AV_FIELD_BT,          //< Bottom coded first, top displayed first
};

/**
 * main external API structure.
 * New fields can be added to the end with minor version bumps.
 * Removal, reordering and changes to existing fields require a major
 * version bump.
 * You can use AVOptions (av_opt* / av_set/get*()) to access these fields from user
 * applications.
 * The name string for AVOptions options matches the associated command line
 * parameter name and can be found in libavcodec/options_table.h
 * The AVOption/command line parameter names differ in some cases from the C
 * structure field names for historic reasons or brevity.
 * sizeof(AVCodecContext) must not be used outside libav*.
 */
typedef struct AVCodecContext {
    /**
     * information on struct for av_log
     * - set by avcodec_alloc_context3
     */
    const AVClass *av_class;
    int log_level_offset;

    enum AVMediaType codec_type; /* see AVMEDIA_TYPE_xxx */
    const struct AVCodec  *codec;
#if FF_API_CODEC_NAME
    /**
     * @deprecated this field is not used for anything in libavcodec
     */
    attribute_deprecated
    char             codec_name[32];
#endif
    enum AVCodecID     codec_id; /* see AV_CODEC_ID_xxx */

    /**
     * fourcc (LSB first, so "ABCD" -> ('D'<<24) + ('C'<<16) + ('B'<<8) + 'A').
     * This is used to work around some encoder bugs.
     * A demuxer should set this to what is stored in the field used to identify the codec.
     * If there are multiple such fields in a container then the demuxer should choose the one
     * which maximizes the information about the used codec.
     * If the codec tag field in a container is larger than 32 bits then the demuxer should
     * remap the longer ID to 32 bits with a table or other structure. Alternatively a new
     * extra_codec_tag + size could be added but for this a clear advantage must be demonstrated
     * first.
     * - encoding: Set by user, if not then the default based on codec_id will be used.
     * - decoding: Set by user, will be converted to uppercase by libavcodec during init.
     */
    unsigned int codec_tag;

#if FF_API_STREAM_CODEC_TAG
    /**
     * @deprecated this field is unused
     */
    attribute_deprecated
    unsigned int stream_codec_tag;
#endif

    void *priv_data;

    /**
     * Private context used for internal data.
     *
     * Unlike priv_data, this is not codec-specific. It is used in general
     * libavcodec functions.
     */
    struct AVCodecInternal *internal;

    /**
     * Private data of the user, can be used to carry app specific stuff.
     * - encoding: Set by user.
     * - decoding: Set by user.
     */
    void *opaque;

    /**
     * the average bitrate
     * - encoding: Set by user; unused for constant quantizer encoding.
     * - decoding: Set by user, may be overwritten by libavcodec
     *             if this info is available in the stream
     */
    int64_t bit_rate;

    /**
     * number of bits the bitstream is allowed to diverge from the reference.
     *           the reference can be CBR (for CBR pass1) or VBR (for pass2)
     * - encoding: Set by user; unused for constant quantizer encoding.
     * - decoding: unused
     */
    int bit_rate_tolerance;

    /**
     * Global quality for codecs which cannot change it per frame.
     * This should be proportional to MPEG-1/2/4 qscale.
     * - encoding: Set by user.
     * - decoding: unused
     */
    int global_quality;

    /**
     * - encoding: Set by user.
     * - decoding: unused
     */
    int compression_level;
#define FF_COMPRESSION_DEFAULT -1

    /**
     * AV_CODEC_FLAG_*.
     * - encoding: Set by user.
     * - decoding: Set by user.
     */
    int flags;

    /**
     * AV_CODEC_FLAG2_*
     * - encoding: Set by user.
     * - decoding: Set by user.
     */
    int flags2;

    /**
     * some codecs need / can use extradata like Huffman tables.
     * MJPEG: Huffman tables
     * rv10: additional flags
     * MPEG-4: global headers (they can be in the bitstream or here)
     * The allocated memory should be AV_INPUT_BUFFER_PADDING_SIZE bytes larger
     * than extradata_size to avoid problems if it is read with the bitstream reader.
     * The bytewise contents of extradata must not depend on the architecture or CPU endianness.
     * - encoding: Set/allocated/freed by libavcodec.
     * - decoding: Set/allocated/freed by user.
     */
    uint8_t *extradata;
    int extradata_size;

    /**
     * This is the fundamental unit of time (in seconds) in terms
     * of which frame timestamps are represented. For fixed-fps content,
     * timebase should be 1/framerate and timestamp increments should be
     * identically 1.
     * This often, but not always is the inverse of the frame rate or field rate
     * for video. 1/time_base is not the average frame rate if the frame rate is not
     * constant.
     *
     * Like containers, elementary streams also can store timestamps, 1/time_base
     * is the unit in which these timestamps are specified.
     * As example of such codec time base see ISO/IEC 14496-2:2001(E)
     * vop_time_increment_resolution and fixed_vop_rate
     * (fixed_vop_rate == 0 implies that it is different from the framerate)
     *
     * - encoding: MUST be set by user.
     * - decoding: the use of this field for decoding is deprecated.
     *             Use framerate instead.
     */
    AVRational time_base;

    /**
     * For some codecs, the time base is closer to the field rate than the frame rate.
     * Most notably, H.264 and MPEG-2 specify time_base as half of frame duration
     * if no telecine is used ...
     *
     * Set to time_base ticks per frame. Default 1, e.g., H.264/MPEG-2 set it to 2.
     */
    int ticks_per_frame;

    /**
     * Codec delay.
     *
     * Encoding: Number of frames delay there will be from the encoder input to
     *           the decoder output. (we assume the decoder matches the spec)
     * Decoding: Number of frames delay in addition to what a standard decoder
     *           as specified in the spec would produce.
     *
     * Video:
     *   Number of frames the decoded output will be delayed relative to the
     *   encoded input.
     *
     * Audio:
     *   For encoding, this field is unused (see initial_padding).
     *
     *   For decoding, this is the number of samples the decoder needs to
     *   output before the decoder's output is valid. When seeking, you should
     *   start decoding this many samples prior to your desired seek point.
     *
     * - encoding: Set by libavcodec.
     * - decoding: Set by libavcodec.
     */
    int delay;


    /* video only */
    /**
     * picture width / height.
     *
     * @note Those fields may not match the values of the last
     * AVFrame output by avcodec_decode_video2 due frame
     * reordering.
     *
     * - encoding: MUST be set by user.
     * - decoding: May be set by the user before opening the decoder if known e.g.
     *             from the container. Some decoders will require the dimensions
     *             to be set by the caller. During decoding, the decoder may
     *             overwrite those values as required while parsing the data.
     */
    int width, height;

    /**
     * Bitstream width / height, may be different from width/height e.g. when
     * the decoded frame is cropped before being output or lowres is enabled.
     *
     * @note Those field may not match the value of the last
     * AVFrame output by avcodec_receive_frame() due frame
     * reordering.
     *
     * - encoding: unused
     * - decoding: May be set by the user before opening the decoder if known
     *             e.g. from the container. During decoding, the decoder may
     *             overwrite those values as required while parsing the data.
     */
    int coded_width, coded_height;

    /**
     * the number of pictures in a group of pictures, or 0 for intra_only
     * - encoding: Set by user.
     * - decoding: unused
     */
    int gop_size;

    /**
     * Pixel format, see AV_PIX_FMT_xxx.
     * May be set by the demuxer if known from headers.
     * May be overridden by the decoder if it knows better.
     *
     * @note This field may not match the value of the last
     * AVFrame output by avcodec_receive_frame() due frame
     * reordering.
     *
     * - encoding: Set by user.
     * - decoding: Set by user if known, overridden by libavcodec while
     *             parsing the data.
     */
    enum AVPixelFormat pix_fmt;

#if FF_API_MOTION_EST
    /**
     * This option does nothing
     * @deprecated use codec private options instead
     */
    attribute_deprecated int me_method;
#endif

    /**
     * If non NULL, 'draw_horiz_band' is called by the libavcodec
     * decoder to draw a horizontal band. It improves cache usage. Not
     * all codecs can do that. You must check the codec capabilities
     * beforehand.
     * When multithreading is used, it may be called from multiple threads
     * at the same time; threads might draw different parts of the same AVFrame,
     * or multiple AVFrames, and there is no guarantee that slices will be drawn
     * in order.
     * The function is also used by hardware acceleration APIs.
     * It is called at least once during frame decoding to pass
     * the data needed for hardware render.
     * In that mode instead of pixel data, AVFrame points to
     * a structure specific to the acceleration API. The application
     * reads the structure and can change some fields to indicate progress
     * or mark state.
     * - encoding: unused
     * - decoding: Set by user.
     * @param height the height of the slice
     * @param y the y position of the slice
     * @param type 1->top field, 2->bottom field, 3->frame
     * @param offset offset into the AVFrame.data from which the slice should be read
     */
    void (*draw_horiz_band)(struct AVCodecContext *s,
                            const AVFrame *src, int offset[AV_NUM_DATA_POINTERS],
                            int y, int type, int height);

    /**
     * callback to negotiate the pixelFormat
     * @param fmt is the list of formats which are supported by the codec,
     * it is terminated by -1 as 0 is a valid format, the formats are ordered by quality.
     * The first is always the native one.
     * @note The callback may be called again immediately if initialization for
     * the selected (hardware-accelerated) pixel format failed.
     * @warning Behavior is undefined if the callback returns a value not
     * in the fmt list of formats.
     * @return the chosen format
     * - encoding: unused
     * - decoding: Set by user, if not set the native format will be chosen.
     */
    enum AVPixelFormat (*get_format)(struct AVCodecContext *s, const enum AVPixelFormat * fmt);

    /**
     * maximum number of B-frames between non-B-frames
     * Note: The output will be delayed by max_b_frames+1 relative to the input.
     * - encoding: Set by user.
     * - decoding: unused
     */
    int max_b_frames;

    /**
     * qscale factor between IP and B-frames
     * If > 0 then the last P-frame quantizer will be used (q= lastp_q*factor+offset).
     * If < 0 then normal ratecontrol will be done (q= -normal_q*factor+offset).
     * - encoding: Set by user.
     * - decoding: unused
     */
    float b_quant_factor;

#if FF_API_RC_STRATEGY
    /** @deprecated use codec private option instead */
    attribute_deprecated int rc_strategy;
#define FF_RC_STRATEGY_XVID 1
#endif

#if FF_API_PRIVATE_OPT
    /** @deprecated use encoder private options instead */
    attribute_deprecated
    int b_frame_strategy;
#endif

    /**
     * qscale offset between IP and B-frames
     * - encoding: Set by user.
     * - decoding: unused
     */
    float b_quant_offset;

    /**
     * Size of the frame reordering buffer in the decoder.
     * For MPEG-2 it is 1 IPB or 0 low delay IP.
     * - encoding: Set by libavcodec.
     * - decoding: Set by libavcodec.
     */
    int has_b_frames;

#if FF_API_PRIVATE_OPT
    /** @deprecated use encoder private options instead */
    attribute_deprecated
    int mpeg_quant;
#endif

    /**
     * qscale factor between P- and I-frames
     * If > 0 then the last P-frame quantizer will be used (q = lastp_q * factor + offset).
     * If < 0 then normal ratecontrol will be done (q= -normal_q*factor+offset).
     * - encoding: Set by user.
     * - decoding: unused
     */
    float i_quant_factor;

    /**
     * qscale offset between P and I-frames
     * - encoding: Set by user.
     * - decoding: unused
     */
    float i_quant_offset;

    /**
     * luminance masking (0-> disabled)
     * - encoding: Set by user.
     * - decoding: unused
     */
    float lumi_masking;

    /**
     * temporary complexity masking (0-> disabled)
     * - encoding: Set by user.
     * - decoding: unused
     */
    float temporal_cplx_masking;

    /**
     * spatial complexity masking (0-> disabled)
     * - encoding: Set by user.
     * - decoding: unused
     */
    float spatial_cplx_masking;

    /**
     * p block masking (0-> disabled)
     * - encoding: Set by user.
     * - decoding: unused
     */
    float p_masking;

    /**
     * darkness masking (0-> disabled)
     * - encoding: Set by user.
     * - decoding: unused
     */
    float dark_masking;

    /**
     * slice count
     * - encoding: Set by libavcodec.
     * - decoding: Set by user (or 0).
     */
    int slice_count;

#if FF_API_PRIVATE_OPT
    /** @deprecated use encoder private options instead */
    attribute_deprecated
     int prediction_method;
#define FF_PRED_LEFT   0
#define FF_PRED_PLANE  1
#define FF_PRED_MEDIAN 2
#endif

    /**
     * slice offsets in the frame in bytes
     * - encoding: Set/allocated by libavcodec.
     * - decoding: Set/allocated by user (or NULL).
     */
    int *slice_offset;

    /**
     * sample aspect ratio (0 if unknown)
     * That is the width of a pixel divided by the height of the pixel.
     * Numerator and denominator must be relatively prime and smaller than 256 for some video standards.
     * - encoding: Set by user.
     * - decoding: Set by libavcodec.
     */
    AVRational sample_aspect_ratio;

    /**
     * motion estimation comparison function
     * - encoding: Set by user.
     * - decoding: unused
     */
    int me_cmp;
    /**
     * subpixel motion estimation comparison function
     * - encoding: Set by user.
     * - decoding: unused
     */
    int me_sub_cmp;
    /**
     * macroblock comparison function (not supported yet)
     * - encoding: Set by user.
     * - decoding: unused
     */
    int mb_cmp;
    /**
     * interlaced DCT comparison function
     * - encoding: Set by user.
     * - decoding: unused
     */
    int ildct_cmp;
#define FF_CMP_SAD          0
#define FF_CMP_SSE          1
#define FF_CMP_SATD         2
#define FF_CMP_DCT          3
#define FF_CMP_PSNR         4
#define FF_CMP_BIT          5
#define FF_CMP_RD           6
#define FF_CMP_ZERO         7
#define FF_CMP_VSAD         8
#define FF_CMP_VSSE         9
#define FF_CMP_NSSE         10
#define FF_CMP_W53          11
#define FF_CMP_W97          12
#define FF_CMP_DCTMAX       13
#define FF_CMP_DCT264       14
#define FF_CMP_MEDIAN_SAD   15
#define FF_CMP_CHROMA       256

    /**
     * ME diamond size & shape
     * - encoding: Set by user.
     * - decoding: unused
     */
    int dia_size;

    /**
     * amount of previous MV predictors (2a+1 x 2a+1 square)
     * - encoding: Set by user.
     * - decoding: unused
     */
    int last_predictor_count;

#if FF_API_PRIVATE_OPT
    /** @deprecated use encoder private options instead */
    attribute_deprecated
    int pre_me;
#endif

    /**
     * motion estimation prepass comparison function
     * - encoding: Set by user.
     * - decoding: unused
     */
    int me_pre_cmp;

    /**
     * ME prepass diamond size & shape
     * - encoding: Set by user.
     * - decoding: unused
     */
    int pre_dia_size;

    /**
     * subpel ME quality
     * - encoding: Set by user.
     * - decoding: unused
     */
    int me_subpel_quality;

#if FF_API_AFD
    /**
     * DTG active format information (additional aspect ratio
     * information only used in DVB MPEG-2 transport streams)
     * 0 if not set.
     *
     * - encoding: unused
     * - decoding: Set by decoder.
     * @deprecated Deprecated in favor of AVSideData
     */
    attribute_deprecated int dtg_active_format;
#define FF_DTG_AFD_SAME         8
#define FF_DTG_AFD_4_3          9
#define FF_DTG_AFD_16_9         10
#define FF_DTG_AFD_14_9         11
#define FF_DTG_AFD_4_3_SP_14_9  13
#define FF_DTG_AFD_16_9_SP_14_9 14
#define FF_DTG_AFD_SP_4_3       15
#endif /* FF_API_AFD */

    /**
     * maximum motion estimation search range in subpel units
     * If 0 then no limit.
     *
     * - encoding: Set by user.
     * - decoding: unused
     */
    int me_range;

#if FF_API_QUANT_BIAS
    /**
     * @deprecated use encoder private option instead
     */
    attribute_deprecated int intra_quant_bias;
#define FF_DEFAULT_QUANT_BIAS 999999

    /**
     * @deprecated use encoder private option instead
     */
    attribute_deprecated int inter_quant_bias;
#endif

    /**
     * slice flags
     * - encoding: unused
     * - decoding: Set by user.
     */
    int slice_flags;
#define SLICE_FLAG_CODED_ORDER    0x0001 ///< draw_horiz_band() is called in coded order instead of display
#define SLICE_FLAG_ALLOW_FIELD    0x0002 ///< allow draw_horiz_band() with field slices (MPEG-2 field pics)
#define SLICE_FLAG_ALLOW_PLANE    0x0004 ///< allow draw_horiz_band() with 1 component at a time (SVQ1)

<<<<<<< HEAD
#if FF_API_XVMC
    /**
     * XVideo Motion Acceleration
     * - encoding: forbidden
     * - decoding: set by decoder
     * @deprecated XvMC doesn't need it anymore.
     */
    attribute_deprecated int xvmc_acceleration;
#endif /* FF_API_XVMC */

=======
>>>>>>> dcc39ee1
    /**
     * macroblock decision mode
     * - encoding: Set by user.
     * - decoding: unused
     */
    int mb_decision;
#define FF_MB_DECISION_SIMPLE 0        ///< uses mb_cmp
#define FF_MB_DECISION_BITS   1        ///< chooses the one which needs the fewest bits
#define FF_MB_DECISION_RD     2        ///< rate distortion

    /**
     * custom intra quantization matrix
     * - encoding: Set by user, can be NULL.
     * - decoding: Set by libavcodec.
     */
    uint16_t *intra_matrix;

    /**
     * custom inter quantization matrix
     * - encoding: Set by user, can be NULL.
     * - decoding: Set by libavcodec.
     */
    uint16_t *inter_matrix;

#if FF_API_PRIVATE_OPT
    /** @deprecated use encoder private options instead */
    attribute_deprecated
    int scenechange_threshold;

    /** @deprecated use encoder private options instead */
    attribute_deprecated
    int noise_reduction;
#endif

#if FF_API_MPV_OPT
    /**
     * @deprecated this field is unused
     */
    attribute_deprecated
    int me_threshold;

    /**
     * @deprecated this field is unused
     */
    attribute_deprecated
    int mb_threshold;
#endif

    /**
     * precision of the intra DC coefficient - 8
     * - encoding: Set by user.
     * - decoding: Set by libavcodec
     */
    int intra_dc_precision;

    /**
     * Number of macroblock rows at the top which are skipped.
     * - encoding: unused
     * - decoding: Set by user.
     */
    int skip_top;

    /**
     * Number of macroblock rows at the bottom which are skipped.
     * - encoding: unused
     * - decoding: Set by user.
     */
    int skip_bottom;

#if FF_API_MPV_OPT
    /**
     * @deprecated use encoder private options instead
     */
    attribute_deprecated
    float border_masking;
#endif

    /**
     * minimum MB Lagrange multiplier
     * - encoding: Set by user.
     * - decoding: unused
     */
    int mb_lmin;

    /**
     * maximum MB Lagrange multiplier
     * - encoding: Set by user.
     * - decoding: unused
     */
    int mb_lmax;

#if FF_API_PRIVATE_OPT
    /**
     * @deprecated use encoder private options instead
     */
    attribute_deprecated
    int me_penalty_compensation;
#endif

    /**
     * - encoding: Set by user.
     * - decoding: unused
     */
    int bidir_refine;

#if FF_API_PRIVATE_OPT
    /** @deprecated use encoder private options instead */
    attribute_deprecated
    int brd_scale;
#endif

    /**
     * minimum GOP size
     * - encoding: Set by user.
     * - decoding: unused
     */
    int keyint_min;

    /**
     * number of reference frames
     * - encoding: Set by user.
     * - decoding: Set by lavc.
     */
    int refs;

#if FF_API_PRIVATE_OPT
    /** @deprecated use encoder private options instead */
    attribute_deprecated
    int chromaoffset;
#endif

#if FF_API_UNUSED_MEMBERS
    /**
     * Multiplied by qscale for each frame and added to scene_change_score.
     * - encoding: Set by user.
     * - decoding: unused
     */
    attribute_deprecated int scenechange_factor;
#endif

    /**
     * Note: Value depends upon the compare function used for fullpel ME.
     * - encoding: Set by user.
     * - decoding: unused
     */
    int mv0_threshold;

#if FF_API_PRIVATE_OPT
    /** @deprecated use encoder private options instead */
    attribute_deprecated
    int b_sensitivity;
#endif

    /**
     * Chromaticity coordinates of the source primaries.
     * - encoding: Set by user
     * - decoding: Set by libavcodec
     */
    enum AVColorPrimaries color_primaries;

    /**
     * Color Transfer Characteristic.
     * - encoding: Set by user
     * - decoding: Set by libavcodec
     */
    enum AVColorTransferCharacteristic color_trc;

    /**
     * YUV colorspace type.
     * - encoding: Set by user
     * - decoding: Set by libavcodec
     */
    enum AVColorSpace colorspace;

    /**
     * MPEG vs JPEG YUV range.
     * - encoding: Set by user
     * - decoding: Set by libavcodec
     */
    enum AVColorRange color_range;

    /**
     * This defines the location of chroma samples.
     * - encoding: Set by user
     * - decoding: Set by libavcodec
     */
    enum AVChromaLocation chroma_sample_location;

    /**
     * Number of slices.
     * Indicates number of picture subdivisions. Used for parallelized
     * decoding.
     * - encoding: Set by user
     * - decoding: unused
     */
    int slices;

    /** Field order
     * - encoding: set by libavcodec
     * - decoding: Set by user.
     */
    enum AVFieldOrder field_order;

    /* audio only */
    int sample_rate; ///< samples per second
    int channels;    ///< number of audio channels

    /**
     * audio sample format
     * - encoding: Set by user.
     * - decoding: Set by libavcodec.
     */
    enum AVSampleFormat sample_fmt;  ///< sample format

    /* The following data should not be initialized. */
    /**
     * Number of samples per channel in an audio frame.
     *
     * - encoding: set by libavcodec in avcodec_open2(). Each submitted frame
     *   except the last must contain exactly frame_size samples per channel.
     *   May be 0 when the codec has AV_CODEC_CAP_VARIABLE_FRAME_SIZE set, then the
     *   frame size is not restricted.
     * - decoding: may be set by some decoders to indicate constant frame size
     */
    int frame_size;

    /**
     * Frame counter, set by libavcodec.
     *
     * - decoding: total number of frames returned from the decoder so far.
     * - encoding: total number of frames passed to the encoder so far.
     *
     *   @note the counter is not incremented if encoding/decoding resulted in
     *   an error.
     */
    int frame_number;

    /**
     * number of bytes per packet if constant and known or 0
     * Used by some WAV based audio codecs.
     */
    int block_align;

    /**
     * Audio cutoff bandwidth (0 means "automatic")
     * - encoding: Set by user.
     * - decoding: unused
     */
    int cutoff;

    /**
     * Audio channel layout.
     * - encoding: set by user.
     * - decoding: set by user, may be overwritten by libavcodec.
     */
    uint64_t channel_layout;

    /**
     * Request decoder to use this channel layout if it can (0 for default)
     * - encoding: unused
     * - decoding: Set by user.
     */
    uint64_t request_channel_layout;

    /**
     * Type of service that the audio stream conveys.
     * - encoding: Set by user.
     * - decoding: Set by libavcodec.
     */
    enum AVAudioServiceType audio_service_type;

    /**
     * desired sample format
     * - encoding: Not used.
     * - decoding: Set by user.
     * Decoder will decode to this format if it can.
     */
    enum AVSampleFormat request_sample_fmt;

    /**
     * This callback is called at the beginning of each frame to get data
     * buffer(s) for it. There may be one contiguous buffer for all the data or
     * there may be a buffer per each data plane or anything in between. What
     * this means is, you may set however many entries in buf[] you feel necessary.
     * Each buffer must be reference-counted using the AVBuffer API (see description
     * of buf[] below).
     *
     * The following fields will be set in the frame before this callback is
     * called:
     * - format
     * - width, height (video only)
     * - sample_rate, channel_layout, nb_samples (audio only)
     * Their values may differ from the corresponding values in
     * AVCodecContext. This callback must use the frame values, not the codec
     * context values, to calculate the required buffer size.
     *
     * This callback must fill the following fields in the frame:
     * - data[]
     * - linesize[]
     * - extended_data:
     *   * if the data is planar audio with more than 8 channels, then this
     *     callback must allocate and fill extended_data to contain all pointers
     *     to all data planes. data[] must hold as many pointers as it can.
     *     extended_data must be allocated with av_malloc() and will be freed in
     *     av_frame_unref().
     *   * otherwise extended_data must point to data
     * - buf[] must contain one or more pointers to AVBufferRef structures. Each of
     *   the frame's data and extended_data pointers must be contained in these. That
     *   is, one AVBufferRef for each allocated chunk of memory, not necessarily one
     *   AVBufferRef per data[] entry. See: av_buffer_create(), av_buffer_alloc(),
     *   and av_buffer_ref().
     * - extended_buf and nb_extended_buf must be allocated with av_malloc() by
     *   this callback and filled with the extra buffers if there are more
     *   buffers than buf[] can hold. extended_buf will be freed in
     *   av_frame_unref().
     *
     * If AV_CODEC_CAP_DR1 is not set then get_buffer2() must call
     * avcodec_default_get_buffer2() instead of providing buffers allocated by
     * some other means.
     *
     * Each data plane must be aligned to the maximum required by the target
     * CPU.
     *
     * @see avcodec_default_get_buffer2()
     *
     * Video:
     *
     * If AV_GET_BUFFER_FLAG_REF is set in flags then the frame may be reused
     * (read and/or written to if it is writable) later by libavcodec.
     *
     * avcodec_align_dimensions2() should be used to find the required width and
     * height, as they normally need to be rounded up to the next multiple of 16.
     *
     * Some decoders do not support linesizes changing between frames.
     *
     * If frame multithreading is used and thread_safe_callbacks is set,
     * this callback may be called from a different thread, but not from more
     * than one at once. Does not need to be reentrant.
     *
     * @see avcodec_align_dimensions2()
     *
     * Audio:
     *
     * Decoders request a buffer of a particular size by setting
     * AVFrame.nb_samples prior to calling get_buffer2(). The decoder may,
     * however, utilize only part of the buffer by setting AVFrame.nb_samples
     * to a smaller value in the output frame.
     *
     * As a convenience, av_samples_get_buffer_size() and
     * av_samples_fill_arrays() in libavutil may be used by custom get_buffer2()
     * functions to find the required data size and to fill data pointers and
     * linesize. In AVFrame.linesize, only linesize[0] may be set for audio
     * since all planes must be the same size.
     *
     * @see av_samples_get_buffer_size(), av_samples_fill_arrays()
     *
     * - encoding: unused
     * - decoding: Set by libavcodec, user can override.
     */
    int (*get_buffer2)(struct AVCodecContext *s, AVFrame *frame, int flags);

    /**
     * If non-zero, the decoded audio and video frames returned from
     * avcodec_decode_video2() and avcodec_decode_audio4() are reference-counted
     * and are valid indefinitely. The caller must free them with
     * av_frame_unref() when they are not needed anymore.
     * Otherwise, the decoded frames must not be freed by the caller and are
     * only valid until the next decode call.
     *
     * This is always automatically enabled if avcodec_receive_frame() is used.
     *
     * - encoding: unused
     * - decoding: set by the caller before avcodec_open2().
     */
    attribute_deprecated
    int refcounted_frames;

    /* - encoding parameters */
    float qcompress;  ///< amount of qscale change between easy & hard scenes (0.0-1.0)
    float qblur;      ///< amount of qscale smoothing over time (0.0-1.0)

    /**
     * minimum quantizer
     * - encoding: Set by user.
     * - decoding: unused
     */
    int qmin;

    /**
     * maximum quantizer
     * - encoding: Set by user.
     * - decoding: unused
     */
    int qmax;

    /**
     * maximum quantizer difference between frames
     * - encoding: Set by user.
     * - decoding: unused
     */
    int max_qdiff;

#if FF_API_MPV_OPT
    /**
     * @deprecated use encoder private options instead
     */
    attribute_deprecated
    float rc_qsquish;

    attribute_deprecated
    float rc_qmod_amp;
    attribute_deprecated
    int rc_qmod_freq;
#endif

    /**
     * decoder bitstream buffer size
     * - encoding: Set by user.
     * - decoding: unused
     */
    int rc_buffer_size;

    /**
     * ratecontrol override, see RcOverride
     * - encoding: Allocated/set/freed by user.
     * - decoding: unused
     */
    int rc_override_count;
    RcOverride *rc_override;

#if FF_API_MPV_OPT
    /**
     * @deprecated use encoder private options instead
     */
    attribute_deprecated
    const char *rc_eq;
#endif

    /**
     * maximum bitrate
     * - encoding: Set by user.
     * - decoding: Set by user, may be overwritten by libavcodec.
     */
    int64_t rc_max_rate;

    /**
     * minimum bitrate
     * - encoding: Set by user.
     * - decoding: unused
     */
    int64_t rc_min_rate;

#if FF_API_MPV_OPT
    /**
     * @deprecated use encoder private options instead
     */
    attribute_deprecated
    float rc_buffer_aggressivity;

    attribute_deprecated
    float rc_initial_cplx;
#endif

    /**
     * Ratecontrol attempt to use, at maximum, <value> of what can be used without an underflow.
     * - encoding: Set by user.
     * - decoding: unused.
     */
    float rc_max_available_vbv_use;

    /**
     * Ratecontrol attempt to use, at least, <value> times the amount needed to prevent a vbv overflow.
     * - encoding: Set by user.
     * - decoding: unused.
     */
    float rc_min_vbv_overflow_use;

    /**
     * Number of bits which should be loaded into the rc buffer before decoding starts.
     * - encoding: Set by user.
     * - decoding: unused
     */
    int rc_initial_buffer_occupancy;

#if FF_API_CODER_TYPE
#define FF_CODER_TYPE_VLC       0
#define FF_CODER_TYPE_AC        1
#define FF_CODER_TYPE_RAW       2
#define FF_CODER_TYPE_RLE       3
#if FF_API_UNUSED_MEMBERS
#define FF_CODER_TYPE_DEFLATE   4
#endif /* FF_API_UNUSED_MEMBERS */
    /**
     * @deprecated use encoder private options instead
     */
    attribute_deprecated
    int coder_type;
#endif /* FF_API_CODER_TYPE */

#if FF_API_PRIVATE_OPT
    /** @deprecated use encoder private options instead */
    attribute_deprecated
    int context_model;
#endif

#if FF_API_MPV_OPT
    /**
     * @deprecated use encoder private options instead
     */
    attribute_deprecated
    int lmin;

    /**
     * @deprecated use encoder private options instead
     */
    attribute_deprecated
    int lmax;
#endif

#if FF_API_PRIVATE_OPT
    /** @deprecated use encoder private options instead */
    attribute_deprecated
    int frame_skip_threshold;

    /** @deprecated use encoder private options instead */
    attribute_deprecated
    int frame_skip_factor;

    /** @deprecated use encoder private options instead */
    attribute_deprecated
    int frame_skip_exp;

    /** @deprecated use encoder private options instead */
    attribute_deprecated
    int frame_skip_cmp;
#endif /* FF_API_PRIVATE_OPT */

    /**
     * trellis RD quantization
     * - encoding: Set by user.
     * - decoding: unused
     */
    int trellis;

#if FF_API_PRIVATE_OPT
    /** @deprecated use encoder private options instead */
    attribute_deprecated
    int min_prediction_order;

    /** @deprecated use encoder private options instead */
    attribute_deprecated
    int max_prediction_order;

    /** @deprecated use encoder private options instead */
    attribute_deprecated
    int64_t timecode_frame_start;
#endif

#if FF_API_RTP_CALLBACK
    /**
     * @deprecated unused
     */
    /* The RTP callback: This function is called    */
    /* every time the encoder has a packet to send. */
    /* It depends on the encoder if the data starts */
    /* with a Start Code (it should). H.263 does.   */
    /* mb_nb contains the number of macroblocks     */
    /* encoded in the RTP payload.                  */
    attribute_deprecated
    void (*rtp_callback)(struct AVCodecContext *avctx, void *data, int size, int mb_nb);
#endif

#if FF_API_PRIVATE_OPT
    /** @deprecated use encoder private options instead */
    attribute_deprecated
    int rtp_payload_size;   /* The size of the RTP payload: the coder will  */
                            /* do its best to deliver a chunk with size     */
                            /* below rtp_payload_size, the chunk will start */
                            /* with a start code on some codecs like H.263. */
                            /* This doesn't take account of any particular  */
                            /* headers inside the transmitted RTP payload.  */
#endif

#if FF_API_STAT_BITS
    /* statistics, used for 2-pass encoding */
    attribute_deprecated
    int mv_bits;
    attribute_deprecated
    int header_bits;
    attribute_deprecated
    int i_tex_bits;
    attribute_deprecated
    int p_tex_bits;
    attribute_deprecated
    int i_count;
    attribute_deprecated
    int p_count;
    attribute_deprecated
    int skip_count;
    attribute_deprecated
    int misc_bits;

    /** @deprecated this field is unused */
    attribute_deprecated
    int frame_bits;
#endif

    /**
     * pass1 encoding statistics output buffer
     * - encoding: Set by libavcodec.
     * - decoding: unused
     */
    char *stats_out;

    /**
     * pass2 encoding statistics input buffer
     * Concatenated stuff from stats_out of pass1 should be placed here.
     * - encoding: Allocated/set/freed by user.
     * - decoding: unused
     */
    char *stats_in;

    /**
     * Work around bugs in encoders which sometimes cannot be detected automatically.
     * - encoding: Set by user
     * - decoding: Set by user
     */
    int workaround_bugs;
#define FF_BUG_AUTODETECT       1  ///< autodetection
#define FF_BUG_XVID_ILACE       4
#define FF_BUG_UMP4             8
#define FF_BUG_NO_PADDING       16
#define FF_BUG_AMV              32
#define FF_BUG_QPEL_CHROMA      64
#define FF_BUG_STD_QPEL         128
#define FF_BUG_QPEL_CHROMA2     256
#define FF_BUG_DIRECT_BLOCKSIZE 512
#define FF_BUG_EDGE             1024
#define FF_BUG_HPEL_CHROMA      2048
#define FF_BUG_DC_CLIP          4096
#define FF_BUG_MS               8192 ///< Work around various bugs in Microsoft's broken decoders.
#define FF_BUG_TRUNCATED       16384
#define FF_BUG_IEDGE           32768

    /**
     * strictly follow the standard (MPEG-4, ...).
     * - encoding: Set by user.
     * - decoding: Set by user.
     * Setting this to STRICT or higher means the encoder and decoder will
     * generally do stupid things, whereas setting it to unofficial or lower
     * will mean the encoder might produce output that is not supported by all
     * spec-compliant decoders. Decoders don't differentiate between normal,
     * unofficial and experimental (that is, they always try to decode things
     * when they can) unless they are explicitly asked to behave stupidly
     * (=strictly conform to the specs)
     */
    int strict_std_compliance;
#define FF_COMPLIANCE_VERY_STRICT   2 ///< Strictly conform to an older more strict version of the spec or reference software.
#define FF_COMPLIANCE_STRICT        1 ///< Strictly conform to all the things in the spec no matter what consequences.
#define FF_COMPLIANCE_NORMAL        0
#define FF_COMPLIANCE_UNOFFICIAL   -1 ///< Allow unofficial extensions
#define FF_COMPLIANCE_EXPERIMENTAL -2 ///< Allow nonstandardized experimental things.

    /**
     * error concealment flags
     * - encoding: unused
     * - decoding: Set by user.
     */
    int error_concealment;
#define FF_EC_GUESS_MVS   1
#define FF_EC_DEBLOCK     2
#define FF_EC_FAVOR_INTER 256

    /**
     * debug
     * - encoding: Set by user.
     * - decoding: Set by user.
     */
    int debug;
#define FF_DEBUG_PICT_INFO   1
#define FF_DEBUG_RC          2
#define FF_DEBUG_BITSTREAM   4
#define FF_DEBUG_MB_TYPE     8
#define FF_DEBUG_QP          16
#if FF_API_DEBUG_MV
/**
 * @deprecated this option does nothing
 */
#define FF_DEBUG_MV          32
#endif
#define FF_DEBUG_DCT_COEFF   0x00000040
#define FF_DEBUG_SKIP        0x00000080
#define FF_DEBUG_STARTCODE   0x00000100
#if FF_API_UNUSED_MEMBERS
#define FF_DEBUG_PTS         0x00000200
#endif /* FF_API_UNUSED_MEMBERS */
#define FF_DEBUG_ER          0x00000400
#define FF_DEBUG_MMCO        0x00000800
#define FF_DEBUG_BUGS        0x00001000
#if FF_API_DEBUG_MV
#define FF_DEBUG_VIS_QP      0x00002000
#define FF_DEBUG_VIS_MB_TYPE 0x00004000
#endif
#define FF_DEBUG_BUFFERS     0x00008000
#define FF_DEBUG_THREADS     0x00010000
#define FF_DEBUG_GREEN_MD    0x00800000
#define FF_DEBUG_NOMC        0x01000000

#if FF_API_DEBUG_MV
    /**
     * debug
     * - encoding: Set by user.
     * - decoding: Set by user.
     */
    int debug_mv;
#define FF_DEBUG_VIS_MV_P_FOR  0x00000001 // visualize forward predicted MVs of P-frames
#define FF_DEBUG_VIS_MV_B_FOR  0x00000002 // visualize forward predicted MVs of B-frames
#define FF_DEBUG_VIS_MV_B_BACK 0x00000004 // visualize backward predicted MVs of B-frames
#endif

    /**
     * Error recognition; may misdetect some more or less valid parts as errors.
     * - encoding: unused
     * - decoding: Set by user.
     */
    int err_recognition;

/**
 * Verify checksums embedded in the bitstream (could be of either encoded or
 * decoded data, depending on the codec) and print an error message on mismatch.
 * If AV_EF_EXPLODE is also set, a mismatching checksum will result in the
 * decoder returning an error.
 */
#define AV_EF_CRCCHECK  (1<<0)
#define AV_EF_BITSTREAM (1<<1)          ///< detect bitstream specification deviations
#define AV_EF_BUFFER    (1<<2)          ///< detect improper bitstream length
#define AV_EF_EXPLODE   (1<<3)          ///< abort decoding on minor error detection

#define AV_EF_IGNORE_ERR (1<<15)        ///< ignore errors and continue
#define AV_EF_CAREFUL    (1<<16)        ///< consider things that violate the spec, are fast to calculate and have not been seen in the wild as errors
#define AV_EF_COMPLIANT  (1<<17)        ///< consider all spec non compliances as errors
#define AV_EF_AGGRESSIVE (1<<18)        ///< consider things that a sane encoder should not do as an error


    /**
     * opaque 64-bit number (generally a PTS) that will be reordered and
     * output in AVFrame.reordered_opaque
     * - encoding: unused
     * - decoding: Set by user.
     */
    int64_t reordered_opaque;

    /**
     * Hardware accelerator in use
     * - encoding: unused.
     * - decoding: Set by libavcodec
     */
    struct AVHWAccel *hwaccel;

    /**
     * Hardware accelerator context.
     * For some hardware accelerators, a global context needs to be
     * provided by the user. In that case, this holds display-dependent
     * data FFmpeg cannot instantiate itself. Please refer to the
     * FFmpeg HW accelerator documentation to know how to fill this
     * is. e.g. for VA API, this is a struct vaapi_context.
     * - encoding: unused
     * - decoding: Set by user
     */
    void *hwaccel_context;

    /**
     * error
     * - encoding: Set by libavcodec if flags & AV_CODEC_FLAG_PSNR.
     * - decoding: unused
     */
    uint64_t error[AV_NUM_DATA_POINTERS];

    /**
     * DCT algorithm, see FF_DCT_* below
     * - encoding: Set by user.
     * - decoding: unused
     */
    int dct_algo;
#define FF_DCT_AUTO    0
#define FF_DCT_FASTINT 1
#define FF_DCT_INT     2
#define FF_DCT_MMX     3
#define FF_DCT_ALTIVEC 5
#define FF_DCT_FAAN    6

    /**
     * IDCT algorithm, see FF_IDCT_* below.
     * - encoding: Set by user.
     * - decoding: Set by user.
     */
    int idct_algo;
#define FF_IDCT_AUTO          0
#define FF_IDCT_INT           1
#define FF_IDCT_SIMPLE        2
#define FF_IDCT_SIMPLEMMX     3
#define FF_IDCT_ARM           7
#define FF_IDCT_ALTIVEC       8
#define FF_IDCT_SIMPLEARM     10
#if FF_API_UNUSED_MEMBERS
#define FF_IDCT_IPP           13
#endif /* FF_API_UNUSED_MEMBERS */
#define FF_IDCT_XVID          14
#if FF_API_IDCT_XVIDMMX
#define FF_IDCT_XVIDMMX       14
#endif /* FF_API_IDCT_XVIDMMX */
#define FF_IDCT_SIMPLEARMV5TE 16
#define FF_IDCT_SIMPLEARMV6   17
#define FF_IDCT_FAAN          20
#define FF_IDCT_SIMPLENEON    22
#define FF_IDCT_NONE          24 /* Used by XvMC to extract IDCT coefficients with FF_IDCT_PERM_NONE */
#define FF_IDCT_SIMPLEAUTO    128

    /**
     * bits per sample/pixel from the demuxer (needed for huffyuv).
     * - encoding: Set by libavcodec.
     * - decoding: Set by user.
     */
     int bits_per_coded_sample;

    /**
     * Bits per sample/pixel of internal libavcodec pixel/sample format.
     * - encoding: set by user.
     * - decoding: set by libavcodec.
     */
    int bits_per_raw_sample;

#if FF_API_LOWRES
    /**
     * low resolution decoding, 1-> 1/2 size, 2->1/4 size
     * - encoding: unused
     * - decoding: Set by user.
     */
     int lowres;
#endif

#if FF_API_CODED_FRAME
    /**
     * the picture in the bitstream
     * - encoding: Set by libavcodec.
     * - decoding: unused
     *
     * @deprecated use the quality factor packet side data instead
     */
    attribute_deprecated AVFrame *coded_frame;
#endif

    /**
     * thread count
     * is used to decide how many independent tasks should be passed to execute()
     * - encoding: Set by user.
     * - decoding: Set by user.
     */
    int thread_count;

    /**
     * Which multithreading methods to use.
     * Use of FF_THREAD_FRAME will increase decoding delay by one frame per thread,
     * so clients which cannot provide future frames should not use it.
     *
     * - encoding: Set by user, otherwise the default is used.
     * - decoding: Set by user, otherwise the default is used.
     */
    int thread_type;
#define FF_THREAD_FRAME   1 ///< Decode more than one frame at once
#define FF_THREAD_SLICE   2 ///< Decode more than one part of a single frame at once

    /**
     * Which multithreading methods are in use by the codec.
     * - encoding: Set by libavcodec.
     * - decoding: Set by libavcodec.
     */
    int active_thread_type;

    /**
     * Set by the client if its custom get_buffer() callback can be called
     * synchronously from another thread, which allows faster multithreaded decoding.
     * draw_horiz_band() will be called from other threads regardless of this setting.
     * Ignored if the default get_buffer() is used.
     * - encoding: Set by user.
     * - decoding: Set by user.
     */
    int thread_safe_callbacks;

    /**
     * The codec may call this to execute several independent things.
     * It will return only after finishing all tasks.
     * The user may replace this with some multithreaded implementation,
     * the default implementation will execute the parts serially.
     * @param count the number of things to execute
     * - encoding: Set by libavcodec, user can override.
     * - decoding: Set by libavcodec, user can override.
     */
    int (*execute)(struct AVCodecContext *c, int (*func)(struct AVCodecContext *c2, void *arg), void *arg2, int *ret, int count, int size);

    /**
     * The codec may call this to execute several independent things.
     * It will return only after finishing all tasks.
     * The user may replace this with some multithreaded implementation,
     * the default implementation will execute the parts serially.
     * Also see avcodec_thread_init and e.g. the --enable-pthread configure option.
     * @param c context passed also to func
     * @param count the number of things to execute
     * @param arg2 argument passed unchanged to func
     * @param ret return values of executed functions, must have space for "count" values. May be NULL.
     * @param func function that will be called count times, with jobnr from 0 to count-1.
     *             threadnr will be in the range 0 to c->thread_count-1 < MAX_THREADS and so that no
     *             two instances of func executing at the same time will have the same threadnr.
     * @return always 0 currently, but code should handle a future improvement where when any call to func
     *         returns < 0 no further calls to func may be done and < 0 is returned.
     * - encoding: Set by libavcodec, user can override.
     * - decoding: Set by libavcodec, user can override.
     */
    int (*execute2)(struct AVCodecContext *c, int (*func)(struct AVCodecContext *c2, void *arg, int jobnr, int threadnr), void *arg2, int *ret, int count);

    /**
     * noise vs. sse weight for the nsse comparison function
     * - encoding: Set by user.
     * - decoding: unused
     */
     int nsse_weight;

    /**
     * profile
     * - encoding: Set by user.
     * - decoding: Set by libavcodec.
     */
     int profile;
#define FF_PROFILE_UNKNOWN -99
#define FF_PROFILE_RESERVED -100

#define FF_PROFILE_AAC_MAIN 0
#define FF_PROFILE_AAC_LOW  1
#define FF_PROFILE_AAC_SSR  2
#define FF_PROFILE_AAC_LTP  3
#define FF_PROFILE_AAC_HE   4
#define FF_PROFILE_AAC_HE_V2 28
#define FF_PROFILE_AAC_LD   22
#define FF_PROFILE_AAC_ELD  38
#define FF_PROFILE_MPEG2_AAC_LOW 128
#define FF_PROFILE_MPEG2_AAC_HE  131

#define FF_PROFILE_DNXHD         0
#define FF_PROFILE_DNXHR_LB      1
#define FF_PROFILE_DNXHR_SQ      2
#define FF_PROFILE_DNXHR_HQ      3
#define FF_PROFILE_DNXHR_HQX     4
#define FF_PROFILE_DNXHR_444     5

#define FF_PROFILE_DTS         20
#define FF_PROFILE_DTS_ES      30
#define FF_PROFILE_DTS_96_24   40
#define FF_PROFILE_DTS_HD_HRA  50
#define FF_PROFILE_DTS_HD_MA   60
#define FF_PROFILE_DTS_EXPRESS 70

#define FF_PROFILE_MPEG2_422    0
#define FF_PROFILE_MPEG2_HIGH   1
#define FF_PROFILE_MPEG2_SS     2
#define FF_PROFILE_MPEG2_SNR_SCALABLE  3
#define FF_PROFILE_MPEG2_MAIN   4
#define FF_PROFILE_MPEG2_SIMPLE 5

#define FF_PROFILE_H264_CONSTRAINED  (1<<9)  // 8+1; constraint_set1_flag
#define FF_PROFILE_H264_INTRA        (1<<11) // 8+3; constraint_set3_flag

#define FF_PROFILE_H264_BASELINE             66
#define FF_PROFILE_H264_CONSTRAINED_BASELINE (66|FF_PROFILE_H264_CONSTRAINED)
#define FF_PROFILE_H264_MAIN                 77
#define FF_PROFILE_H264_EXTENDED             88
#define FF_PROFILE_H264_HIGH                 100
#define FF_PROFILE_H264_HIGH_10              110
#define FF_PROFILE_H264_HIGH_10_INTRA        (110|FF_PROFILE_H264_INTRA)
#define FF_PROFILE_H264_MULTIVIEW_HIGH       118
#define FF_PROFILE_H264_HIGH_422             122
#define FF_PROFILE_H264_HIGH_422_INTRA       (122|FF_PROFILE_H264_INTRA)
#define FF_PROFILE_H264_STEREO_HIGH          128
#define FF_PROFILE_H264_HIGH_444             144
#define FF_PROFILE_H264_HIGH_444_PREDICTIVE  244
#define FF_PROFILE_H264_HIGH_444_INTRA       (244|FF_PROFILE_H264_INTRA)
#define FF_PROFILE_H264_CAVLC_444            44

#define FF_PROFILE_VC1_SIMPLE   0
#define FF_PROFILE_VC1_MAIN     1
#define FF_PROFILE_VC1_COMPLEX  2
#define FF_PROFILE_VC1_ADVANCED 3

#define FF_PROFILE_MPEG4_SIMPLE                     0
#define FF_PROFILE_MPEG4_SIMPLE_SCALABLE            1
#define FF_PROFILE_MPEG4_CORE                       2
#define FF_PROFILE_MPEG4_MAIN                       3
#define FF_PROFILE_MPEG4_N_BIT                      4
#define FF_PROFILE_MPEG4_SCALABLE_TEXTURE           5
#define FF_PROFILE_MPEG4_SIMPLE_FACE_ANIMATION      6
#define FF_PROFILE_MPEG4_BASIC_ANIMATED_TEXTURE     7
#define FF_PROFILE_MPEG4_HYBRID                     8
#define FF_PROFILE_MPEG4_ADVANCED_REAL_TIME         9
#define FF_PROFILE_MPEG4_CORE_SCALABLE             10
#define FF_PROFILE_MPEG4_ADVANCED_CODING           11
#define FF_PROFILE_MPEG4_ADVANCED_CORE             12
#define FF_PROFILE_MPEG4_ADVANCED_SCALABLE_TEXTURE 13
#define FF_PROFILE_MPEG4_SIMPLE_STUDIO             14
#define FF_PROFILE_MPEG4_ADVANCED_SIMPLE           15

#define FF_PROFILE_JPEG2000_CSTREAM_RESTRICTION_0   1
#define FF_PROFILE_JPEG2000_CSTREAM_RESTRICTION_1   2
#define FF_PROFILE_JPEG2000_CSTREAM_NO_RESTRICTION  32768
#define FF_PROFILE_JPEG2000_DCINEMA_2K              3
#define FF_PROFILE_JPEG2000_DCINEMA_4K              4

#define FF_PROFILE_VP9_0                            0
#define FF_PROFILE_VP9_1                            1
#define FF_PROFILE_VP9_2                            2
#define FF_PROFILE_VP9_3                            3

#define FF_PROFILE_HEVC_MAIN                        1
#define FF_PROFILE_HEVC_MAIN_10                     2
#define FF_PROFILE_HEVC_MAIN_STILL_PICTURE          3
#define FF_PROFILE_HEVC_REXT                        4

    /**
     * level
     * - encoding: Set by user.
     * - decoding: Set by libavcodec.
     */
     int level;
#define FF_LEVEL_UNKNOWN -99

    /**
     * Skip loop filtering for selected frames.
     * - encoding: unused
     * - decoding: Set by user.
     */
    enum AVDiscard skip_loop_filter;

    /**
     * Skip IDCT/dequantization for selected frames.
     * - encoding: unused
     * - decoding: Set by user.
     */
    enum AVDiscard skip_idct;

    /**
     * Skip decoding for selected frames.
     * - encoding: unused
     * - decoding: Set by user.
     */
    enum AVDiscard skip_frame;

    /**
     * Header containing style information for text subtitles.
     * For SUBTITLE_ASS subtitle type, it should contain the whole ASS
     * [Script Info] and [V4+ Styles] section, plus the [Events] line and
     * the Format line following. It shouldn't include any Dialogue line.
     * - encoding: Set/allocated/freed by user (before avcodec_open2())
     * - decoding: Set/allocated/freed by libavcodec (by avcodec_open2())
     */
    uint8_t *subtitle_header;
    int subtitle_header_size;

#if FF_API_ERROR_RATE
    /**
     * @deprecated use the 'error_rate' private AVOption of the mpegvideo
     * encoders
     */
    attribute_deprecated
    int error_rate;
#endif

#if FF_API_VBV_DELAY
    /**
     * VBV delay coded in the last frame (in periods of a 27 MHz clock).
     * Used for compliant TS muxing.
     * - encoding: Set by libavcodec.
     * - decoding: unused.
     * @deprecated this value is now exported as a part of
     * AV_PKT_DATA_CPB_PROPERTIES packet side data
     */
    attribute_deprecated
    uint64_t vbv_delay;
#endif

#if FF_API_SIDEDATA_ONLY_PKT
    /**
     * Encoding only and set by default. Allow encoders to output packets
     * that do not contain any encoded data, only side data.
     *
     * Some encoders need to output such packets, e.g. to update some stream
     * parameters at the end of encoding.
     *
     * @deprecated this field disables the default behaviour and
     *             it is kept only for compatibility.
     */
    attribute_deprecated
    int side_data_only_packets;
#endif

    /**
     * Audio only. The number of "priming" samples (padding) inserted by the
     * encoder at the beginning of the audio. I.e. this number of leading
     * decoded samples must be discarded by the caller to get the original audio
     * without leading padding.
     *
     * - decoding: unused
     * - encoding: Set by libavcodec. The timestamps on the output packets are
     *             adjusted by the encoder so that they always refer to the
     *             first sample of the data actually contained in the packet,
     *             including any added padding.  E.g. if the timebase is
     *             1/samplerate and the timestamp of the first input sample is
     *             0, the timestamp of the first output packet will be
     *             -initial_padding.
     */
    int initial_padding;

    /**
     * - decoding: For codecs that store a framerate value in the compressed
     *             bitstream, the decoder may export it here. { 0, 1} when
     *             unknown.
     * - encoding: May be used to signal the framerate of CFR content to an
     *             encoder.
     */
    AVRational framerate;

    /**
     * Nominal unaccelerated pixel format, see AV_PIX_FMT_xxx.
     * - encoding: unused.
     * - decoding: Set by libavcodec before calling get_format()
     */
    enum AVPixelFormat sw_pix_fmt;

    /**
     * Timebase in which pkt_dts/pts and AVPacket.dts/pts are.
     * - encoding unused.
     * - decoding set by user.
     */
    AVRational pkt_timebase;

    /**
     * AVCodecDescriptor
     * - encoding: unused.
     * - decoding: set by libavcodec.
     */
    const AVCodecDescriptor *codec_descriptor;

#if !FF_API_LOWRES
    /**
     * low resolution decoding, 1-> 1/2 size, 2->1/4 size
     * - encoding: unused
     * - decoding: Set by user.
     */
     int lowres;
#endif

    /**
     * Current statistics for PTS correction.
     * - decoding: maintained and used by libavcodec, not intended to be used by user apps
     * - encoding: unused
     */
    int64_t pts_correction_num_faulty_pts; /// Number of incorrect PTS values so far
    int64_t pts_correction_num_faulty_dts; /// Number of incorrect DTS values so far
    int64_t pts_correction_last_pts;       /// PTS of the last frame
    int64_t pts_correction_last_dts;       /// DTS of the last frame

    /**
     * Character encoding of the input subtitles file.
     * - decoding: set by user
     * - encoding: unused
     */
    char *sub_charenc;

    /**
     * Subtitles character encoding mode. Formats or codecs might be adjusting
     * this setting (if they are doing the conversion themselves for instance).
     * - decoding: set by libavcodec
     * - encoding: unused
     */
    int sub_charenc_mode;
#define FF_SUB_CHARENC_MODE_DO_NOTHING  -1  ///< do nothing (demuxer outputs a stream supposed to be already in UTF-8, or the codec is bitmap for instance)
#define FF_SUB_CHARENC_MODE_AUTOMATIC    0  ///< libavcodec will select the mode itself
#define FF_SUB_CHARENC_MODE_PRE_DECODER  1  ///< the AVPacket data needs to be recoded to UTF-8 before being fed to the decoder, requires iconv

    /**
     * Skip processing alpha if supported by codec.
     * Note that if the format uses pre-multiplied alpha (common with VP6,
     * and recommended due to better video quality/compression)
     * the image will look as if alpha-blended onto a black background.
     * However for formats that do not use pre-multiplied alpha
     * there might be serious artefacts (though e.g. libswscale currently
     * assumes pre-multiplied alpha anyway).
     *
     * - decoding: set by user
     * - encoding: unused
     */
    int skip_alpha;

    /**
     * Number of samples to skip after a discontinuity
     * - decoding: unused
     * - encoding: set by libavcodec
     */
    int seek_preroll;

#if !FF_API_DEBUG_MV
    /**
     * debug motion vectors
     * - encoding: Set by user.
     * - decoding: Set by user.
     */
    int debug_mv;
#define FF_DEBUG_VIS_MV_P_FOR  0x00000001 //visualize forward predicted MVs of P frames
#define FF_DEBUG_VIS_MV_B_FOR  0x00000002 //visualize forward predicted MVs of B frames
#define FF_DEBUG_VIS_MV_B_BACK 0x00000004 //visualize backward predicted MVs of B frames
#endif

    /**
     * custom intra quantization matrix
     * - encoding: Set by user, can be NULL.
     * - decoding: unused.
     */
    uint16_t *chroma_intra_matrix;

    /**
     * dump format separator.
     * can be ", " or "\n      " or anything else
     * - encoding: Set by user.
     * - decoding: Set by user.
     */
    uint8_t *dump_separator;

    /**
     * ',' separated list of allowed decoders.
     * If NULL then all are allowed
     * - encoding: unused
     * - decoding: set by user
     */
    char *codec_whitelist;

    /**
     * Properties of the stream that gets decoded
     * - encoding: unused
     * - decoding: set by libavcodec
     */
    unsigned properties;
#define FF_CODEC_PROPERTY_LOSSLESS        0x00000001
#define FF_CODEC_PROPERTY_CLOSED_CAPTIONS 0x00000002

    /**
     * Additional data associated with the entire coded stream.
     *
     * - decoding: unused
     * - encoding: may be set by libavcodec after avcodec_open2().
     */
    AVPacketSideData *coded_side_data;
    int            nb_coded_side_data;

    /**
     * A reference to the AVHWFramesContext describing the input (for encoding)
     * or output (decoding) frames. The reference is set by the caller and
     * afterwards owned (and freed) by libavcodec - it should never be read by
     * the caller after being set.
     *
     * - decoding: This field should be set by the caller from the get_format()
     *             callback. The previous reference (if any) will always be
     *             unreffed by libavcodec before the get_format() call.
     *
     *             If the default get_buffer2() is used with a hwaccel pixel
     *             format, then this AVHWFramesContext will be used for
     *             allocating the frame buffers.
     *
     * - encoding: For hardware encoders configured to use a hwaccel pixel
     *             format, this field should be set by the caller to a reference
     *             to the AVHWFramesContext describing input frames.
     *             AVHWFramesContext.format must be equal to
     *             AVCodecContext.pix_fmt.
     *
     *             This field should be set before avcodec_open2() is called.
     */
    AVBufferRef *hw_frames_ctx;

    /**
     * Control the form of AVSubtitle.rects[N]->ass
     * - decoding: set by user
     * - encoding: unused
     */
    int sub_text_format;
#define FF_SUB_TEXT_FMT_ASS              0
#if FF_API_ASS_TIMING
#define FF_SUB_TEXT_FMT_ASS_WITH_TIMINGS 1
#endif

    /**
     * Audio only. The amount of padding (in samples) appended by the encoder to
     * the end of the audio. I.e. this number of decoded samples must be
     * discarded by the caller from the end of the stream to get the original
     * audio without any trailing padding.
     *
     * - decoding: unused
     * - encoding: unused
     */
    int trailing_padding;

    /**
     * The number of pixels per image to maximally accept.
     *
     * - decoding: set by user
     * - encoding: set by user
     */
    int64_t max_pixels;

    /**
     * A reference to the AVHWDeviceContext describing the device which will
     * be used by a hardware encoder/decoder.  The reference is set by the
     * caller and afterwards owned (and freed) by libavcodec.
     *
     * This should be used if either the codec device does not require
     * hardware frames or any that are used are to be allocated internally by
     * libavcodec.  If the user wishes to supply any of the frames used as
     * encoder input or decoder output then hw_frames_ctx should be used
     * instead.  When hw_frames_ctx is set in get_format() for a decoder, this
     * field will be ignored while decoding the associated stream segment, but
     * may again be used on a following one after another get_format() call.
     *
     * For both encoders and decoders this field should be set before
     * avcodec_open2() is called and must not be written to thereafter.
     *
     * Note that some decoders may require this field to be set initially in
     * order to support hw_frames_ctx at all - in that case, all frames
     * contexts used must be created on the same device.
     */
    AVBufferRef *hw_device_ctx;

    /**
     * Bit set of AV_HWACCEL_FLAG_* flags, which affect hardware accelerated
     * decoding (if active).
     * - encoding: unused
     * - decoding: Set by user (either before avcodec_open2(), or in the
     *             AVCodecContext.get_format callback)
     */
    int hwaccel_flags;

    /**
     * Video decoding only. Certain video codecs support cropping, meaning that
     * only a sub-rectangle of the decoded frame is intended for display.  This
     * option controls how cropping is handled by libavcodec.
     *
     * When set to 1 (the default), libavcodec will apply cropping internally.
     * I.e. it will modify the output frame width/height fields and offset the
     * data pointers (only by as much as possible while preserving alignment, or
     * by the full amount if the AV_CODEC_FLAG_UNALIGNED flag is set) so that
     * the frames output by the decoder refer only to the cropped area. The
     * crop_* fields of the output frames will be zero.
     *
     * When set to 0, the width/height fields of the output frames will be set
     * to the coded dimensions and the crop_* fields will describe the cropping
     * rectangle. Applying the cropping is left to the caller.
     *
     * @warning When hardware acceleration with opaque output frames is used,
     * libavcodec is unable to apply cropping from the top/left border.
     *
     * @note when this option is set to zero, the width/height fields of the
     * AVCodecContext and output AVFrames have different meanings. The codec
     * context fields store display dimensions (with the coded dimensions in
     * coded_width/height), while the frame fields store the coded dimensions
     * (with the display dimensions being determined by the crop_* fields).
     */
    int apply_cropping;
} AVCodecContext;

AVRational av_codec_get_pkt_timebase         (const AVCodecContext *avctx);
void       av_codec_set_pkt_timebase         (AVCodecContext *avctx, AVRational val);

const AVCodecDescriptor *av_codec_get_codec_descriptor(const AVCodecContext *avctx);
void                     av_codec_set_codec_descriptor(AVCodecContext *avctx, const AVCodecDescriptor *desc);

unsigned av_codec_get_codec_properties(const AVCodecContext *avctx);

int  av_codec_get_lowres(const AVCodecContext *avctx);
void av_codec_set_lowres(AVCodecContext *avctx, int val);

int  av_codec_get_seek_preroll(const AVCodecContext *avctx);
void av_codec_set_seek_preroll(AVCodecContext *avctx, int val);

uint16_t *av_codec_get_chroma_intra_matrix(const AVCodecContext *avctx);
void av_codec_set_chroma_intra_matrix(AVCodecContext *avctx, uint16_t *val);

/**
 * AVProfile.
 */
typedef struct AVProfile {
    int profile;
    const char *name; ///< short name for the profile
} AVProfile;

typedef struct AVCodecDefault AVCodecDefault;

struct AVSubtitle;

/**
 * AVCodec.
 */
typedef struct AVCodec {
    /**
     * Name of the codec implementation.
     * The name is globally unique among encoders and among decoders (but an
     * encoder and a decoder can share the same name).
     * This is the primary way to find a codec from the user perspective.
     */
    const char *name;
    /**
     * Descriptive name for the codec, meant to be more human readable than name.
     * You should use the NULL_IF_CONFIG_SMALL() macro to define it.
     */
    const char *long_name;
    enum AVMediaType type;
    enum AVCodecID id;
    /**
     * Codec capabilities.
     * see AV_CODEC_CAP_*
     */
    int capabilities;
    const AVRational *supported_framerates; ///< array of supported framerates, or NULL if any, array is terminated by {0,0}
    const enum AVPixelFormat *pix_fmts;     ///< array of supported pixel formats, or NULL if unknown, array is terminated by -1
    const int *supported_samplerates;       ///< array of supported audio samplerates, or NULL if unknown, array is terminated by 0
    const enum AVSampleFormat *sample_fmts; ///< array of supported sample formats, or NULL if unknown, array is terminated by -1
    const uint64_t *channel_layouts;         ///< array of support channel layouts, or NULL if unknown. array is terminated by 0
    uint8_t max_lowres;                     ///< maximum value for lowres supported by the decoder
    const AVClass *priv_class;              ///< AVClass for the private context
    const AVProfile *profiles;              ///< array of recognized profiles, or NULL if unknown, array is terminated by {FF_PROFILE_UNKNOWN}

    /*****************************************************************
     * No fields below this line are part of the public API. They
     * may not be used outside of libavcodec and can be changed and
     * removed at will.
     * New public fields should be added right above.
     *****************************************************************
     */
    int priv_data_size;
    struct AVCodec *next;
    /**
     * @name Frame-level threading support functions
     * @{
     */
    /**
     * If defined, called on thread contexts when they are created.
     * If the codec allocates writable tables in init(), re-allocate them here.
     * priv_data will be set to a copy of the original.
     */
    int (*init_thread_copy)(AVCodecContext *);
    /**
     * Copy necessary context variables from a previous thread context to the current one.
     * If not defined, the next thread will start automatically; otherwise, the codec
     * must call ff_thread_finish_setup().
     *
     * dst and src will (rarely) point to the same context, in which case memcpy should be skipped.
     */
    int (*update_thread_context)(AVCodecContext *dst, const AVCodecContext *src);
    /** @} */

    /**
     * Private codec-specific defaults.
     */
    const AVCodecDefault *defaults;

    /**
     * Initialize codec static data, called from avcodec_register().
     */
    void (*init_static_data)(struct AVCodec *codec);

    int (*init)(AVCodecContext *);
    int (*encode_sub)(AVCodecContext *, uint8_t *buf, int buf_size,
                      const struct AVSubtitle *sub);
    /**
     * Encode data to an AVPacket.
     *
     * @param      avctx          codec context
     * @param      avpkt          output AVPacket (may contain a user-provided buffer)
     * @param[in]  frame          AVFrame containing the raw data to be encoded
     * @param[out] got_packet_ptr encoder sets to 0 or 1 to indicate that a
     *                            non-empty packet was returned in avpkt.
     * @return 0 on success, negative error code on failure
     */
    int (*encode2)(AVCodecContext *avctx, AVPacket *avpkt, const AVFrame *frame,
                   int *got_packet_ptr);
    int (*decode)(AVCodecContext *, void *outdata, int *outdata_size, AVPacket *avpkt);
    int (*close)(AVCodecContext *);
    /**
     * Encode API with decoupled packet/frame dataflow. The API is the
     * same as the avcodec_ prefixed APIs (avcodec_send_frame() etc.), except
     * that:
     * - never called if the codec is closed or the wrong type,
     * - if AV_CODEC_CAP_DELAY is not set, drain frames are never sent,
     * - only one drain frame is ever passed down,
     */
    int (*send_frame)(AVCodecContext *avctx, const AVFrame *frame);
    int (*receive_packet)(AVCodecContext *avctx, AVPacket *avpkt);

    /**
     * Decode API with decoupled packet/frame dataflow. This function is called
     * to get one output frame. It should call ff_decode_get_packet() to obtain
     * input data.
     */
    int (*receive_frame)(AVCodecContext *avctx, AVFrame *frame);
    /**
     * Flush buffers.
     * Will be called when seeking
     */
    void (*flush)(AVCodecContext *);
    /**
     * Internal codec capabilities.
     * See FF_CODEC_CAP_* in internal.h
     */
    int caps_internal;

    /**
     * Decoding only, a comma-separated list of bitstream filters to apply to
     * packets before decoding.
     */
    const char *bsfs;
} AVCodec;

int av_codec_get_max_lowres(const AVCodec *codec);

struct MpegEncContext;

/**
 * @defgroup lavc_hwaccel AVHWAccel
 * @{
 */
typedef struct AVHWAccel {
    /**
     * Name of the hardware accelerated codec.
     * The name is globally unique among encoders and among decoders (but an
     * encoder and a decoder can share the same name).
     */
    const char *name;

    /**
     * Type of codec implemented by the hardware accelerator.
     *
     * See AVMEDIA_TYPE_xxx
     */
    enum AVMediaType type;

    /**
     * Codec implemented by the hardware accelerator.
     *
     * See AV_CODEC_ID_xxx
     */
    enum AVCodecID id;

    /**
     * Supported pixel format.
     *
     * Only hardware accelerated formats are supported here.
     */
    enum AVPixelFormat pix_fmt;

    /**
     * Hardware accelerated codec capabilities.
     * see AV_HWACCEL_CODEC_CAP_*
     */
    int capabilities;

    /*****************************************************************
     * No fields below this line are part of the public API. They
     * may not be used outside of libavcodec and can be changed and
     * removed at will.
     * New public fields should be added right above.
     *****************************************************************
     */
    struct AVHWAccel *next;

    /**
     * Allocate a custom buffer
     */
    int (*alloc_frame)(AVCodecContext *avctx, AVFrame *frame);

    /**
     * Called at the beginning of each frame or field picture.
     *
     * Meaningful frame information (codec specific) is guaranteed to
     * be parsed at this point. This function is mandatory.
     *
     * Note that buf can be NULL along with buf_size set to 0.
     * Otherwise, this means the whole frame is available at this point.
     *
     * @param avctx the codec context
     * @param buf the frame data buffer base
     * @param buf_size the size of the frame in bytes
     * @return zero if successful, a negative value otherwise
     */
    int (*start_frame)(AVCodecContext *avctx, const uint8_t *buf, uint32_t buf_size);

    /**
     * Callback for each slice.
     *
     * Meaningful slice information (codec specific) is guaranteed to
     * be parsed at this point. This function is mandatory.
     * The only exception is XvMC, that works on MB level.
     *
     * @param avctx the codec context
     * @param buf the slice data buffer base
     * @param buf_size the size of the slice in bytes
     * @return zero if successful, a negative value otherwise
     */
    int (*decode_slice)(AVCodecContext *avctx, const uint8_t *buf, uint32_t buf_size);

    /**
     * Called at the end of each frame or field picture.
     *
     * The whole picture is parsed at this point and can now be sent
     * to the hardware accelerator. This function is mandatory.
     *
     * @param avctx the codec context
     * @return zero if successful, a negative value otherwise
     */
    int (*end_frame)(AVCodecContext *avctx);

    /**
     * Size of per-frame hardware accelerator private data.
     *
     * Private data is allocated with av_mallocz() before
     * AVCodecContext.get_buffer() and deallocated after
     * AVCodecContext.release_buffer().
     */
    int frame_priv_data_size;

    /**
     * Called for every Macroblock in a slice.
     *
     * XvMC uses it to replace the ff_mpv_reconstruct_mb().
     * Instead of decoding to raw picture, MB parameters are
     * stored in an array provided by the video driver.
     *
     * @param s the mpeg context
     */
    void (*decode_mb)(struct MpegEncContext *s);

    /**
     * Initialize the hwaccel private data.
     *
     * This will be called from ff_get_format(), after hwaccel and
     * hwaccel_context are set and the hwaccel private data in AVCodecInternal
     * is allocated.
     */
    int (*init)(AVCodecContext *avctx);

    /**
     * Uninitialize the hwaccel private data.
     *
     * This will be called from get_format() or avcodec_close(), after hwaccel
     * and hwaccel_context are already uninitialized.
     */
    int (*uninit)(AVCodecContext *avctx);

    /**
     * Size of the private data to allocate in
     * AVCodecInternal.hwaccel_priv_data.
     */
    int priv_data_size;

    /**
     * Internal hwaccel capabilities.
     */
    int caps_internal;
} AVHWAccel;

/**
 * HWAccel is experimental and is thus avoided in favor of non experimental
 * codecs
 */
#define AV_HWACCEL_CODEC_CAP_EXPERIMENTAL 0x0200

/**
 * Hardware acceleration should be used for decoding even if the codec level
 * used is unknown or higher than the maximum supported level reported by the
 * hardware driver.
 *
 * It's generally a good idea to pass this flag unless you have a specific
 * reason not to, as hardware tends to under-report supported levels.
 */
#define AV_HWACCEL_FLAG_IGNORE_LEVEL (1 << 0)

/**
 * Hardware acceleration can output YUV pixel formats with a different chroma
 * sampling than 4:2:0 and/or other than 8 bits per component.
 */
#define AV_HWACCEL_FLAG_ALLOW_HIGH_DEPTH (1 << 1)

/**
 * Hardware acceleration should still be attempted for decoding when the
 * codec profile does not match the reported capabilities of the hardware.
 *
 * For example, this can be used to try to decode baseline profile H.264
 * streams in hardware - it will often succeed, because many streams marked
 * as baseline profile actually conform to constrained baseline profile.
 *
 * @warning If the stream is actually not supported then the behaviour is
 *          undefined, and may include returning entirely incorrect output
 *          while indicating success.
 */
#define AV_HWACCEL_FLAG_ALLOW_PROFILE_MISMATCH (1 << 2)

/**
 * @}
 */

#if FF_API_AVPICTURE
/**
 * @defgroup lavc_picture AVPicture
 *
 * Functions for working with AVPicture
 * @{
 */

/**
 * Picture data structure.
 *
 * Up to four components can be stored into it, the last component is
 * alpha.
 * @deprecated use AVFrame or imgutils functions instead
 */
typedef struct AVPicture {
    attribute_deprecated
    uint8_t *data[AV_NUM_DATA_POINTERS];    ///< pointers to the image data planes
    attribute_deprecated
    int linesize[AV_NUM_DATA_POINTERS];     ///< number of bytes per line
} AVPicture;

/**
 * @}
 */
#endif

enum AVSubtitleType {
    SUBTITLE_NONE,

    SUBTITLE_BITMAP,                ///< A bitmap, pict will be set

    /**
     * Plain text, the text field must be set by the decoder and is
     * authoritative. ass and pict fields may contain approximations.
     */
    SUBTITLE_TEXT,

    /**
     * Formatted text, the ass field must be set by the decoder and is
     * authoritative. pict and text fields may contain approximations.
     */
    SUBTITLE_ASS,
};

#define AV_SUBTITLE_FLAG_FORCED 0x00000001

typedef struct AVSubtitleRect {
    int x;         ///< top left corner  of pict, undefined when pict is not set
    int y;         ///< top left corner  of pict, undefined when pict is not set
    int w;         ///< width            of pict, undefined when pict is not set
    int h;         ///< height           of pict, undefined when pict is not set
    int nb_colors; ///< number of colors in pict, undefined when pict is not set

#if FF_API_AVPICTURE
    /**
     * @deprecated unused
     */
    attribute_deprecated
    AVPicture pict;
#endif
    /**
     * data+linesize for the bitmap of this subtitle.
     * Can be set for text/ass as well once they are rendered.
     */
    uint8_t *data[4];
    int linesize[4];

    enum AVSubtitleType type;

    char *text;                     ///< 0 terminated plain UTF-8 text

    /**
     * 0 terminated ASS/SSA compatible event line.
     * The presentation of this is unaffected by the other values in this
     * struct.
     */
    char *ass;

    int flags;
} AVSubtitleRect;

typedef struct AVSubtitle {
    uint16_t format; /* 0 = graphics */
    uint32_t start_display_time; /* relative to packet pts, in ms */
    uint32_t end_display_time; /* relative to packet pts, in ms */
    unsigned num_rects;
    AVSubtitleRect **rects;
    int64_t pts;    ///< Same as packet pts, in AV_TIME_BASE
} AVSubtitle;

/**
 * This struct describes the properties of an encoded stream.
 *
 * sizeof(AVCodecParameters) is not a part of the public ABI, this struct must
 * be allocated with avcodec_parameters_alloc() and freed with
 * avcodec_parameters_free().
 */
typedef struct AVCodecParameters {
    /**
     * General type of the encoded data.
     */
    enum AVMediaType codec_type;
    /**
     * Specific type of the encoded data (the codec used).
     */
    enum AVCodecID   codec_id;
    /**
     * Additional information about the codec (corresponds to the AVI FOURCC).
     */
    uint32_t         codec_tag;

    /**
     * Extra binary data needed for initializing the decoder, codec-dependent.
     *
     * Must be allocated with av_malloc() and will be freed by
     * avcodec_parameters_free(). The allocated size of extradata must be at
     * least extradata_size + AV_INPUT_BUFFER_PADDING_SIZE, with the padding
     * bytes zeroed.
     */
    uint8_t *extradata;
    /**
     * Size of the extradata content in bytes.
     */
    int      extradata_size;

    /**
     * - video: the pixel format, the value corresponds to enum AVPixelFormat.
     * - audio: the sample format, the value corresponds to enum AVSampleFormat.
     */
    int format;

    /**
     * The average bitrate of the encoded data (in bits per second).
     */
    int64_t bit_rate;

    /**
     * The number of bits per sample in the codedwords.
     *
     * This is basically the bitrate per sample. It is mandatory for a bunch of
     * formats to actually decode them. It's the number of bits for one sample in
     * the actual coded bitstream.
     *
     * This could be for example 4 for ADPCM
     * For PCM formats this matches bits_per_raw_sample
     * Can be 0
     */
    int bits_per_coded_sample;

    /**
     * This is the number of valid bits in each output sample. If the
     * sample format has more bits, the least significant bits are additional
     * padding bits, which are always 0. Use right shifts to reduce the sample
     * to its actual size. For example, audio formats with 24 bit samples will
     * have bits_per_raw_sample set to 24, and format set to AV_SAMPLE_FMT_S32.
     * To get the original sample use "(int32_t)sample >> 8"."
     *
     * For ADPCM this might be 12 or 16 or similar
     * Can be 0
     */
    int bits_per_raw_sample;

    /**
     * Codec-specific bitstream restrictions that the stream conforms to.
     */
    int profile;
    int level;

    /**
     * Video only. The dimensions of the video frame in pixels.
     */
    int width;
    int height;

    /**
     * Video only. The aspect ratio (width / height) which a single pixel
     * should have when displayed.
     *
     * When the aspect ratio is unknown / undefined, the numerator should be
     * set to 0 (the denominator may have any value).
     */
    AVRational sample_aspect_ratio;

    /**
     * Video only. The order of the fields in interlaced video.
     */
    enum AVFieldOrder                  field_order;

    /**
     * Video only. Additional colorspace characteristics.
     */
    enum AVColorRange                  color_range;
    enum AVColorPrimaries              color_primaries;
    enum AVColorTransferCharacteristic color_trc;
    enum AVColorSpace                  color_space;
    enum AVChromaLocation              chroma_location;

    /**
     * Video only. Number of delayed frames.
     */
    int video_delay;

    /**
     * Audio only. The channel layout bitmask. May be 0 if the channel layout is
     * unknown or unspecified, otherwise the number of bits set must be equal to
     * the channels field.
     */
    uint64_t channel_layout;
    /**
     * Audio only. The number of audio channels.
     */
    int      channels;
    /**
     * Audio only. The number of audio samples per second.
     */
    int      sample_rate;
    /**
     * Audio only. The number of bytes per coded audio frame, required by some
     * formats.
     *
     * Corresponds to nBlockAlign in WAVEFORMATEX.
     */
    int      block_align;
    /**
     * Audio only. Audio frame size, if known. Required by some formats to be static.
     */
    int      frame_size;

    /**
     * Audio only. The amount of padding (in samples) inserted by the encoder at
     * the beginning of the audio. I.e. this number of leading decoded samples
     * must be discarded by the caller to get the original audio without leading
     * padding.
     */
    int initial_padding;
    /**
     * Audio only. The amount of padding (in samples) appended by the encoder to
     * the end of the audio. I.e. this number of decoded samples must be
     * discarded by the caller from the end of the stream to get the original
     * audio without any trailing padding.
     */
    int trailing_padding;
    /**
     * Audio only. Number of samples to skip after a discontinuity.
     */
    int seek_preroll;
} AVCodecParameters;

/**
 * If c is NULL, returns the first registered codec,
 * if c is non-NULL, returns the next registered codec after c,
 * or NULL if c is the last one.
 */
AVCodec *av_codec_next(const AVCodec *c);

/**
 * Return the LIBAVCODEC_VERSION_INT constant.
 */
unsigned avcodec_version(void);

/**
 * Return the libavcodec build-time configuration.
 */
const char *avcodec_configuration(void);

/**
 * Return the libavcodec license.
 */
const char *avcodec_license(void);

/**
 * Register the codec codec and initialize libavcodec.
 *
 * @warning either this function or avcodec_register_all() must be called
 * before any other libavcodec functions.
 *
 * @see avcodec_register_all()
 */
void avcodec_register(AVCodec *codec);

/**
 * Register all the codecs, parsers and bitstream filters which were enabled at
 * configuration time. If you do not call this function you can select exactly
 * which formats you want to support, by using the individual registration
 * functions.
 *
 * @see avcodec_register
 * @see av_register_codec_parser
 * @see av_register_bitstream_filter
 */
void avcodec_register_all(void);

/**
 * Allocate an AVCodecContext and set its fields to default values. The
 * resulting struct should be freed with avcodec_free_context().
 *
 * @param codec if non-NULL, allocate private data and initialize defaults
 *              for the given codec. It is illegal to then call avcodec_open2()
 *              with a different codec.
 *              If NULL, then the codec-specific defaults won't be initialized,
 *              which may result in suboptimal default settings (this is
 *              important mainly for encoders, e.g. libx264).
 *
 * @return An AVCodecContext filled with default values or NULL on failure.
 */
AVCodecContext *avcodec_alloc_context3(const AVCodec *codec);

/**
 * Free the codec context and everything associated with it and write NULL to
 * the provided pointer.
 */
void avcodec_free_context(AVCodecContext **avctx);

#if FF_API_GET_CONTEXT_DEFAULTS
/**
 * @deprecated This function should not be used, as closing and opening a codec
 * context multiple time is not supported. A new codec context should be
 * allocated for each new use.
 */
int avcodec_get_context_defaults3(AVCodecContext *s, const AVCodec *codec);
#endif

/**
 * Get the AVClass for AVCodecContext. It can be used in combination with
 * AV_OPT_SEARCH_FAKE_OBJ for examining options.
 *
 * @see av_opt_find().
 */
const AVClass *avcodec_get_class(void);

#if FF_API_COPY_CONTEXT
/**
 * Get the AVClass for AVFrame. It can be used in combination with
 * AV_OPT_SEARCH_FAKE_OBJ for examining options.
 *
 * @see av_opt_find().
 */
const AVClass *avcodec_get_frame_class(void);

/**
 * Get the AVClass for AVSubtitleRect. It can be used in combination with
 * AV_OPT_SEARCH_FAKE_OBJ for examining options.
 *
 * @see av_opt_find().
 */
const AVClass *avcodec_get_subtitle_rect_class(void);

/**
 * Copy the settings of the source AVCodecContext into the destination
 * AVCodecContext. The resulting destination codec context will be
 * unopened, i.e. you are required to call avcodec_open2() before you
 * can use this AVCodecContext to decode/encode video/audio data.
 *
 * @param dest target codec context, should be initialized with
 *             avcodec_alloc_context3(NULL), but otherwise uninitialized
 * @param src source codec context
 * @return AVERROR() on error (e.g. memory allocation error), 0 on success
 *
 * @deprecated The semantics of this function are ill-defined and it should not
 * be used. If you need to transfer the stream parameters from one codec context
 * to another, use an intermediate AVCodecParameters instance and the
 * avcodec_parameters_from_context() / avcodec_parameters_to_context()
 * functions.
 */
attribute_deprecated
int avcodec_copy_context(AVCodecContext *dest, const AVCodecContext *src);
#endif

/**
 * Allocate a new AVCodecParameters and set its fields to default values
 * (unknown/invalid/0). The returned struct must be freed with
 * avcodec_parameters_free().
 */
AVCodecParameters *avcodec_parameters_alloc(void);

/**
 * Free an AVCodecParameters instance and everything associated with it and
 * write NULL to the supplied pointer.
 */
void avcodec_parameters_free(AVCodecParameters **par);

/**
 * Copy the contents of src to dst. Any allocated fields in dst are freed and
 * replaced with newly allocated duplicates of the corresponding fields in src.
 *
 * @return >= 0 on success, a negative AVERROR code on failure.
 */
int avcodec_parameters_copy(AVCodecParameters *dst, const AVCodecParameters *src);

/**
 * Fill the parameters struct based on the values from the supplied codec
 * context. Any allocated fields in par are freed and replaced with duplicates
 * of the corresponding fields in codec.
 *
 * @return >= 0 on success, a negative AVERROR code on failure
 */
int avcodec_parameters_from_context(AVCodecParameters *par,
                                    const AVCodecContext *codec);

/**
 * Fill the codec context based on the values from the supplied codec
 * parameters. Any allocated fields in codec that have a corresponding field in
 * par are freed and replaced with duplicates of the corresponding field in par.
 * Fields in codec that do not have a counterpart in par are not touched.
 *
 * @return >= 0 on success, a negative AVERROR code on failure.
 */
int avcodec_parameters_to_context(AVCodecContext *codec,
                                  const AVCodecParameters *par);

/**
 * Initialize the AVCodecContext to use the given AVCodec. Prior to using this
 * function the context has to be allocated with avcodec_alloc_context3().
 *
 * The functions avcodec_find_decoder_by_name(), avcodec_find_encoder_by_name(),
 * avcodec_find_decoder() and avcodec_find_encoder() provide an easy way for
 * retrieving a codec.
 *
 * @warning This function is not thread safe!
 *
 * @note Always call this function before using decoding routines (such as
 * @ref avcodec_receive_frame()).
 *
 * @code
 * avcodec_register_all();
 * av_dict_set(&opts, "b", "2.5M", 0);
 * codec = avcodec_find_decoder(AV_CODEC_ID_H264);
 * if (!codec)
 *     exit(1);
 *
 * context = avcodec_alloc_context3(codec);
 *
 * if (avcodec_open2(context, codec, opts) < 0)
 *     exit(1);
 * @endcode
 *
 * @param avctx The context to initialize.
 * @param codec The codec to open this context for. If a non-NULL codec has been
 *              previously passed to avcodec_alloc_context3() or
 *              for this context, then this parameter MUST be either NULL or
 *              equal to the previously passed codec.
 * @param options A dictionary filled with AVCodecContext and codec-private options.
 *                On return this object will be filled with options that were not found.
 *
 * @return zero on success, a negative value on error
 * @see avcodec_alloc_context3(), avcodec_find_decoder(), avcodec_find_encoder(),
 *      av_dict_set(), av_opt_find().
 */
int avcodec_open2(AVCodecContext *avctx, const AVCodec *codec, AVDictionary **options);

/**
 * Close a given AVCodecContext and free all the data associated with it
 * (but not the AVCodecContext itself).
 *
 * Calling this function on an AVCodecContext that hasn't been opened will free
 * the codec-specific data allocated in avcodec_alloc_context3() with a non-NULL
 * codec. Subsequent calls will do nothing.
 *
 * @note Do not use this function. Use avcodec_free_context() to destroy a
 * codec context (either open or closed). Opening and closing a codec context
 * multiple times is not supported anymore -- use multiple codec contexts
 * instead.
 */
int avcodec_close(AVCodecContext *avctx);

/**
 * Free all allocated data in the given subtitle struct.
 *
 * @param sub AVSubtitle to free.
 */
void avsubtitle_free(AVSubtitle *sub);

/**
 * @}
 */

/**
 * @addtogroup lavc_packet
 * @{
 */

/**
 * Allocate an AVPacket and set its fields to default values.  The resulting
 * struct must be freed using av_packet_free().
 *
 * @return An AVPacket filled with default values or NULL on failure.
 *
 * @note this only allocates the AVPacket itself, not the data buffers. Those
 * must be allocated through other means such as av_new_packet.
 *
 * @see av_new_packet
 */
AVPacket *av_packet_alloc(void);

/**
 * Create a new packet that references the same data as src.
 *
 * This is a shortcut for av_packet_alloc()+av_packet_ref().
 *
 * @return newly created AVPacket on success, NULL on error.
 *
 * @see av_packet_alloc
 * @see av_packet_ref
 */
AVPacket *av_packet_clone(const AVPacket *src);

/**
 * Free the packet, if the packet is reference counted, it will be
 * unreferenced first.
 *
 * @param pkt packet to be freed. The pointer will be set to NULL.
 * @note passing NULL is a no-op.
 */
void av_packet_free(AVPacket **pkt);

/**
 * Initialize optional fields of a packet with default values.
 *
 * Note, this does not touch the data and size members, which have to be
 * initialized separately.
 *
 * @param pkt packet
 */
void av_init_packet(AVPacket *pkt);

/**
 * Allocate the payload of a packet and initialize its fields with
 * default values.
 *
 * @param pkt packet
 * @param size wanted payload size
 * @return 0 if OK, AVERROR_xxx otherwise
 */
int av_new_packet(AVPacket *pkt, int size);

/**
 * Reduce packet size, correctly zeroing padding
 *
 * @param pkt packet
 * @param size new size
 */
void av_shrink_packet(AVPacket *pkt, int size);

/**
 * Increase packet size, correctly zeroing padding
 *
 * @param pkt packet
 * @param grow_by number of bytes by which to increase the size of the packet
 */
int av_grow_packet(AVPacket *pkt, int grow_by);

/**
 * Initialize a reference-counted packet from av_malloc()ed data.
 *
 * @param pkt packet to be initialized. This function will set the data, size,
 *        buf and destruct fields, all others are left untouched.
 * @param data Data allocated by av_malloc() to be used as packet data. If this
 *        function returns successfully, the data is owned by the underlying AVBuffer.
 *        The caller may not access the data through other means.
 * @param size size of data in bytes, without the padding. I.e. the full buffer
 *        size is assumed to be size + AV_INPUT_BUFFER_PADDING_SIZE.
 *
 * @return 0 on success, a negative AVERROR on error
 */
int av_packet_from_data(AVPacket *pkt, uint8_t *data, int size);

#if FF_API_AVPACKET_OLD_API
/**
 * @warning This is a hack - the packet memory allocation stuff is broken. The
 * packet is allocated if it was not really allocated.
 *
 * @deprecated Use av_packet_ref
 */
attribute_deprecated
int av_dup_packet(AVPacket *pkt);
/**
 * Copy packet, including contents
 *
 * @return 0 on success, negative AVERROR on fail
 *
 * @deprecated Use av_packet_ref
 */
attribute_deprecated
int av_copy_packet(AVPacket *dst, const AVPacket *src);

/**
 * Copy packet side data
 *
 * @return 0 on success, negative AVERROR on fail
 *
 * @deprecated Use av_packet_copy_props
 */
attribute_deprecated
int av_copy_packet_side_data(AVPacket *dst, const AVPacket *src);

/**
 * Free a packet.
 *
 * @deprecated Use av_packet_unref
 *
 * @param pkt packet to free
 */
attribute_deprecated
void av_free_packet(AVPacket *pkt);
#endif
/**
 * Allocate new information of a packet.
 *
 * @param pkt packet
 * @param type side information type
 * @param size side information size
 * @return pointer to fresh allocated data or NULL otherwise
 */
uint8_t* av_packet_new_side_data(AVPacket *pkt, enum AVPacketSideDataType type,
                                 int size);

/**
 * Wrap an existing array as a packet side data.
 *
 * @param pkt packet
 * @param type side information type
 * @param data the side data array. It must be allocated with the av_malloc()
 *             family of functions. The ownership of the data is transferred to
 *             pkt.
 * @param size side information size
 * @return a non-negative number on success, a negative AVERROR code on
 *         failure. On failure, the packet is unchanged and the data remains
 *         owned by the caller.
 */
int av_packet_add_side_data(AVPacket *pkt, enum AVPacketSideDataType type,
                            uint8_t *data, size_t size);

/**
 * Shrink the already allocated side data buffer
 *
 * @param pkt packet
 * @param type side information type
 * @param size new side information size
 * @return 0 on success, < 0 on failure
 */
int av_packet_shrink_side_data(AVPacket *pkt, enum AVPacketSideDataType type,
                               int size);

/**
 * Get side information from packet.
 *
 * @param pkt packet
 * @param type desired side information type
 * @param size pointer for side information size to store (optional)
 * @return pointer to data if present or NULL otherwise
 */
uint8_t* av_packet_get_side_data(const AVPacket *pkt, enum AVPacketSideDataType type,
                                 int *size);

#if FF_API_MERGE_SD_API
attribute_deprecated
int av_packet_merge_side_data(AVPacket *pkt);

attribute_deprecated
int av_packet_split_side_data(AVPacket *pkt);
#endif

const char *av_packet_side_data_name(enum AVPacketSideDataType type);

/**
 * Pack a dictionary for use in side_data.
 *
 * @param dict The dictionary to pack.
 * @param size pointer to store the size of the returned data
 * @return pointer to data if successful, NULL otherwise
 */
uint8_t *av_packet_pack_dictionary(AVDictionary *dict, int *size);
/**
 * Unpack a dictionary from side_data.
 *
 * @param data data from side_data
 * @param size size of the data
 * @param dict the metadata storage dictionary
 * @return 0 on success, < 0 on failure
 */
int av_packet_unpack_dictionary(const uint8_t *data, int size, AVDictionary **dict);


/**
 * Convenience function to free all the side data stored.
 * All the other fields stay untouched.
 *
 * @param pkt packet
 */
void av_packet_free_side_data(AVPacket *pkt);

/**
 * Setup a new reference to the data described by a given packet
 *
 * If src is reference-counted, setup dst as a new reference to the
 * buffer in src. Otherwise allocate a new buffer in dst and copy the
 * data from src into it.
 *
 * All the other fields are copied from src.
 *
 * @see av_packet_unref
 *
 * @param dst Destination packet
 * @param src Source packet
 *
 * @return 0 on success, a negative AVERROR on error.
 */
int av_packet_ref(AVPacket *dst, const AVPacket *src);

/**
 * Wipe the packet.
 *
 * Unreference the buffer referenced by the packet and reset the
 * remaining packet fields to their default values.
 *
 * @param pkt The packet to be unreferenced.
 */
void av_packet_unref(AVPacket *pkt);

/**
 * Move every field in src to dst and reset src.
 *
 * @see av_packet_unref
 *
 * @param src Source packet, will be reset
 * @param dst Destination packet
 */
void av_packet_move_ref(AVPacket *dst, AVPacket *src);

/**
 * Copy only "properties" fields from src to dst.
 *
 * Properties for the purpose of this function are all the fields
 * beside those related to the packet data (buf, data, size)
 *
 * @param dst Destination packet
 * @param src Source packet
 *
 * @return 0 on success AVERROR on failure.
 */
int av_packet_copy_props(AVPacket *dst, const AVPacket *src);

/**
 * Convert valid timing fields (timestamps / durations) in a packet from one
 * timebase to another. Timestamps with unknown values (AV_NOPTS_VALUE) will be
 * ignored.
 *
 * @param pkt packet on which the conversion will be performed
 * @param tb_src source timebase, in which the timing fields in pkt are
 *               expressed
 * @param tb_dst destination timebase, to which the timing fields will be
 *               converted
 */
void av_packet_rescale_ts(AVPacket *pkt, AVRational tb_src, AVRational tb_dst);

/**
 * @}
 */

/**
 * @addtogroup lavc_decoding
 * @{
 */

/**
 * Find a registered decoder with a matching codec ID.
 *
 * @param id AVCodecID of the requested decoder
 * @return A decoder if one was found, NULL otherwise.
 */
AVCodec *avcodec_find_decoder(enum AVCodecID id);

/**
 * Find a registered decoder with the specified name.
 *
 * @param name name of the requested decoder
 * @return A decoder if one was found, NULL otherwise.
 */
AVCodec *avcodec_find_decoder_by_name(const char *name);

/**
 * The default callback for AVCodecContext.get_buffer2(). It is made public so
 * it can be called by custom get_buffer2() implementations for decoders without
 * AV_CODEC_CAP_DR1 set.
 */
int avcodec_default_get_buffer2(AVCodecContext *s, AVFrame *frame, int flags);

#if FF_API_EMU_EDGE
/**
 * Return the amount of padding in pixels which the get_buffer callback must
 * provide around the edge of the image for codecs which do not have the
 * CODEC_FLAG_EMU_EDGE flag.
 *
 * @return Required padding in pixels.
 *
 * @deprecated CODEC_FLAG_EMU_EDGE is deprecated, so this function is no longer
 * needed
 */
attribute_deprecated
unsigned avcodec_get_edge_width(void);
#endif

/**
 * Modify width and height values so that they will result in a memory
 * buffer that is acceptable for the codec if you do not use any horizontal
 * padding.
 *
 * May only be used if a codec with AV_CODEC_CAP_DR1 has been opened.
 */
void avcodec_align_dimensions(AVCodecContext *s, int *width, int *height);

/**
 * Modify width and height values so that they will result in a memory
 * buffer that is acceptable for the codec if you also ensure that all
 * line sizes are a multiple of the respective linesize_align[i].
 *
 * May only be used if a codec with AV_CODEC_CAP_DR1 has been opened.
 */
void avcodec_align_dimensions2(AVCodecContext *s, int *width, int *height,
                               int linesize_align[AV_NUM_DATA_POINTERS]);

/**
 * Converts AVChromaLocation to swscale x/y chroma position.
 *
 * The positions represent the chroma (0,0) position in a coordinates system
 * with luma (0,0) representing the origin and luma(1,1) representing 256,256
 *
 * @param xpos  horizontal chroma sample position
 * @param ypos  vertical   chroma sample position
 */
int avcodec_enum_to_chroma_pos(int *xpos, int *ypos, enum AVChromaLocation pos);

/**
 * Converts swscale x/y chroma position to AVChromaLocation.
 *
 * The positions represent the chroma (0,0) position in a coordinates system
 * with luma (0,0) representing the origin and luma(1,1) representing 256,256
 *
 * @param xpos  horizontal chroma sample position
 * @param ypos  vertical   chroma sample position
 */
enum AVChromaLocation avcodec_chroma_pos_to_enum(int xpos, int ypos);

/**
 * Decode the audio frame of size avpkt->size from avpkt->data into frame.
 *
 * Some decoders may support multiple frames in a single AVPacket. Such
 * decoders would then just decode the first frame and the return value would be
 * less than the packet size. In this case, avcodec_decode_audio4 has to be
 * called again with an AVPacket containing the remaining data in order to
 * decode the second frame, etc...  Even if no frames are returned, the packet
 * needs to be fed to the decoder with remaining data until it is completely
 * consumed or an error occurs.
 *
 * Some decoders (those marked with AV_CODEC_CAP_DELAY) have a delay between input
 * and output. This means that for some packets they will not immediately
 * produce decoded output and need to be flushed at the end of decoding to get
 * all the decoded data. Flushing is done by calling this function with packets
 * with avpkt->data set to NULL and avpkt->size set to 0 until it stops
 * returning samples. It is safe to flush even those decoders that are not
 * marked with AV_CODEC_CAP_DELAY, then no samples will be returned.
 *
 * @warning The input buffer, avpkt->data must be AV_INPUT_BUFFER_PADDING_SIZE
 *          larger than the actual read bytes because some optimized bitstream
 *          readers read 32 or 64 bits at once and could read over the end.
 *
 * @note The AVCodecContext MUST have been opened with @ref avcodec_open2()
 * before packets may be fed to the decoder.
 *
 * @param      avctx the codec context
 * @param[out] frame The AVFrame in which to store decoded audio samples.
 *                   The decoder will allocate a buffer for the decoded frame by
 *                   calling the AVCodecContext.get_buffer2() callback.
 *                   When AVCodecContext.refcounted_frames is set to 1, the frame is
 *                   reference counted and the returned reference belongs to the
 *                   caller. The caller must release the frame using av_frame_unref()
 *                   when the frame is no longer needed. The caller may safely write
 *                   to the frame if av_frame_is_writable() returns 1.
 *                   When AVCodecContext.refcounted_frames is set to 0, the returned
 *                   reference belongs to the decoder and is valid only until the
 *                   next call to this function or until closing or flushing the
 *                   decoder. The caller may not write to it.
 * @param[out] got_frame_ptr Zero if no frame could be decoded, otherwise it is
 *                           non-zero. Note that this field being set to zero
 *                           does not mean that an error has occurred. For
 *                           decoders with AV_CODEC_CAP_DELAY set, no given decode
 *                           call is guaranteed to produce a frame.
 * @param[in]  avpkt The input AVPacket containing the input buffer.
 *                   At least avpkt->data and avpkt->size should be set. Some
 *                   decoders might also require additional fields to be set.
 * @return A negative error code is returned if an error occurred during
 *         decoding, otherwise the number of bytes consumed from the input
 *         AVPacket is returned.
 *
* @deprecated Use avcodec_send_packet() and avcodec_receive_frame().
 */
attribute_deprecated
int avcodec_decode_audio4(AVCodecContext *avctx, AVFrame *frame,
                          int *got_frame_ptr, const AVPacket *avpkt);

/**
 * Decode the video frame of size avpkt->size from avpkt->data into picture.
 * Some decoders may support multiple frames in a single AVPacket, such
 * decoders would then just decode the first frame.
 *
 * @warning The input buffer must be AV_INPUT_BUFFER_PADDING_SIZE larger than
 * the actual read bytes because some optimized bitstream readers read 32 or 64
 * bits at once and could read over the end.
 *
 * @warning The end of the input buffer buf should be set to 0 to ensure that
 * no overreading happens for damaged MPEG streams.
 *
 * @note Codecs which have the AV_CODEC_CAP_DELAY capability set have a delay
 * between input and output, these need to be fed with avpkt->data=NULL,
 * avpkt->size=0 at the end to return the remaining frames.
 *
 * @note The AVCodecContext MUST have been opened with @ref avcodec_open2()
 * before packets may be fed to the decoder.
 *
 * @param avctx the codec context
 * @param[out] picture The AVFrame in which the decoded video frame will be stored.
 *             Use av_frame_alloc() to get an AVFrame. The codec will
 *             allocate memory for the actual bitmap by calling the
 *             AVCodecContext.get_buffer2() callback.
 *             When AVCodecContext.refcounted_frames is set to 1, the frame is
 *             reference counted and the returned reference belongs to the
 *             caller. The caller must release the frame using av_frame_unref()
 *             when the frame is no longer needed. The caller may safely write
 *             to the frame if av_frame_is_writable() returns 1.
 *             When AVCodecContext.refcounted_frames is set to 0, the returned
 *             reference belongs to the decoder and is valid only until the
 *             next call to this function or until closing or flushing the
 *             decoder. The caller may not write to it.
 *
 * @param[in] avpkt The input AVPacket containing the input buffer.
 *            You can create such packet with av_init_packet() and by then setting
 *            data and size, some decoders might in addition need other fields like
 *            flags&AV_PKT_FLAG_KEY. All decoders are designed to use the least
 *            fields possible.
 * @param[in,out] got_picture_ptr Zero if no frame could be decompressed, otherwise, it is nonzero.
 * @return On error a negative value is returned, otherwise the number of bytes
 * used or zero if no frame could be decompressed.
 *
 * @deprecated Use avcodec_send_packet() and avcodec_receive_frame().
 */
attribute_deprecated
int avcodec_decode_video2(AVCodecContext *avctx, AVFrame *picture,
                         int *got_picture_ptr,
                         const AVPacket *avpkt);

/**
 * Decode a subtitle message.
 * Return a negative value on error, otherwise return the number of bytes used.
 * If no subtitle could be decompressed, got_sub_ptr is zero.
 * Otherwise, the subtitle is stored in *sub.
 * Note that AV_CODEC_CAP_DR1 is not available for subtitle codecs. This is for
 * simplicity, because the performance difference is expect to be negligible
 * and reusing a get_buffer written for video codecs would probably perform badly
 * due to a potentially very different allocation pattern.
 *
 * Some decoders (those marked with AV_CODEC_CAP_DELAY) have a delay between input
 * and output. This means that for some packets they will not immediately
 * produce decoded output and need to be flushed at the end of decoding to get
 * all the decoded data. Flushing is done by calling this function with packets
 * with avpkt->data set to NULL and avpkt->size set to 0 until it stops
 * returning subtitles. It is safe to flush even those decoders that are not
 * marked with AV_CODEC_CAP_DELAY, then no subtitles will be returned.
 *
 * @note The AVCodecContext MUST have been opened with @ref avcodec_open2()
 * before packets may be fed to the decoder.
 *
 * @param avctx the codec context
 * @param[out] sub The Preallocated AVSubtitle in which the decoded subtitle will be stored,
 *                 must be freed with avsubtitle_free if *got_sub_ptr is set.
 * @param[in,out] got_sub_ptr Zero if no subtitle could be decompressed, otherwise, it is nonzero.
 * @param[in] avpkt The input AVPacket containing the input buffer.
 */
int avcodec_decode_subtitle2(AVCodecContext *avctx, AVSubtitle *sub,
                            int *got_sub_ptr,
                            AVPacket *avpkt);

/**
 * Supply raw packet data as input to a decoder.
 *
 * Internally, this call will copy relevant AVCodecContext fields, which can
 * influence decoding per-packet, and apply them when the packet is actually
 * decoded. (For example AVCodecContext.skip_frame, which might direct the
 * decoder to drop the frame contained by the packet sent with this function.)
 *
 * @warning The input buffer, avpkt->data must be AV_INPUT_BUFFER_PADDING_SIZE
 *          larger than the actual read bytes because some optimized bitstream
 *          readers read 32 or 64 bits at once and could read over the end.
 *
 * @warning Do not mix this API with the legacy API (like avcodec_decode_video2())
 *          on the same AVCodecContext. It will return unexpected results now
 *          or in future libavcodec versions.
 *
 * @note The AVCodecContext MUST have been opened with @ref avcodec_open2()
 *       before packets may be fed to the decoder.
 *
 * @param avctx codec context
 * @param[in] avpkt The input AVPacket. Usually, this will be a single video
 *                  frame, or several complete audio frames.
 *                  Ownership of the packet remains with the caller, and the
 *                  decoder will not write to the packet. The decoder may create
 *                  a reference to the packet data (or copy it if the packet is
 *                  not reference-counted).
 *                  Unlike with older APIs, the packet is always fully consumed,
 *                  and if it contains multiple frames (e.g. some audio codecs),
 *                  will require you to call avcodec_receive_frame() multiple
 *                  times afterwards before you can send a new packet.
 *                  It can be NULL (or an AVPacket with data set to NULL and
 *                  size set to 0); in this case, it is considered a flush
 *                  packet, which signals the end of the stream. Sending the
 *                  first flush packet will return success. Subsequent ones are
 *                  unnecessary and will return AVERROR_EOF. If the decoder
 *                  still has frames buffered, it will return them after sending
 *                  a flush packet.
 *
 * @return 0 on success, otherwise negative error code:
 *      AVERROR(EAGAIN):   input is not accepted in the current state - user
 *                         must read output with avcodec_receive_frame() (once
 *                         all output is read, the packet should be resent, and
 *                         the call will not fail with EAGAIN).
 *      AVERROR_EOF:       the decoder has been flushed, and no new packets can
 *                         be sent to it (also returned if more than 1 flush
 *                         packet is sent)
 *      AVERROR(EINVAL):   codec not opened, it is an encoder, or requires flush
 *      AVERROR(ENOMEM):   failed to add packet to internal queue, or similar
 *      other errors: legitimate decoding errors
 */
int avcodec_send_packet(AVCodecContext *avctx, const AVPacket *avpkt);

/**
 * Return decoded output data from a decoder.
 *
 * @param avctx codec context
 * @param frame This will be set to a reference-counted video or audio
 *              frame (depending on the decoder type) allocated by the
 *              decoder. Note that the function will always call
 *              av_frame_unref(frame) before doing anything else.
 *
 * @return
 *      0:                 success, a frame was returned
 *      AVERROR(EAGAIN):   output is not available in this state - user must try
 *                         to send new input
 *      AVERROR_EOF:       the decoder has been fully flushed, and there will be
 *                         no more output frames
 *      AVERROR(EINVAL):   codec not opened, or it is an encoder
 *      other negative values: legitimate decoding errors
 */
int avcodec_receive_frame(AVCodecContext *avctx, AVFrame *frame);

/**
 * Supply a raw video or audio frame to the encoder. Use avcodec_receive_packet()
 * to retrieve buffered output packets.
 *
 * @param avctx     codec context
 * @param[in] frame AVFrame containing the raw audio or video frame to be encoded.
 *                  Ownership of the frame remains with the caller, and the
 *                  encoder will not write to the frame. The encoder may create
 *                  a reference to the frame data (or copy it if the frame is
 *                  not reference-counted).
 *                  It can be NULL, in which case it is considered a flush
 *                  packet.  This signals the end of the stream. If the encoder
 *                  still has packets buffered, it will return them after this
 *                  call. Once flushing mode has been entered, additional flush
 *                  packets are ignored, and sending frames will return
 *                  AVERROR_EOF.
 *
 *                  For audio:
 *                  If AV_CODEC_CAP_VARIABLE_FRAME_SIZE is set, then each frame
 *                  can have any number of samples.
 *                  If it is not set, frame->nb_samples must be equal to
 *                  avctx->frame_size for all frames except the last.
 *                  The final frame may be smaller than avctx->frame_size.
 * @return 0 on success, otherwise negative error code:
 *      AVERROR(EAGAIN):   input is not accepted in the current state - user
 *                         must read output with avcodec_receive_packet() (once
 *                         all output is read, the packet should be resent, and
 *                         the call will not fail with EAGAIN).
 *      AVERROR_EOF:       the encoder has been flushed, and no new frames can
 *                         be sent to it
 *      AVERROR(EINVAL):   codec not opened, refcounted_frames not set, it is a
 *                         decoder, or requires flush
 *      AVERROR(ENOMEM):   failed to add packet to internal queue, or similar
 *      other errors: legitimate decoding errors
 */
int avcodec_send_frame(AVCodecContext *avctx, const AVFrame *frame);

/**
 * Read encoded data from the encoder.
 *
 * @param avctx codec context
 * @param avpkt This will be set to a reference-counted packet allocated by the
 *              encoder. Note that the function will always call
 *              av_frame_unref(frame) before doing anything else.
 * @return 0 on success, otherwise negative error code:
 *      AVERROR(EAGAIN):   output is not available in the current state - user
 *                         must try to send input
 *      AVERROR_EOF:       the encoder has been fully flushed, and there will be
 *                         no more output packets
 *      AVERROR(EINVAL):   codec not opened, or it is an encoder
 *      other errors: legitimate decoding errors
 */
int avcodec_receive_packet(AVCodecContext *avctx, AVPacket *avpkt);


/**
 * @defgroup lavc_parsing Frame parsing
 * @{
 */

enum AVPictureStructure {
    AV_PICTURE_STRUCTURE_UNKNOWN,      //< unknown
    AV_PICTURE_STRUCTURE_TOP_FIELD,    //< coded as top field
    AV_PICTURE_STRUCTURE_BOTTOM_FIELD, //< coded as bottom field
    AV_PICTURE_STRUCTURE_FRAME,        //< coded as frame
};

typedef struct AVCodecParserContext {
    void *priv_data;
    struct AVCodecParser *parser;
    int64_t frame_offset; /* offset of the current frame */
    int64_t cur_offset; /* current offset
                           (incremented by each av_parser_parse()) */
    int64_t next_frame_offset; /* offset of the next frame */
    /* video info */
    int pict_type; /* XXX: Put it back in AVCodecContext. */
    /**
     * This field is used for proper frame duration computation in lavf.
     * It signals, how much longer the frame duration of the current frame
     * is compared to normal frame duration.
     *
     * frame_duration = (1 + repeat_pict) * time_base
     *
     * It is used by codecs like H.264 to display telecined material.
     */
    int repeat_pict; /* XXX: Put it back in AVCodecContext. */
    int64_t pts;     /* pts of the current frame */
    int64_t dts;     /* dts of the current frame */

    /* private data */
    int64_t last_pts;
    int64_t last_dts;
    int fetch_timestamp;

#define AV_PARSER_PTS_NB 4
    int cur_frame_start_index;
    int64_t cur_frame_offset[AV_PARSER_PTS_NB];
    int64_t cur_frame_pts[AV_PARSER_PTS_NB];
    int64_t cur_frame_dts[AV_PARSER_PTS_NB];

    int flags;
#define PARSER_FLAG_COMPLETE_FRAMES           0x0001
#define PARSER_FLAG_ONCE                      0x0002
/// Set if the parser has a valid file offset
#define PARSER_FLAG_FETCHED_OFFSET            0x0004
#define PARSER_FLAG_USE_CODEC_TS              0x1000

    int64_t offset;      ///< byte offset from starting packet start
    int64_t cur_frame_end[AV_PARSER_PTS_NB];

    /**
     * Set by parser to 1 for key frames and 0 for non-key frames.
     * It is initialized to -1, so if the parser doesn't set this flag,
     * old-style fallback using AV_PICTURE_TYPE_I picture type as key frames
     * will be used.
     */
    int key_frame;

#if FF_API_CONVERGENCE_DURATION
    /**
     * @deprecated unused
     */
    attribute_deprecated
    int64_t convergence_duration;
#endif

    // Timestamp generation support:
    /**
     * Synchronization point for start of timestamp generation.
     *
     * Set to >0 for sync point, 0 for no sync point and <0 for undefined
     * (default).
     *
     * For example, this corresponds to presence of H.264 buffering period
     * SEI message.
     */
    int dts_sync_point;

    /**
     * Offset of the current timestamp against last timestamp sync point in
     * units of AVCodecContext.time_base.
     *
     * Set to INT_MIN when dts_sync_point unused. Otherwise, it must
     * contain a valid timestamp offset.
     *
     * Note that the timestamp of sync point has usually a nonzero
     * dts_ref_dts_delta, which refers to the previous sync point. Offset of
     * the next frame after timestamp sync point will be usually 1.
     *
     * For example, this corresponds to H.264 cpb_removal_delay.
     */
    int dts_ref_dts_delta;

    /**
     * Presentation delay of current frame in units of AVCodecContext.time_base.
     *
     * Set to INT_MIN when dts_sync_point unused. Otherwise, it must
     * contain valid non-negative timestamp delta (presentation time of a frame
     * must not lie in the past).
     *
     * This delay represents the difference between decoding and presentation
     * time of the frame.
     *
     * For example, this corresponds to H.264 dpb_output_delay.
     */
    int pts_dts_delta;

    /**
     * Position of the packet in file.
     *
     * Analogous to cur_frame_pts/dts
     */
    int64_t cur_frame_pos[AV_PARSER_PTS_NB];

    /**
     * Byte position of currently parsed frame in stream.
     */
    int64_t pos;

    /**
     * Previous frame byte position.
     */
    int64_t last_pos;

    /**
     * Duration of the current frame.
     * For audio, this is in units of 1 / AVCodecContext.sample_rate.
     * For all other types, this is in units of AVCodecContext.time_base.
     */
    int duration;

    enum AVFieldOrder field_order;

    /**
     * Indicate whether a picture is coded as a frame, top field or bottom field.
     *
     * For example, H.264 field_pic_flag equal to 0 corresponds to
     * AV_PICTURE_STRUCTURE_FRAME. An H.264 picture with field_pic_flag
     * equal to 1 and bottom_field_flag equal to 0 corresponds to
     * AV_PICTURE_STRUCTURE_TOP_FIELD.
     */
    enum AVPictureStructure picture_structure;

    /**
     * Picture number incremented in presentation or output order.
     * This field may be reinitialized at the first picture of a new sequence.
     *
     * For example, this corresponds to H.264 PicOrderCnt.
     */
    int output_picture_number;

    /**
     * Dimensions of the decoded video intended for presentation.
     */
    int width;
    int height;

    /**
     * Dimensions of the coded video.
     */
    int coded_width;
    int coded_height;

    /**
     * The format of the coded data, corresponds to enum AVPixelFormat for video
     * and for enum AVSampleFormat for audio.
     *
     * Note that a decoder can have considerable freedom in how exactly it
     * decodes the data, so the format reported here might be different from the
     * one returned by a decoder.
     */
    int format;
} AVCodecParserContext;

typedef struct AVCodecParser {
    int codec_ids[5]; /* several codec IDs are permitted */
    int priv_data_size;
    int (*parser_init)(AVCodecParserContext *s);
    /* This callback never returns an error, a negative value means that
     * the frame start was in a previous packet. */
    int (*parser_parse)(AVCodecParserContext *s,
                        AVCodecContext *avctx,
                        const uint8_t **poutbuf, int *poutbuf_size,
                        const uint8_t *buf, int buf_size);
    void (*parser_close)(AVCodecParserContext *s);
    int (*split)(AVCodecContext *avctx, const uint8_t *buf, int buf_size);
    struct AVCodecParser *next;
} AVCodecParser;

AVCodecParser *av_parser_next(const AVCodecParser *c);

void av_register_codec_parser(AVCodecParser *parser);
AVCodecParserContext *av_parser_init(int codec_id);

/**
 * Parse a packet.
 *
 * @param s             parser context.
 * @param avctx         codec context.
 * @param poutbuf       set to pointer to parsed buffer or NULL if not yet finished.
 * @param poutbuf_size  set to size of parsed buffer or zero if not yet finished.
 * @param buf           input buffer.
 * @param buf_size      buffer size in bytes without the padding. I.e. the full buffer
                        size is assumed to be buf_size + AV_INPUT_BUFFER_PADDING_SIZE.
                        To signal EOF, this should be 0 (so that the last frame
                        can be output).
 * @param pts           input presentation timestamp.
 * @param dts           input decoding timestamp.
 * @param pos           input byte position in stream.
 * @return the number of bytes of the input bitstream used.
 *
 * Example:
 * @code
 *   while(in_len){
 *       len = av_parser_parse2(myparser, AVCodecContext, &data, &size,
 *                                        in_data, in_len,
 *                                        pts, dts, pos);
 *       in_data += len;
 *       in_len  -= len;
 *
 *       if(size)
 *          decode_frame(data, size);
 *   }
 * @endcode
 */
int av_parser_parse2(AVCodecParserContext *s,
                     AVCodecContext *avctx,
                     uint8_t **poutbuf, int *poutbuf_size,
                     const uint8_t *buf, int buf_size,
                     int64_t pts, int64_t dts,
                     int64_t pos);

/**
 * @return 0 if the output buffer is a subset of the input, 1 if it is allocated and must be freed
 * @deprecated use AVBitStreamFilter
 */
int av_parser_change(AVCodecParserContext *s,
                     AVCodecContext *avctx,
                     uint8_t **poutbuf, int *poutbuf_size,
                     const uint8_t *buf, int buf_size, int keyframe);
void av_parser_close(AVCodecParserContext *s);

/**
 * @}
 * @}
 */

/**
 * @addtogroup lavc_encoding
 * @{
 */

/**
 * Find a registered encoder with a matching codec ID.
 *
 * @param id AVCodecID of the requested encoder
 * @return An encoder if one was found, NULL otherwise.
 */
AVCodec *avcodec_find_encoder(enum AVCodecID id);

/**
 * Find a registered encoder with the specified name.
 *
 * @param name name of the requested encoder
 * @return An encoder if one was found, NULL otherwise.
 */
AVCodec *avcodec_find_encoder_by_name(const char *name);

/**
 * Encode a frame of audio.
 *
 * Takes input samples from frame and writes the next output packet, if
 * available, to avpkt. The output packet does not necessarily contain data for
 * the most recent frame, as encoders can delay, split, and combine input frames
 * internally as needed.
 *
 * @param avctx     codec context
 * @param avpkt     output AVPacket.
 *                  The user can supply an output buffer by setting
 *                  avpkt->data and avpkt->size prior to calling the
 *                  function, but if the size of the user-provided data is not
 *                  large enough, encoding will fail. If avpkt->data and
 *                  avpkt->size are set, avpkt->destruct must also be set. All
 *                  other AVPacket fields will be reset by the encoder using
 *                  av_init_packet(). If avpkt->data is NULL, the encoder will
 *                  allocate it. The encoder will set avpkt->size to the size
 *                  of the output packet.
 *
 *                  If this function fails or produces no output, avpkt will be
 *                  freed using av_packet_unref().
 * @param[in] frame AVFrame containing the raw audio data to be encoded.
 *                  May be NULL when flushing an encoder that has the
 *                  AV_CODEC_CAP_DELAY capability set.
 *                  If AV_CODEC_CAP_VARIABLE_FRAME_SIZE is set, then each frame
 *                  can have any number of samples.
 *                  If it is not set, frame->nb_samples must be equal to
 *                  avctx->frame_size for all frames except the last.
 *                  The final frame may be smaller than avctx->frame_size.
 * @param[out] got_packet_ptr This field is set to 1 by libavcodec if the
 *                            output packet is non-empty, and to 0 if it is
 *                            empty. If the function returns an error, the
 *                            packet can be assumed to be invalid, and the
 *                            value of got_packet_ptr is undefined and should
 *                            not be used.
 * @return          0 on success, negative error code on failure
 *
 * @deprecated use avcodec_send_frame()/avcodec_receive_packet() instead
 */
attribute_deprecated
int avcodec_encode_audio2(AVCodecContext *avctx, AVPacket *avpkt,
                          const AVFrame *frame, int *got_packet_ptr);

/**
 * Encode a frame of video.
 *
 * Takes input raw video data from frame and writes the next output packet, if
 * available, to avpkt. The output packet does not necessarily contain data for
 * the most recent frame, as encoders can delay and reorder input frames
 * internally as needed.
 *
 * @param avctx     codec context
 * @param avpkt     output AVPacket.
 *                  The user can supply an output buffer by setting
 *                  avpkt->data and avpkt->size prior to calling the
 *                  function, but if the size of the user-provided data is not
 *                  large enough, encoding will fail. All other AVPacket fields
 *                  will be reset by the encoder using av_init_packet(). If
 *                  avpkt->data is NULL, the encoder will allocate it.
 *                  The encoder will set avpkt->size to the size of the
 *                  output packet. The returned data (if any) belongs to the
 *                  caller, he is responsible for freeing it.
 *
 *                  If this function fails or produces no output, avpkt will be
 *                  freed using av_packet_unref().
 * @param[in] frame AVFrame containing the raw video data to be encoded.
 *                  May be NULL when flushing an encoder that has the
 *                  AV_CODEC_CAP_DELAY capability set.
 * @param[out] got_packet_ptr This field is set to 1 by libavcodec if the
 *                            output packet is non-empty, and to 0 if it is
 *                            empty. If the function returns an error, the
 *                            packet can be assumed to be invalid, and the
 *                            value of got_packet_ptr is undefined and should
 *                            not be used.
 * @return          0 on success, negative error code on failure
 *
 * @deprecated use avcodec_send_frame()/avcodec_receive_packet() instead
 */
attribute_deprecated
int avcodec_encode_video2(AVCodecContext *avctx, AVPacket *avpkt,
                          const AVFrame *frame, int *got_packet_ptr);

int avcodec_encode_subtitle(AVCodecContext *avctx, uint8_t *buf, int buf_size,
                            const AVSubtitle *sub);


/**
 * @}
 */

#if FF_API_AVPICTURE
/**
 * @addtogroup lavc_picture
 * @{
 */

/**
 * @deprecated unused
 */
attribute_deprecated
int avpicture_alloc(AVPicture *picture, enum AVPixelFormat pix_fmt, int width, int height);

/**
 * @deprecated unused
 */
attribute_deprecated
void avpicture_free(AVPicture *picture);

/**
 * @deprecated use av_image_fill_arrays() instead.
 */
attribute_deprecated
int avpicture_fill(AVPicture *picture, const uint8_t *ptr,
                   enum AVPixelFormat pix_fmt, int width, int height);

/**
 * @deprecated use av_image_copy_to_buffer() instead.
 */
attribute_deprecated
int avpicture_layout(const AVPicture *src, enum AVPixelFormat pix_fmt,
                     int width, int height,
                     unsigned char *dest, int dest_size);

/**
 * @deprecated use av_image_get_buffer_size() instead.
 */
attribute_deprecated
int avpicture_get_size(enum AVPixelFormat pix_fmt, int width, int height);

/**
 * @deprecated av_image_copy() instead.
 */
attribute_deprecated
void av_picture_copy(AVPicture *dst, const AVPicture *src,
                     enum AVPixelFormat pix_fmt, int width, int height);

/**
 * @deprecated unused
 */
attribute_deprecated
int av_picture_crop(AVPicture *dst, const AVPicture *src,
                    enum AVPixelFormat pix_fmt, int top_band, int left_band);

/**
 * @deprecated unused
 */
attribute_deprecated
int av_picture_pad(AVPicture *dst, const AVPicture *src, int height, int width, enum AVPixelFormat pix_fmt,
            int padtop, int padbottom, int padleft, int padright, int *color);

/**
 * @}
 */
#endif

/**
 * @defgroup lavc_misc Utility functions
 * @ingroup libavc
 *
 * Miscellaneous utility functions related to both encoding and decoding
 * (or neither).
 * @{
 */

/**
 * @defgroup lavc_misc_pixfmt Pixel formats
 *
 * Functions for working with pixel formats.
 * @{
 */

#if FF_API_GETCHROMA
/**
 * @deprecated Use av_pix_fmt_get_chroma_sub_sample
 */

attribute_deprecated
void avcodec_get_chroma_sub_sample(enum AVPixelFormat pix_fmt, int *h_shift, int *v_shift);
#endif

/**
 * Return a value representing the fourCC code associated to the
 * pixel format pix_fmt, or 0 if no associated fourCC code can be
 * found.
 */
unsigned int avcodec_pix_fmt_to_codec_tag(enum AVPixelFormat pix_fmt);

/**
 * @deprecated see av_get_pix_fmt_loss()
 */
int avcodec_get_pix_fmt_loss(enum AVPixelFormat dst_pix_fmt, enum AVPixelFormat src_pix_fmt,
                             int has_alpha);

/**
 * Find the best pixel format to convert to given a certain source pixel
 * format.  When converting from one pixel format to another, information loss
 * may occur.  For example, when converting from RGB24 to GRAY, the color
 * information will be lost. Similarly, other losses occur when converting from
 * some formats to other formats. avcodec_find_best_pix_fmt_of_2() searches which of
 * the given pixel formats should be used to suffer the least amount of loss.
 * The pixel formats from which it chooses one, are determined by the
 * pix_fmt_list parameter.
 *
 *
 * @param[in] pix_fmt_list AV_PIX_FMT_NONE terminated array of pixel formats to choose from
 * @param[in] src_pix_fmt source pixel format
 * @param[in] has_alpha Whether the source pixel format alpha channel is used.
 * @param[out] loss_ptr Combination of flags informing you what kind of losses will occur.
 * @return The best pixel format to convert to or -1 if none was found.
 */
enum AVPixelFormat avcodec_find_best_pix_fmt_of_list(const enum AVPixelFormat *pix_fmt_list,
                                            enum AVPixelFormat src_pix_fmt,
                                            int has_alpha, int *loss_ptr);

/**
 * @deprecated see av_find_best_pix_fmt_of_2()
 */
enum AVPixelFormat avcodec_find_best_pix_fmt_of_2(enum AVPixelFormat dst_pix_fmt1, enum AVPixelFormat dst_pix_fmt2,
                                            enum AVPixelFormat src_pix_fmt, int has_alpha, int *loss_ptr);

attribute_deprecated
enum AVPixelFormat avcodec_find_best_pix_fmt2(enum AVPixelFormat dst_pix_fmt1, enum AVPixelFormat dst_pix_fmt2,
                                            enum AVPixelFormat src_pix_fmt, int has_alpha, int *loss_ptr);

enum AVPixelFormat avcodec_default_get_format(struct AVCodecContext *s, const enum AVPixelFormat * fmt);

/**
 * @}
 */

#if FF_API_TAG_STRING
/**
 * Put a string representing the codec tag codec_tag in buf.
 *
 * @param buf       buffer to place codec tag in
 * @param buf_size size in bytes of buf
 * @param codec_tag codec tag to assign
 * @return the length of the string that would have been generated if
 * enough space had been available, excluding the trailing null
 *
 * @deprecated see av_fourcc_make_string() and av_fourcc2str().
 */
attribute_deprecated
size_t av_get_codec_tag_string(char *buf, size_t buf_size, unsigned int codec_tag);
#endif

void avcodec_string(char *buf, int buf_size, AVCodecContext *enc, int encode);

/**
 * Return a name for the specified profile, if available.
 *
 * @param codec the codec that is searched for the given profile
 * @param profile the profile value for which a name is requested
 * @return A name for the profile if found, NULL otherwise.
 */
const char *av_get_profile_name(const AVCodec *codec, int profile);

/**
 * Return a name for the specified profile, if available.
 *
 * @param codec_id the ID of the codec to which the requested profile belongs
 * @param profile the profile value for which a name is requested
 * @return A name for the profile if found, NULL otherwise.
 *
 * @note unlike av_get_profile_name(), which searches a list of profiles
 *       supported by a specific decoder or encoder implementation, this
 *       function searches the list of profiles from the AVCodecDescriptor
 */
const char *avcodec_profile_name(enum AVCodecID codec_id, int profile);

int avcodec_default_execute(AVCodecContext *c, int (*func)(AVCodecContext *c2, void *arg2),void *arg, int *ret, int count, int size);
int avcodec_default_execute2(AVCodecContext *c, int (*func)(AVCodecContext *c2, void *arg2, int, int),void *arg, int *ret, int count);
//FIXME func typedef

/**
 * Fill AVFrame audio data and linesize pointers.
 *
 * The buffer buf must be a preallocated buffer with a size big enough
 * to contain the specified samples amount. The filled AVFrame data
 * pointers will point to this buffer.
 *
 * AVFrame extended_data channel pointers are allocated if necessary for
 * planar audio.
 *
 * @param frame       the AVFrame
 *                    frame->nb_samples must be set prior to calling the
 *                    function. This function fills in frame->data,
 *                    frame->extended_data, frame->linesize[0].
 * @param nb_channels channel count
 * @param sample_fmt  sample format
 * @param buf         buffer to use for frame data
 * @param buf_size    size of buffer
 * @param align       plane size sample alignment (0 = default)
 * @return            >=0 on success, negative error code on failure
 * @todo return the size in bytes required to store the samples in
 * case of success, at the next libavutil bump
 */
int avcodec_fill_audio_frame(AVFrame *frame, int nb_channels,
                             enum AVSampleFormat sample_fmt, const uint8_t *buf,
                             int buf_size, int align);

/**
 * Reset the internal decoder state / flush internal buffers. Should be called
 * e.g. when seeking or when switching to a different stream.
 *
 * @note when refcounted frames are not used (i.e. avctx->refcounted_frames is 0),
 * this invalidates the frames previously returned from the decoder. When
 * refcounted frames are used, the decoder just releases any references it might
 * keep internally, but the caller's reference remains valid.
 */
void avcodec_flush_buffers(AVCodecContext *avctx);

/**
 * Return codec bits per sample.
 *
 * @param[in] codec_id the codec
 * @return Number of bits per sample or zero if unknown for the given codec.
 */
int av_get_bits_per_sample(enum AVCodecID codec_id);

/**
 * Return the PCM codec associated with a sample format.
 * @param be  endianness, 0 for little, 1 for big,
 *            -1 (or anything else) for native
 * @return  AV_CODEC_ID_PCM_* or AV_CODEC_ID_NONE
 */
enum AVCodecID av_get_pcm_codec(enum AVSampleFormat fmt, int be);

/**
 * Return codec bits per sample.
 * Only return non-zero if the bits per sample is exactly correct, not an
 * approximation.
 *
 * @param[in] codec_id the codec
 * @return Number of bits per sample or zero if unknown for the given codec.
 */
int av_get_exact_bits_per_sample(enum AVCodecID codec_id);

/**
 * Return audio frame duration.
 *
 * @param avctx        codec context
 * @param frame_bytes  size of the frame, or 0 if unknown
 * @return             frame duration, in samples, if known. 0 if not able to
 *                     determine.
 */
int av_get_audio_frame_duration(AVCodecContext *avctx, int frame_bytes);

/**
 * This function is the same as av_get_audio_frame_duration(), except it works
 * with AVCodecParameters instead of an AVCodecContext.
 */
int av_get_audio_frame_duration2(AVCodecParameters *par, int frame_bytes);

#if FF_API_OLD_BSF
typedef struct AVBitStreamFilterContext {
    void *priv_data;
    const struct AVBitStreamFilter *filter;
    AVCodecParserContext *parser;
    struct AVBitStreamFilterContext *next;
    /**
     * Internal default arguments, used if NULL is passed to av_bitstream_filter_filter().
     * Not for access by library users.
     */
    char *args;
} AVBitStreamFilterContext;
#endif

typedef struct AVBSFInternal AVBSFInternal;

/**
 * The bitstream filter state.
 *
 * This struct must be allocated with av_bsf_alloc() and freed with
 * av_bsf_free().
 *
 * The fields in the struct will only be changed (by the caller or by the
 * filter) as described in their documentation, and are to be considered
 * immutable otherwise.
 */
typedef struct AVBSFContext {
    /**
     * A class for logging and AVOptions
     */
    const AVClass *av_class;

    /**
     * The bitstream filter this context is an instance of.
     */
    const struct AVBitStreamFilter *filter;

    /**
     * Opaque libavcodec internal data. Must not be touched by the caller in any
     * way.
     */
    AVBSFInternal *internal;

    /**
     * Opaque filter-specific private data. If filter->priv_class is non-NULL,
     * this is an AVOptions-enabled struct.
     */
    void *priv_data;

    /**
     * Parameters of the input stream. This field is allocated in
     * av_bsf_alloc(), it needs to be filled by the caller before
     * av_bsf_init().
     */
    AVCodecParameters *par_in;

    /**
     * Parameters of the output stream. This field is allocated in
     * av_bsf_alloc(), it is set by the filter in av_bsf_init().
     */
    AVCodecParameters *par_out;

    /**
     * The timebase used for the timestamps of the input packets. Set by the
     * caller before av_bsf_init().
     */
    AVRational time_base_in;

    /**
     * The timebase used for the timestamps of the output packets. Set by the
     * filter in av_bsf_init().
     */
    AVRational time_base_out;
} AVBSFContext;

typedef struct AVBitStreamFilter {
    const char *name;

    /**
     * A list of codec ids supported by the filter, terminated by
     * AV_CODEC_ID_NONE.
     * May be NULL, in that case the bitstream filter works with any codec id.
     */
    const enum AVCodecID *codec_ids;

    /**
     * A class for the private data, used to declare bitstream filter private
     * AVOptions. This field is NULL for bitstream filters that do not declare
     * any options.
     *
     * If this field is non-NULL, the first member of the filter private data
     * must be a pointer to AVClass, which will be set by libavcodec generic
     * code to this class.
     */
    const AVClass *priv_class;

    /*****************************************************************
     * No fields below this line are part of the public API. They
     * may not be used outside of libavcodec and can be changed and
     * removed at will.
     * New public fields should be added right above.
     *****************************************************************
     */

    int priv_data_size;
    int (*init)(AVBSFContext *ctx);
    int (*filter)(AVBSFContext *ctx, AVPacket *pkt);
    void (*close)(AVBSFContext *ctx);
} AVBitStreamFilter;

#if FF_API_OLD_BSF
/**
 * Register a bitstream filter.
 *
 * The filter will be accessible to the application code through
 * av_bitstream_filter_next() or can be directly initialized with
 * av_bitstream_filter_init().
 *
 * @see avcodec_register_all()
 */
attribute_deprecated
void av_register_bitstream_filter(AVBitStreamFilter *bsf);

/**
 * Create and initialize a bitstream filter context given a bitstream
 * filter name.
 *
 * The returned context must be freed with av_bitstream_filter_close().
 *
 * @param name    the name of the bitstream filter
 * @return a bitstream filter context if a matching filter was found
 * and successfully initialized, NULL otherwise
 */
attribute_deprecated
AVBitStreamFilterContext *av_bitstream_filter_init(const char *name);

/**
 * Filter bitstream.
 *
 * This function filters the buffer buf with size buf_size, and places the
 * filtered buffer in the buffer pointed to by poutbuf.
 *
 * The output buffer must be freed by the caller.
 *
 * @param bsfc            bitstream filter context created by av_bitstream_filter_init()
 * @param avctx           AVCodecContext accessed by the filter, may be NULL.
 *                        If specified, this must point to the encoder context of the
 *                        output stream the packet is sent to.
 * @param args            arguments which specify the filter configuration, may be NULL
 * @param poutbuf         pointer which is updated to point to the filtered buffer
 * @param poutbuf_size    pointer which is updated to the filtered buffer size in bytes
 * @param buf             buffer containing the data to filter
 * @param buf_size        size in bytes of buf
 * @param keyframe        set to non-zero if the buffer to filter corresponds to a key-frame packet data
 * @return >= 0 in case of success, or a negative error code in case of failure
 *
 * If the return value is positive, an output buffer is allocated and
 * is available in *poutbuf, and is distinct from the input buffer.
 *
 * If the return value is 0, the output buffer is not allocated and
 * should be considered identical to the input buffer, or in case
 * *poutbuf was set it points to the input buffer (not necessarily to
 * its starting address). A special case is if *poutbuf was set to NULL and
 * *poutbuf_size was set to 0, which indicates the packet should be dropped.
 */
attribute_deprecated
int av_bitstream_filter_filter(AVBitStreamFilterContext *bsfc,
                               AVCodecContext *avctx, const char *args,
                               uint8_t **poutbuf, int *poutbuf_size,
                               const uint8_t *buf, int buf_size, int keyframe);

/**
 * Release bitstream filter context.
 *
 * @param bsf the bitstream filter context created with
 * av_bitstream_filter_init(), can be NULL
 */
attribute_deprecated
void av_bitstream_filter_close(AVBitStreamFilterContext *bsf);

/**
 * If f is NULL, return the first registered bitstream filter,
 * if f is non-NULL, return the next registered bitstream filter
 * after f, or NULL if f is the last one.
 *
 * This function can be used to iterate over all registered bitstream
 * filters.
 */
attribute_deprecated
AVBitStreamFilter *av_bitstream_filter_next(const AVBitStreamFilter *f);
#endif

/**
 * @return a bitstream filter with the specified name or NULL if no such
 *         bitstream filter exists.
 */
const AVBitStreamFilter *av_bsf_get_by_name(const char *name);

/**
 * Iterate over all registered bitstream filters.
 *
 * @param opaque a pointer where libavcodec will store the iteration state. Must
 *               point to NULL to start the iteration.
 *
 * @return the next registered bitstream filter or NULL when the iteration is
 *         finished
 */
const AVBitStreamFilter *av_bsf_next(void **opaque);

/**
 * Allocate a context for a given bitstream filter. The caller must fill in the
 * context parameters as described in the documentation and then call
 * av_bsf_init() before sending any data to the filter.
 *
 * @param filter the filter for which to allocate an instance.
 * @param ctx a pointer into which the pointer to the newly-allocated context
 *            will be written. It must be freed with av_bsf_free() after the
 *            filtering is done.
 *
 * @return 0 on success, a negative AVERROR code on failure
 */
int av_bsf_alloc(const AVBitStreamFilter *filter, AVBSFContext **ctx);

/**
 * Prepare the filter for use, after all the parameters and options have been
 * set.
 */
int av_bsf_init(AVBSFContext *ctx);

/**
 * Submit a packet for filtering.
 *
 * After sending each packet, the filter must be completely drained by calling
 * av_bsf_receive_packet() repeatedly until it returns AVERROR(EAGAIN) or
 * AVERROR_EOF.
 *
 * @param pkt the packet to filter. The bitstream filter will take ownership of
 * the packet and reset the contents of pkt. pkt is not touched if an error occurs.
 * This parameter may be NULL, which signals the end of the stream (i.e. no more
 * packets will be sent). That will cause the filter to output any packets it
 * may have buffered internally.
 *
 * @return 0 on success, a negative AVERROR on error.
 */
int av_bsf_send_packet(AVBSFContext *ctx, AVPacket *pkt);

/**
 * Retrieve a filtered packet.
 *
 * @param[out] pkt this struct will be filled with the contents of the filtered
 *                 packet. It is owned by the caller and must be freed using
 *                 av_packet_unref() when it is no longer needed.
 *                 This parameter should be "clean" (i.e. freshly allocated
 *                 with av_packet_alloc() or unreffed with av_packet_unref())
 *                 when this function is called. If this function returns
 *                 successfully, the contents of pkt will be completely
 *                 overwritten by the returned data. On failure, pkt is not
 *                 touched.
 *
 * @return 0 on success. AVERROR(EAGAIN) if more packets need to be sent to the
 * filter (using av_bsf_send_packet()) to get more output. AVERROR_EOF if there
 * will be no further output from the filter. Another negative AVERROR value if
 * an error occurs.
 *
 * @note one input packet may result in several output packets, so after sending
 * a packet with av_bsf_send_packet(), this function needs to be called
 * repeatedly until it stops returning 0. It is also possible for a filter to
 * output fewer packets than were sent to it, so this function may return
 * AVERROR(EAGAIN) immediately after a successful av_bsf_send_packet() call.
 */
int av_bsf_receive_packet(AVBSFContext *ctx, AVPacket *pkt);

/**
 * Free a bitstream filter context and everything associated with it; write NULL
 * into the supplied pointer.
 */
void av_bsf_free(AVBSFContext **ctx);

/**
 * Get the AVClass for AVBSFContext. It can be used in combination with
 * AV_OPT_SEARCH_FAKE_OBJ for examining options.
 *
 * @see av_opt_find().
 */
const AVClass *av_bsf_get_class(void);

/**
 * Structure for chain/list of bitstream filters.
 * Empty list can be allocated by av_bsf_list_alloc().
 */
typedef struct AVBSFList AVBSFList;

/**
 * Allocate empty list of bitstream filters.
 * The list must be later freed by av_bsf_list_free()
 * or finalized by av_bsf_list_finalize().
 *
 * @return Pointer to @ref AVBSFList on success, NULL in case of failure
 */
AVBSFList *av_bsf_list_alloc(void);

/**
 * Free list of bitstream filters.
 *
 * @param lst Pointer to pointer returned by av_bsf_list_alloc()
 */
void av_bsf_list_free(AVBSFList **lst);

/**
 * Append bitstream filter to the list of bitstream filters.
 *
 * @param lst List to append to
 * @param bsf Filter context to be appended
 *
 * @return >=0 on success, negative AVERROR in case of failure
 */
int av_bsf_list_append(AVBSFList *lst, AVBSFContext *bsf);

/**
 * Construct new bitstream filter context given it's name and options
 * and append it to the list of bitstream filters.
 *
 * @param lst      List to append to
 * @param bsf_name Name of the bitstream filter
 * @param options  Options for the bitstream filter, can be set to NULL
 *
 * @return >=0 on success, negative AVERROR in case of failure
 */
int av_bsf_list_append2(AVBSFList *lst, const char * bsf_name, AVDictionary **options);
/**
 * Finalize list of bitstream filters.
 *
 * This function will transform @ref AVBSFList to single @ref AVBSFContext,
 * so the whole chain of bitstream filters can be treated as single filter
 * freshly allocated by av_bsf_alloc().
 * If the call is successful, @ref AVBSFList structure is freed and lst
 * will be set to NULL. In case of failure, caller is responsible for
 * freeing the structure by av_bsf_list_free()
 *
 * @param      lst Filter list structure to be transformed
 * @param[out] bsf Pointer to be set to newly created @ref AVBSFContext structure
 *                 representing the chain of bitstream filters
 *
 * @return >=0 on success, negative AVERROR in case of failure
 */
int av_bsf_list_finalize(AVBSFList **lst, AVBSFContext **bsf);

/**
 * Parse string describing list of bitstream filters and create single
 * @ref AVBSFContext describing the whole chain of bitstream filters.
 * Resulting @ref AVBSFContext can be treated as any other @ref AVBSFContext freshly
 * allocated by av_bsf_alloc().
 *
 * @param      str String describing chain of bitstream filters in format
 *                 `bsf1[=opt1=val1:opt2=val2][,bsf2]`
 * @param[out] bsf Pointer to be set to newly created @ref AVBSFContext structure
 *                 representing the chain of bitstream filters
 *
 * @return >=0 on success, negative AVERROR in case of failure
 */
int av_bsf_list_parse_str(const char *str, AVBSFContext **bsf);

/**
 * Get null/pass-through bitstream filter.
 *
 * @param[out] bsf Pointer to be set to new instance of pass-through bitstream filter
 *
 * @return
 */
int av_bsf_get_null_filter(AVBSFContext **bsf);

/* memory */

/**
 * Same behaviour av_fast_malloc but the buffer has additional
 * AV_INPUT_BUFFER_PADDING_SIZE at the end which will always be 0.
 *
 * In addition the whole buffer will initially and after resizes
 * be 0-initialized so that no uninitialized data will ever appear.
 */
void av_fast_padded_malloc(void *ptr, unsigned int *size, size_t min_size);

/**
 * Same behaviour av_fast_padded_malloc except that buffer will always
 * be 0-initialized after call.
 */
void av_fast_padded_mallocz(void *ptr, unsigned int *size, size_t min_size);

/**
 * Encode extradata length to a buffer. Used by xiph codecs.
 *
 * @param s buffer to write to; must be at least (v/255+1) bytes long
 * @param v size of extradata in bytes
 * @return number of bytes written to the buffer.
 */
unsigned int av_xiphlacing(unsigned char *s, unsigned int v);

/**
 * Register the hardware accelerator hwaccel.
 */
void av_register_hwaccel(AVHWAccel *hwaccel);

/**
 * If hwaccel is NULL, returns the first registered hardware accelerator,
 * if hwaccel is non-NULL, returns the next registered hardware accelerator
 * after hwaccel, or NULL if hwaccel is the last one.
 */
AVHWAccel *av_hwaccel_next(const AVHWAccel *hwaccel);


/**
 * Lock operation used by lockmgr
 */
enum AVLockOp {
  AV_LOCK_CREATE,  ///< Create a mutex
  AV_LOCK_OBTAIN,  ///< Lock the mutex
  AV_LOCK_RELEASE, ///< Unlock the mutex
  AV_LOCK_DESTROY, ///< Free mutex resources
};

/**
 * Register a user provided lock manager supporting the operations
 * specified by AVLockOp. The "mutex" argument to the function points
 * to a (void *) where the lockmgr should store/get a pointer to a user
 * allocated mutex. It is NULL upon AV_LOCK_CREATE and equal to the
 * value left by the last call for all other ops. If the lock manager is
 * unable to perform the op then it should leave the mutex in the same
 * state as when it was called and return a non-zero value. However,
 * when called with AV_LOCK_DESTROY the mutex will always be assumed to
 * have been successfully destroyed. If av_lockmgr_register succeeds
 * it will return a non-negative value, if it fails it will return a
 * negative value and destroy all mutex and unregister all callbacks.
 * av_lockmgr_register is not thread-safe, it must be called from a
 * single thread before any calls which make use of locking are used.
 *
 * @param cb User defined callback. av_lockmgr_register invokes calls
 *           to this callback and the previously registered callback.
 *           The callback will be used to create more than one mutex
 *           each of which must be backed by its own underlying locking
 *           mechanism (i.e. do not use a single static object to
 *           implement your lock manager). If cb is set to NULL the
 *           lockmgr will be unregistered.
 */
int av_lockmgr_register(int (*cb)(void **mutex, enum AVLockOp op));

/**
 * Get the type of the given codec.
 */
enum AVMediaType avcodec_get_type(enum AVCodecID codec_id);

/**
 * Get the name of a codec.
 * @return  a static string identifying the codec; never NULL
 */
const char *avcodec_get_name(enum AVCodecID id);

/**
 * @return a positive value if s is open (i.e. avcodec_open2() was called on it
 * with no corresponding avcodec_close()), 0 otherwise.
 */
int avcodec_is_open(AVCodecContext *s);

/**
 * @return a non-zero number if codec is an encoder, zero otherwise
 */
int av_codec_is_encoder(const AVCodec *codec);

/**
 * @return a non-zero number if codec is a decoder, zero otherwise
 */
int av_codec_is_decoder(const AVCodec *codec);

/**
 * @return descriptor for given codec ID or NULL if no descriptor exists.
 */
const AVCodecDescriptor *avcodec_descriptor_get(enum AVCodecID id);

/**
 * Iterate over all codec descriptors known to libavcodec.
 *
 * @param prev previous descriptor. NULL to get the first descriptor.
 *
 * @return next descriptor or NULL after the last descriptor
 */
const AVCodecDescriptor *avcodec_descriptor_next(const AVCodecDescriptor *prev);

/**
 * @return codec descriptor with the given name or NULL if no such descriptor
 *         exists.
 */
const AVCodecDescriptor *avcodec_descriptor_get_by_name(const char *name);

/**
 * Allocate a CPB properties structure and initialize its fields to default
 * values.
 *
 * @param size if non-NULL, the size of the allocated struct will be written
 *             here. This is useful for embedding it in side data.
 *
 * @return the newly allocated struct or NULL on failure
 */
AVCPBProperties *av_cpb_properties_alloc(size_t *size);

/**
 * @}
 */

#endif /* AVCODEC_AVCODEC_H */<|MERGE_RESOLUTION|>--- conflicted
+++ resolved
@@ -1165,23 +1165,8 @@
  * If not set, it might not use get_buffer() at all or use operations that
  * assume the buffer was allocated by avcodec_default_get_buffer.
  */
-<<<<<<< HEAD
 #define CODEC_CAP_DR1             AV_CODEC_CAP_DR1
 #define CODEC_CAP_TRUNCATED       AV_CODEC_CAP_TRUNCATED
-#if FF_API_XVMC
-/* Codec can export data for HW decoding. This flag indicates that
- * the codec would call get_format() with list that might contain HW accelerated
- * pixel formats (XvMC, VDPAU, VAAPI, etc). The application can pick any of them
- * including raw image format.
- * The application can use the passed context to determine bitstream version,
- * chroma format, resolution etc.
- */
-#define CODEC_CAP_HWACCEL         0x0010
-#endif /* FF_API_XVMC */
-=======
-#define CODEC_CAP_DR1             0x0002
-#define CODEC_CAP_TRUNCATED       0x0008
->>>>>>> dcc39ee1
 /**
  * Encoder or decoder requires flushing with NULL input at the end in order to
  * give the complete and correct output.
@@ -2286,19 +2271,6 @@
 #define SLICE_FLAG_ALLOW_FIELD    0x0002 ///< allow draw_horiz_band() with field slices (MPEG-2 field pics)
 #define SLICE_FLAG_ALLOW_PLANE    0x0004 ///< allow draw_horiz_band() with 1 component at a time (SVQ1)
 
-<<<<<<< HEAD
-#if FF_API_XVMC
-    /**
-     * XVideo Motion Acceleration
-     * - encoding: forbidden
-     * - decoding: set by decoder
-     * @deprecated XvMC doesn't need it anymore.
-     */
-    attribute_deprecated int xvmc_acceleration;
-#endif /* FF_API_XVMC */
-
-=======
->>>>>>> dcc39ee1
     /**
      * macroblock decision mode
      * - encoding: Set by user.
