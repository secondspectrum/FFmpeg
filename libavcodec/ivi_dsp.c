/*
 * DSP functions for Indeo Video Interactive codecs (Indeo4 and Indeo5)
 *
 * Copyright (c) 2009-2011 Maxim Poliakovski
 *
 * This file is part of FFmpeg.
 *
 * FFmpeg is free software; you can redistribute it and/or
 * modify it under the terms of the GNU Lesser General Public
 * License as published by the Free Software Foundation; either
 * version 2.1 of the License, or (at your option) any later version.
 *
 * FFmpeg is distributed in the hope that it will be useful,
 * but WITHOUT ANY WARRANTY; without even the implied warranty of
 * MERCHANTABILITY or FITNESS FOR A PARTICULAR PURPOSE.  See the GNU
 * Lesser General Public License for more details.
 *
 * You should have received a copy of the GNU Lesser General Public
 * License along with FFmpeg; if not, write to the Free Software
 * Foundation, Inc., 51 Franklin Street, Fifth Floor, Boston, MA 02110-1301 USA
 */

/**
 * @file
 * DSP functions (inverse transforms, motion compensation, wavelet recompostions)
 * for Indeo Video Interactive codecs.
 */

#include "avcodec.h"
#include "ivi_common.h"
#include "ivi_dsp.h"

void ff_ivi_recompose53(const IVIPlaneDesc *plane, uint8_t *dst,
                        const int dst_pitch)
{
    int             x, y, indx;
    int32_t         p0, p1, p2, p3, tmp0, tmp1, tmp2;
    int32_t         b0_1, b0_2, b1_1, b1_2, b1_3, b2_1, b2_2, b2_3, b2_4, b2_5, b2_6;
    int32_t         b3_1, b3_2, b3_3, b3_4, b3_5, b3_6, b3_7, b3_8, b3_9;
    int32_t         pitch, back_pitch;
    const short     *b0_ptr, *b1_ptr, *b2_ptr, *b3_ptr;
    const int       num_bands = 4;

    /* all bands should have the same pitch */
    pitch = plane->bands[0].pitch;

    /* pixels at the position "y-1" will be set to pixels at the "y" for the 1st iteration */
    back_pitch = 0;

    /* get pointers to the wavelet bands */
    b0_ptr = plane->bands[0].buf;
    b1_ptr = plane->bands[1].buf;
    b2_ptr = plane->bands[2].buf;
    b3_ptr = plane->bands[3].buf;

    for (y = 0; y < plane->height; y += 2) {

        if (y+2 >= plane->height)
            pitch= 0;
        /* load storage variables with values */
        if (num_bands > 0) {
            b0_1 = b0_ptr[0];
            b0_2 = b0_ptr[pitch];
        }

        if (num_bands > 1) {
            b1_1 = b1_ptr[back_pitch];
            b1_2 = b1_ptr[0];
            b1_3 = b1_1 - b1_2*6 + b1_ptr[pitch];
        }

        if (num_bands > 2) {
            b2_2 = b2_ptr[0];     // b2[x,  y  ]
            b2_3 = b2_2;          // b2[x+1,y  ] = b2[x,y]
            b2_5 = b2_ptr[pitch]; // b2[x  ,y+1]
            b2_6 = b2_5;          // b2[x+1,y+1] = b2[x,y+1]
        }

        if (num_bands > 3) {
            b3_2 = b3_ptr[back_pitch]; // b3[x  ,y-1]
            b3_3 = b3_2;               // b3[x+1,y-1] = b3[x  ,y-1]
            b3_5 = b3_ptr[0];          // b3[x  ,y  ]
            b3_6 = b3_5;               // b3[x+1,y  ] = b3[x  ,y  ]
            b3_8 = b3_2 - b3_5*6 + b3_ptr[pitch];
            b3_9 = b3_8;
        }

        for (x = 0, indx = 0; x < plane->width; x+=2, indx++) {
            if (x+2 >= plane->width) {
                b0_ptr --;
                b1_ptr --;
                b2_ptr --;
                b3_ptr --;
            }

            /* some values calculated in the previous iterations can */
            /* be reused in the next ones, so do appropriate copying */
            b2_1 = b2_2; // b2[x-1,y  ] = b2[x,  y  ]
            b2_2 = b2_3; // b2[x  ,y  ] = b2[x+1,y  ]
            b2_4 = b2_5; // b2[x-1,y+1] = b2[x  ,y+1]
            b2_5 = b2_6; // b2[x  ,y+1] = b2[x+1,y+1]
            b3_1 = b3_2; // b3[x-1,y-1] = b3[x  ,y-1]
            b3_2 = b3_3; // b3[x  ,y-1] = b3[x+1,y-1]
            b3_4 = b3_5; // b3[x-1,y  ] = b3[x  ,y  ]
            b3_5 = b3_6; // b3[x  ,y  ] = b3[x+1,y  ]
            b3_7 = b3_8; // vert_HPF(x-1)
            b3_8 = b3_9; // vert_HPF(x  )

            p0 = p1 = p2 = p3 = 0;

            /* process the LL-band by applying LPF both vertically and horizontally */
            if (num_bands > 0) {
                tmp0 = b0_1;
                tmp2 = b0_2;
                b0_1 = b0_ptr[indx+1];
                b0_2 = b0_ptr[pitch+indx+1];
                tmp1 = tmp0 + b0_1;

                p0 =  tmp0 << 4;
                p1 =  tmp1 << 3;
                p2 = (tmp0 + tmp2) << 3;
                p3 = (tmp1 + tmp2 + b0_2) << 2;
            }

            /* process the HL-band by applying HPF vertically and LPF horizontally */
            if (num_bands > 1) {
                tmp0 = b1_2;
                tmp1 = b1_1;
                b1_2 = b1_ptr[indx+1];
                b1_1 = b1_ptr[back_pitch+indx+1];

                tmp2 = tmp1 - tmp0*6 + b1_3;
                b1_3 = b1_1 - b1_2*6 + b1_ptr[pitch+indx+1];

                p0 += (tmp0 + tmp1) << 3;
                p1 += (tmp0 + tmp1 + b1_1 + b1_2) << 2;
                p2 +=  tmp2 << 2;
                p3 += (tmp2 + b1_3) << 1;
            }

            /* process the LH-band by applying LPF vertically and HPF horizontally */
            if (num_bands > 2) {
                b2_3 = b2_ptr[indx+1];
                b2_6 = b2_ptr[pitch+indx+1];

                tmp0 = b2_1 + b2_2;
                tmp1 = b2_1 - b2_2*6 + b2_3;

                p0 += tmp0 << 3;
                p1 += tmp1 << 2;
                p2 += (tmp0 + b2_4 + b2_5) << 2;
                p3 += (tmp1 + b2_4 - b2_5*6 + b2_6) << 1;
            }

            /* process the HH-band by applying HPF both vertically and horizontally */
            if (num_bands > 3) {
                b3_6 = b3_ptr[indx+1];            // b3[x+1,y  ]
                b3_3 = b3_ptr[back_pitch+indx+1]; // b3[x+1,y-1]

                tmp0 = b3_1 + b3_4;
                tmp1 = b3_2 + b3_5;
                tmp2 = b3_3 + b3_6;

                b3_9 = b3_3 - b3_6*6 + b3_ptr[pitch+indx+1];

                p0 += (tmp0 + tmp1) << 2;
                p1 += (tmp0 - tmp1*6 + tmp2) << 1;
                p2 += (b3_7 + b3_8) << 1;
                p3 +=  b3_7 - b3_8*6 + b3_9;
            }

            /* output four pixels */
            dst[x]             = av_clip_uint8((p0 >> 6) + 128);
            dst[x+1]           = av_clip_uint8((p1 >> 6) + 128);
            dst[dst_pitch+x]   = av_clip_uint8((p2 >> 6) + 128);
            dst[dst_pitch+x+1] = av_clip_uint8((p3 >> 6) + 128);
        }// for x

        dst += dst_pitch << 1;

        back_pitch = -pitch;

        b0_ptr += pitch + 1;
        b1_ptr += pitch + 1;
        b2_ptr += pitch + 1;
        b3_ptr += pitch + 1;
    }
}

void ff_ivi_recompose_haar(const IVIPlaneDesc *plane, uint8_t *dst,
                           const int dst_pitch)
{
    int             x, y, indx, b0, b1, b2, b3, p0, p1, p2, p3;
    const short     *b0_ptr, *b1_ptr, *b2_ptr, *b3_ptr;
    int32_t         pitch;

    /* all bands should have the same pitch */
    pitch = plane->bands[0].pitch;

    /* get pointers to the wavelet bands */
    b0_ptr = plane->bands[0].buf;
    b1_ptr = plane->bands[1].buf;
    b2_ptr = plane->bands[2].buf;
    b3_ptr = plane->bands[3].buf;

    for (y = 0; y < plane->height; y += 2) {
        for (x = 0, indx = 0; x < plane->width; x += 2, indx++) {
            /* load coefficients */
            b0 = b0_ptr[indx]; //should be: b0 = (num_bands > 0) ? b0_ptr[indx] : 0;
            b1 = b1_ptr[indx]; //should be: b1 = (num_bands > 1) ? b1_ptr[indx] : 0;
            b2 = b2_ptr[indx]; //should be: b2 = (num_bands > 2) ? b2_ptr[indx] : 0;
            b3 = b3_ptr[indx]; //should be: b3 = (num_bands > 3) ? b3_ptr[indx] : 0;

            /* haar wavelet recomposition */
            p0 = (b0 + b1 + b2 + b3 + 2) >> 2;
            p1 = (b0 + b1 - b2 - b3 + 2) >> 2;
            p2 = (b0 - b1 + b2 - b3 + 2) >> 2;
            p3 = (b0 - b1 - b2 + b3 + 2) >> 2;

            /* bias, convert and output four pixels */
            dst[x]                 = av_clip_uint8(p0 + 128);
            dst[x + 1]             = av_clip_uint8(p1 + 128);
            dst[dst_pitch + x]     = av_clip_uint8(p2 + 128);
            dst[dst_pitch + x + 1] = av_clip_uint8(p3 + 128);
        }// for x

        dst += dst_pitch << 1;

        b0_ptr += pitch;
        b1_ptr += pitch;
        b2_ptr += pitch;
        b3_ptr += pitch;
    }// for y
}

/** butterfly operation for the inverse Haar transform */
#define IVI_HAAR_BFLY(s1, s2, o1, o2, t) \
    t  = (s1 - s2) >> 1;\
    o1 = (s1 + s2) >> 1;\
    o2 = t;\

/** inverse 8-point Haar transform */
#define INV_HAAR8(s1, s5, s3, s7, s2, s4, s6, s8,\
                  d1, d2, d3, d4, d5, d6, d7, d8,\
                  t0, t1, t2, t3, t4, t5, t6, t7, t8) {\
    t1 = s1 << 1; t5 = s5 << 1;\
    IVI_HAAR_BFLY(t1, t5, t1, t5, t0); IVI_HAAR_BFLY(t1, s3, t1, t3, t0);\
    IVI_HAAR_BFLY(t5, s7, t5, t7, t0); IVI_HAAR_BFLY(t1, s2, t1, t2, t0);\
    IVI_HAAR_BFLY(t3, s4, t3, t4, t0); IVI_HAAR_BFLY(t5, s6, t5, t6, t0);\
    IVI_HAAR_BFLY(t7, s8, t7, t8, t0);\
    d1 = COMPENSATE(t1);\
    d2 = COMPENSATE(t2);\
    d3 = COMPENSATE(t3);\
    d4 = COMPENSATE(t4);\
    d5 = COMPENSATE(t5);\
    d6 = COMPENSATE(t6);\
    d7 = COMPENSATE(t7);\
    d8 = COMPENSATE(t8); }

/** inverse 4-point Haar transform */
#define INV_HAAR4(s1, s3, s5, s7, d1, d2, d3, d4, t0, t1, t2, t3, t4) {\
    IVI_HAAR_BFLY(s1, s3, t0, t1, t4);\
    IVI_HAAR_BFLY(t0, s5, t2, t3, t4);\
    d1 = COMPENSATE(t2);\
    d2 = COMPENSATE(t3);\
    IVI_HAAR_BFLY(t1, s7, t2, t3, t4);\
    d3 = COMPENSATE(t2);\
    d4 = COMPENSATE(t3); }

void ff_ivi_inverse_haar_8x8(const int32_t *in, int16_t *out, uint32_t pitch,
                             const uint8_t *flags)
{
    int     i, shift, sp1, sp2, sp3, sp4;
    const int32_t *src;
    int32_t *dst;
    int     tmp[64];
    int     t0, t1, t2, t3, t4, t5, t6, t7, t8;

    /* apply the InvHaar8 to all columns */
#define COMPENSATE(x) (x)
    src = in;
    dst = tmp;
    for (i = 0; i < 8; i++) {
        if (flags[i]) {
            /* pre-scaling */
            shift = !(i & 4);
            sp1 = src[ 0] << shift;
            sp2 = src[ 8] << shift;
            sp3 = src[16] << shift;
            sp4 = src[24] << shift;
            INV_HAAR8(    sp1,     sp2,     sp3,     sp4,
                      src[32], src[40], src[48], src[56],
                      dst[ 0], dst[ 8], dst[16], dst[24],
                      dst[32], dst[40], dst[48], dst[56],
                      t0, t1, t2, t3, t4, t5, t6, t7, t8);
        } else
            dst[ 0] = dst[ 8] = dst[16] = dst[24] =
            dst[32] = dst[40] = dst[48] = dst[56] = 0;

        src++;
        dst++;
    }
#undef  COMPENSATE

    /* apply the InvHaar8 to all rows */
#define COMPENSATE(x) (x)
    src = tmp;
    for (i = 0; i < 8; i++) {
        if (   !src[0] && !src[1] && !src[2] && !src[3]
            && !src[4] && !src[5] && !src[6] && !src[7]) {
            memset(out, 0, 8 * sizeof(out[0]));
        } else {
            INV_HAAR8(src[0], src[1], src[2], src[3],
                      src[4], src[5], src[6], src[7],
                      out[0], out[1], out[2], out[3],
                      out[4], out[5], out[6], out[7],
                      t0, t1, t2, t3, t4, t5, t6, t7, t8);
        }
        src += 8;
        out += pitch;
    }
#undef  COMPENSATE
}

<<<<<<< HEAD
void ff_ivi_inverse_haar_1x8(const int32_t *in, int16_t *out, uint32_t pitch,
                             const uint8_t *flags)
{
    int     i;
    const int32_t *src;
=======
void ff_ivi_row_haar8(const int32_t *in, int16_t *out, uint32_t pitch,
                      const uint8_t *flags)
{
    int     i;
    int     t0, t1, t2, t3, t4, t5, t6, t7, t8;

    /* apply the InvHaar8 to all rows */
#define COMPENSATE(x) (x)
    for (i = 0; i < 8; i++) {
        if (   !in[0] && !in[1] && !in[2] && !in[3]
            && !in[4] && !in[5] && !in[6] && !in[7]) {
            memset(out, 0, 8 * sizeof(out[0]));
        } else {
            INV_HAAR8(in[0],  in[1],  in[2],  in[3],
                      in[4],  in[5],  in[6],  in[7],
                      out[0], out[1], out[2], out[3],
                      out[4], out[5], out[6], out[7],
                      t0, t1, t2, t3, t4, t5, t6, t7, t8);
        }
        in  += 8;
        out += pitch;
    }
#undef  COMPENSATE
}

void ff_ivi_col_haar8(const int32_t *in, int16_t *out, uint32_t pitch,
                      const uint8_t *flags)
{
    int     i;
>>>>>>> 6647aa04
    int     t0, t1, t2, t3, t4, t5, t6, t7, t8;

    /* apply the InvHaar8 to all columns */
#define COMPENSATE(x) (x)
<<<<<<< HEAD
    src = in;
    for (i = 0; i < 8; i++) {
        if (flags[i]) {
            INV_HAAR8(src[ 0], src[ 8], src[16], src[24],
                      src[32], src[40], src[48], src[56],
                      out[ 0], out[pitch], out[2*pitch], out[3*pitch],
                      out[4*pitch], out[5*pitch], out[6*pitch], out[7*pitch],
                      t0, t1, t2, t3, t4, t5, t6, t7, t8);
        } else
            out[      0]= out[  pitch]= out[2*pitch]= out[3*pitch]=
            out[4*pitch]= out[5*pitch]= out[6*pitch]= out[7*pitch]= 0;

        src++;
=======
    for (i = 0; i < 8; i++) {
        if (flags[i]) {
            INV_HAAR8(in[ 0], in[ 8], in[16], in[24],
                      in[32], in[40], in[48], in[56],
                      out[0 * pitch], out[1 * pitch],
                      out[2 * pitch], out[3 * pitch],
                      out[4 * pitch], out[5 * pitch],
                      out[6 * pitch], out[7 * pitch],
                      t0, t1, t2, t3, t4, t5, t6, t7, t8);
        } else
            out[0 * pitch] = out[1 * pitch] =
            out[2 * pitch] = out[3 * pitch] =
            out[4 * pitch] = out[5 * pitch] =
            out[6 * pitch] = out[7 * pitch] = 0;

        in++;
>>>>>>> 6647aa04
        out++;
    }
#undef  COMPENSATE
}

<<<<<<< HEAD
void ff_ivi_inverse_haar_8x1(const int32_t *in, int16_t *out, uint32_t pitch,
                             const uint8_t *flags)
{
    int     i;
    const int32_t *src;
    int     t0, t1, t2, t3, t4, t5, t6, t7, t8;

    /* apply the InvHaar8 to all rows */
#define COMPENSATE(x) (x)
    src = in;
    for (i = 0; i < 8; i++) {
        if (   !src[0] && !src[1] && !src[2] && !src[3]
            && !src[4] && !src[5] && !src[6] && !src[7]) {
            memset(out, 0, 8 * sizeof(out[0]));
        } else {
            INV_HAAR8(src[0], src[1], src[2], src[3],
                      src[4], src[5], src[6], src[7],
                      out[0], out[1], out[2], out[3],
                      out[4], out[5], out[6], out[7],
                      t0, t1, t2, t3, t4, t5, t6, t7, t8);
        }
        src += 8;
=======
void ff_ivi_inverse_haar_4x4(const int32_t *in, int16_t *out, uint32_t pitch,
                             const uint8_t *flags)
{
    int     i, shift, sp1, sp2;
    const int32_t *src;
    int32_t *dst;
    int     tmp[16];
    int     t0, t1, t2, t3, t4;

    /* apply the InvHaar4 to all columns */
#define COMPENSATE(x) (x)
    src = in;
    dst = tmp;
    for (i = 0; i < 4; i++) {
        if (flags[i]) {
            /* pre-scaling */
            shift = !(i & 2);
            sp1 = src[0] << shift;
            sp2 = src[4] << shift;
            INV_HAAR4(   sp1,    sp2, src[8], src[12],
                      dst[0], dst[4], dst[8], dst[12],
                      t0, t1, t2, t3, t4);
        } else
            dst[0] = dst[4] = dst[8] = dst[12] = 0;

        src++;
        dst++;
    }
#undef  COMPENSATE

    /* apply the InvHaar8 to all rows */
#define COMPENSATE(x) (x)
    src = tmp;
    for (i = 0; i < 4; i++) {
        if (!src[0] && !src[1] && !src[2] && !src[3]) {
            memset(out, 0, 4 * sizeof(out[0]));
        } else {
            INV_HAAR4(src[0], src[1], src[2], src[3],
                      out[0], out[1], out[2], out[3],
                      t0, t1, t2, t3, t4);
        }
        src += 4;
>>>>>>> 6647aa04
        out += pitch;
    }
#undef  COMPENSATE
}

<<<<<<< HEAD
=======
void ff_ivi_row_haar4(const int32_t *in, int16_t *out, uint32_t pitch,
                      const uint8_t *flags)
{
    int     i;
    int     t0, t1, t2, t3, t4;

    /* apply the InvHaar4 to all rows */
#define COMPENSATE(x) (x)
    for (i = 0; i < 4; i++) {
        if (!in[0] && !in[1] && !in[2] && !in[3]) {
            memset(out, 0, 4 * sizeof(out[0]));
        } else {
            INV_HAAR4(in[0], in[1], in[2], in[3],
                      out[0], out[1], out[2], out[3],
                      t0, t1, t2, t3, t4);
        }
        in  += 4;
        out += pitch;
    }
#undef  COMPENSATE
}

void ff_ivi_col_haar4(const int32_t *in, int16_t *out, uint32_t pitch,
                      const uint8_t *flags)
{
    int     i;
    int     t0, t1, t2, t3, t4;

    /* apply the InvHaar8 to all columns */
#define COMPENSATE(x) (x)
    for (i = 0; i < 4; i++) {
        if (flags[i]) {
            INV_HAAR4(in[0], in[4], in[8], in[12],
                      out[0 * pitch], out[1 * pitch],
                      out[2 * pitch], out[3 * pitch],
                      t0, t1, t2, t3, t4);
        } else
            out[0 * pitch] = out[1 * pitch] =
            out[2 * pitch] = out[3 * pitch] = 0;

        in++;
        out++;
    }
#undef  COMPENSATE
}

>>>>>>> 6647aa04
void ff_ivi_dc_haar_2d(const int32_t *in, int16_t *out, uint32_t pitch,
                       int blk_size)
{
    int     x, y;
    int16_t dc_coeff;

    dc_coeff = (*in + 0) >> 3;

    for (y = 0; y < blk_size; out += pitch, y++) {
        for (x = 0; x < blk_size; x++)
            out[x] = dc_coeff;
    }
}

/** butterfly operation for the inverse slant transform */
#define IVI_SLANT_BFLY(s1, s2, o1, o2, t) \
    t  = s1 - s2;\
    o1 = s1 + s2;\
    o2 = t;\

/** This is a reflection a,b = 1/2, 5/4 for the inverse slant transform */
#define IVI_IREFLECT(s1, s2, o1, o2, t) \
    t  = ((s1 + s2*2 + 2) >> 2) + s1;\
    o2 = ((s1*2 - s2 + 2) >> 2) - s2;\
    o1 = t;\

/** This is a reflection a,b = 1/2, 7/8 for the inverse slant transform */
#define IVI_SLANT_PART4(s1, s2, o1, o2, t) \
    t  = s2 + ((s1*4  - s2 + 4) >> 3);\
    o2 = s1 + ((-s1 - s2*4 + 4) >> 3);\
    o1 = t;\

/** inverse slant8 transform */
#define IVI_INV_SLANT8(s1, s4, s8, s5, s2, s6, s3, s7,\
                       d1, d2, d3, d4, d5, d6, d7, d8,\
                       t0, t1, t2, t3, t4, t5, t6, t7, t8) {\
    IVI_SLANT_PART4(s4, s5, t4, t5, t0);\
\
    IVI_SLANT_BFLY(s1, t5, t1, t5, t0); IVI_SLANT_BFLY(s2, s6, t2, t6, t0);\
    IVI_SLANT_BFLY(s7, s3, t7, t3, t0); IVI_SLANT_BFLY(t4, s8, t4, t8, t0);\
\
    IVI_SLANT_BFLY(t1, t2, t1, t2, t0); IVI_IREFLECT  (t4, t3, t4, t3, t0);\
    IVI_SLANT_BFLY(t5, t6, t5, t6, t0); IVI_IREFLECT  (t8, t7, t8, t7, t0);\
    IVI_SLANT_BFLY(t1, t4, t1, t4, t0); IVI_SLANT_BFLY(t2, t3, t2, t3, t0);\
    IVI_SLANT_BFLY(t5, t8, t5, t8, t0); IVI_SLANT_BFLY(t6, t7, t6, t7, t0);\
    d1 = COMPENSATE(t1);\
    d2 = COMPENSATE(t2);\
    d3 = COMPENSATE(t3);\
    d4 = COMPENSATE(t4);\
    d5 = COMPENSATE(t5);\
    d6 = COMPENSATE(t6);\
    d7 = COMPENSATE(t7);\
    d8 = COMPENSATE(t8);}

/** inverse slant4 transform */
#define IVI_INV_SLANT4(s1, s4, s2, s3, d1, d2, d3, d4, t0, t1, t2, t3, t4) {\
    IVI_SLANT_BFLY(s1, s2, t1, t2, t0); IVI_IREFLECT  (s4, s3, t4, t3, t0);\
\
    IVI_SLANT_BFLY(t1, t4, t1, t4, t0); IVI_SLANT_BFLY(t2, t3, t2, t3, t0);\
    d1 = COMPENSATE(t1);\
    d2 = COMPENSATE(t2);\
    d3 = COMPENSATE(t3);\
    d4 = COMPENSATE(t4);}

void ff_ivi_inverse_slant_8x8(const int32_t *in, int16_t *out, uint32_t pitch, const uint8_t *flags)
{
    int     i;
    const int32_t *src;
    int32_t *dst;
    int     tmp[64];
    int     t0, t1, t2, t3, t4, t5, t6, t7, t8;

#define COMPENSATE(x) (x)
    src = in;
    dst = tmp;
    for (i = 0; i < 8; i++) {
        if (flags[i]) {
            IVI_INV_SLANT8(src[0], src[8], src[16], src[24], src[32], src[40], src[48], src[56],
                           dst[0], dst[8], dst[16], dst[24], dst[32], dst[40], dst[48], dst[56],
                           t0, t1, t2, t3, t4, t5, t6, t7, t8);
        } else
            dst[0] = dst[8] = dst[16] = dst[24] = dst[32] = dst[40] = dst[48] = dst[56] = 0;

            src++;
            dst++;
    }
#undef COMPENSATE

#define COMPENSATE(x) ((x + 1)>>1)
    src = tmp;
    for (i = 0; i < 8; i++) {
        if (!src[0] && !src[1] && !src[2] && !src[3] && !src[4] && !src[5] && !src[6] && !src[7]) {
            memset(out, 0, 8*sizeof(out[0]));
        } else {
            IVI_INV_SLANT8(src[0], src[1], src[2], src[3], src[4], src[5], src[6], src[7],
                           out[0], out[1], out[2], out[3], out[4], out[5], out[6], out[7],
                           t0, t1, t2, t3, t4, t5, t6, t7, t8);
        }
        src += 8;
        out += pitch;
    }
#undef COMPENSATE
}

void ff_ivi_inverse_slant_4x4(const int32_t *in, int16_t *out, uint32_t pitch, const uint8_t *flags)
{
    int     i;
    const int32_t *src;
    int32_t *dst;
    int     tmp[16];
    int     t0, t1, t2, t3, t4;

#define COMPENSATE(x) (x)
    src = in;
    dst = tmp;
    for (i = 0; i < 4; i++) {
        if (flags[i]) {
            IVI_INV_SLANT4(src[0], src[4], src[8], src[12],
                           dst[0], dst[4], dst[8], dst[12],
                           t0, t1, t2, t3, t4);
        } else
            dst[0] = dst[4] = dst[8] = dst[12] = 0;

            src++;
            dst++;
    }
#undef COMPENSATE

#define COMPENSATE(x) ((x + 1)>>1)
    src = tmp;
    for (i = 0; i < 4; i++) {
        if (!src[0] && !src[1] && !src[2] && !src[3]) {
            out[0] = out[1] = out[2] = out[3] = 0;
        } else {
            IVI_INV_SLANT4(src[0], src[1], src[2], src[3],
                           out[0], out[1], out[2], out[3],
                           t0, t1, t2, t3, t4);
        }
        src += 4;
        out += pitch;
    }
#undef COMPENSATE
}

void ff_ivi_dc_slant_2d(const int32_t *in, int16_t *out, uint32_t pitch, int blk_size)
{
    int     x, y;
    int16_t dc_coeff;

    dc_coeff = (*in + 1) >> 1;

    for (y = 0; y < blk_size; out += pitch, y++) {
        for (x = 0; x < blk_size; x++)
            out[x] = dc_coeff;
    }
}

void ff_ivi_row_slant8(const int32_t *in, int16_t *out, uint32_t pitch, const uint8_t *flags)
{
    int     i;
    int     t0, t1, t2, t3, t4, t5, t6, t7, t8;

#define COMPENSATE(x) ((x + 1)>>1)
    for (i = 0; i < 8; i++) {
        if (!in[0] && !in[1] && !in[2] && !in[3] && !in[4] && !in[5] && !in[6] && !in[7]) {
            memset(out, 0, 8*sizeof(out[0]));
        } else {
            IVI_INV_SLANT8( in[0],  in[1],  in[2],  in[3],  in[4],  in[5],  in[6],  in[7],
                           out[0], out[1], out[2], out[3], out[4], out[5], out[6], out[7],
                           t0, t1, t2, t3, t4, t5, t6, t7, t8);
        }
        in += 8;
        out += pitch;
    }
#undef COMPENSATE
}

void ff_ivi_dc_row_slant(const int32_t *in, int16_t *out, uint32_t pitch, int blk_size)
{
    int     x, y;
    int16_t dc_coeff;

    dc_coeff = (*in + 1) >> 1;

    for (x = 0; x < blk_size; x++)
        out[x] = dc_coeff;

    out += pitch;

    for (y = 1; y < blk_size; out += pitch, y++) {
        for (x = 0; x < blk_size; x++)
            out[x] = 0;
    }
}

void ff_ivi_col_slant8(const int32_t *in, int16_t *out, uint32_t pitch, const uint8_t *flags)
{
    int     i, row2, row4, row8;
    int     t0, t1, t2, t3, t4, t5, t6, t7, t8;

    row2 = pitch << 1;
    row4 = pitch << 2;
    row8 = pitch << 3;

#define COMPENSATE(x) ((x + 1)>>1)
    for (i = 0; i < 8; i++) {
        if (flags[i]) {
            IVI_INV_SLANT8(in[0], in[8], in[16], in[24], in[32], in[40], in[48], in[56],
                           out[0], out[pitch], out[row2], out[row2 + pitch], out[row4],
                           out[row4 + pitch],  out[row4 + row2], out[row8 - pitch],
                           t0, t1, t2, t3, t4, t5, t6, t7, t8);
        } else {
            out[0] = out[pitch] = out[row2] = out[row2 + pitch] = out[row4] =
            out[row4 + pitch] =  out[row4 + row2] = out[row8 - pitch] = 0;
        }

        in++;
        out++;
    }
#undef COMPENSATE
}

void ff_ivi_dc_col_slant(const int32_t *in, int16_t *out, uint32_t pitch, int blk_size)
{
    int     x, y;
    int16_t dc_coeff;

    dc_coeff = (*in + 1) >> 1;

    for (y = 0; y < blk_size; out += pitch, y++) {
        out[0] = dc_coeff;
        for (x = 1; x < blk_size; x++)
            out[x] = 0;
    }
}

void ff_ivi_row_slant4(const int32_t *in, int16_t *out, uint32_t pitch, const uint8_t *flags)
{
    int     i;
    int     t0, t1, t2, t3, t4;

#define COMPENSATE(x) ((x + 1)>>1)
    for (i = 0; i < 4; i++) {
        if (!in[0] && !in[1] && !in[2] && !in[3]) {
            memset(out, 0, 4*sizeof(out[0]));
        } else {
            IVI_INV_SLANT4( in[0],  in[1],  in[2],  in[3],
                           out[0], out[1], out[2], out[3],
                           t0, t1, t2, t3, t4);
        }
        in  += 4;
        out += pitch;
    }
#undef COMPENSATE
}

void ff_ivi_col_slant4(const int32_t *in, int16_t *out, uint32_t pitch, const uint8_t *flags)
{
    int     i, row2;
    int     t0, t1, t2, t3, t4;

    row2 = pitch << 1;

#define COMPENSATE(x) ((x + 1)>>1)
    for (i = 0; i < 4; i++) {
        if (flags[i]) {
            IVI_INV_SLANT4(in[0], in[4], in[8], in[12],
                           out[0], out[pitch], out[row2], out[row2 + pitch],
                           t0, t1, t2, t3, t4);
        } else {
            out[0] = out[pitch] = out[row2] = out[row2 + pitch] = 0;
        }

        in++;
        out++;
    }
#undef COMPENSATE
}

void ff_ivi_put_pixels_8x8(const int32_t *in, int16_t *out, uint32_t pitch,
                           const uint8_t *flags)
{
    int     x, y;

    for (y = 0; y < 8; out += pitch, in += 8, y++)
        for (x = 0; x < 8; x++)
            out[x] = in[x];
}

void ff_ivi_put_dc_pixel_8x8(const int32_t *in, int16_t *out, uint32_t pitch,
                             int blk_size)
{
    int     y;

    out[0] = in[0];
    memset(out + 1, 0, 7*sizeof(out[0]));
    out += pitch;

    for (y = 1; y < 8; out += pitch, y++)
        memset(out, 0, 8*sizeof(out[0]));
}

#define IVI_MC_TEMPLATE(size, suffix, OP) \
void ff_ivi_mc_ ## size ##x## size ## suffix (int16_t *buf, const int16_t *ref_buf, \
                                              uint32_t pitch, int mc_type) \
{ \
    int     i, j; \
    const int16_t *wptr; \
\
    switch (mc_type) { \
    case 0: /* fullpel (no interpolation) */ \
        for (i = 0; i < size; i++, buf += pitch, ref_buf += pitch) { \
            for (j = 0; j < size; j++) {\
                OP(buf[j], ref_buf[j]); \
            } \
        } \
        break; \
    case 1: /* horizontal halfpel interpolation */ \
        for (i = 0; i < size; i++, buf += pitch, ref_buf += pitch) \
            for (j = 0; j < size; j++) \
                OP(buf[j], (ref_buf[j] + ref_buf[j+1]) >> 1); \
        break; \
    case 2: /* vertical halfpel interpolation */ \
        wptr = ref_buf + pitch; \
        for (i = 0; i < size; i++, buf += pitch, wptr += pitch, ref_buf += pitch) \
            for (j = 0; j < size; j++) \
                OP(buf[j], (ref_buf[j] + wptr[j]) >> 1); \
        break; \
    case 3: /* vertical and horizontal halfpel interpolation */ \
        wptr = ref_buf + pitch; \
        for (i = 0; i < size; i++, buf += pitch, wptr += pitch, ref_buf += pitch) \
            for (j = 0; j < size; j++) \
                OP(buf[j], (ref_buf[j] + ref_buf[j+1] + wptr[j] + wptr[j+1]) >> 2); \
        break; \
    } \
} \

#define OP_PUT(a, b)  (a) = (b)
#define OP_ADD(a, b)  (a) += (b)

IVI_MC_TEMPLATE(8, _no_delta, OP_PUT)
IVI_MC_TEMPLATE(8, _delta,    OP_ADD)
IVI_MC_TEMPLATE(4, _no_delta, OP_PUT)
IVI_MC_TEMPLATE(4, _delta,    OP_ADD)<|MERGE_RESOLUTION|>--- conflicted
+++ resolved
@@ -322,13 +322,6 @@
 #undef  COMPENSATE
 }
 
-<<<<<<< HEAD
-void ff_ivi_inverse_haar_1x8(const int32_t *in, int16_t *out, uint32_t pitch,
-                             const uint8_t *flags)
-{
-    int     i;
-    const int32_t *src;
-=======
 void ff_ivi_row_haar8(const int32_t *in, int16_t *out, uint32_t pitch,
                       const uint8_t *flags)
 {
@@ -358,26 +351,10 @@
                       const uint8_t *flags)
 {
     int     i;
->>>>>>> 6647aa04
     int     t0, t1, t2, t3, t4, t5, t6, t7, t8;
 
     /* apply the InvHaar8 to all columns */
 #define COMPENSATE(x) (x)
-<<<<<<< HEAD
-    src = in;
-    for (i = 0; i < 8; i++) {
-        if (flags[i]) {
-            INV_HAAR8(src[ 0], src[ 8], src[16], src[24],
-                      src[32], src[40], src[48], src[56],
-                      out[ 0], out[pitch], out[2*pitch], out[3*pitch],
-                      out[4*pitch], out[5*pitch], out[6*pitch], out[7*pitch],
-                      t0, t1, t2, t3, t4, t5, t6, t7, t8);
-        } else
-            out[      0]= out[  pitch]= out[2*pitch]= out[3*pitch]=
-            out[4*pitch]= out[5*pitch]= out[6*pitch]= out[7*pitch]= 0;
-
-        src++;
-=======
     for (i = 0; i < 8; i++) {
         if (flags[i]) {
             INV_HAAR8(in[ 0], in[ 8], in[16], in[24],
@@ -394,36 +371,11 @@
             out[6 * pitch] = out[7 * pitch] = 0;
 
         in++;
->>>>>>> 6647aa04
         out++;
     }
 #undef  COMPENSATE
 }
 
-<<<<<<< HEAD
-void ff_ivi_inverse_haar_8x1(const int32_t *in, int16_t *out, uint32_t pitch,
-                             const uint8_t *flags)
-{
-    int     i;
-    const int32_t *src;
-    int     t0, t1, t2, t3, t4, t5, t6, t7, t8;
-
-    /* apply the InvHaar8 to all rows */
-#define COMPENSATE(x) (x)
-    src = in;
-    for (i = 0; i < 8; i++) {
-        if (   !src[0] && !src[1] && !src[2] && !src[3]
-            && !src[4] && !src[5] && !src[6] && !src[7]) {
-            memset(out, 0, 8 * sizeof(out[0]));
-        } else {
-            INV_HAAR8(src[0], src[1], src[2], src[3],
-                      src[4], src[5], src[6], src[7],
-                      out[0], out[1], out[2], out[3],
-                      out[4], out[5], out[6], out[7],
-                      t0, t1, t2, t3, t4, t5, t6, t7, t8);
-        }
-        src += 8;
-=======
 void ff_ivi_inverse_haar_4x4(const int32_t *in, int16_t *out, uint32_t pitch,
                              const uint8_t *flags)
 {
@@ -466,14 +418,11 @@
                       t0, t1, t2, t3, t4);
         }
         src += 4;
->>>>>>> 6647aa04
         out += pitch;
     }
 #undef  COMPENSATE
 }
 
-<<<<<<< HEAD
-=======
 void ff_ivi_row_haar4(const int32_t *in, int16_t *out, uint32_t pitch,
                       const uint8_t *flags)
 {
@@ -520,7 +469,6 @@
 #undef  COMPENSATE
 }
 
->>>>>>> 6647aa04
 void ff_ivi_dc_haar_2d(const int32_t *in, int16_t *out, uint32_t pitch,
                        int blk_size)
 {
