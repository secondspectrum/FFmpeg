/*
 * Copyright (C) 2003 the ffmpeg project
 *
 * This file is part of FFmpeg.
 *
 * FFmpeg is free software; you can redistribute it and/or
 * modify it under the terms of the GNU Lesser General Public
 * License as published by the Free Software Foundation; either
 * version 2.1 of the License, or (at your option) any later version.
 *
 * FFmpeg is distributed in the hope that it will be useful,
 * but WITHOUT ANY WARRANTY; without even the implied warranty of
 * MERCHANTABILITY or FITNESS FOR A PARTICULAR PURPOSE.  See the GNU
 * Lesser General Public License for more details.
 *
 * You should have received a copy of the GNU Lesser General Public
 * License along with FFmpeg; if not, write to the Free Software
 * Foundation, Inc., 51 Franklin Street, Fifth Floor, Boston, MA 02110-1301 USA
 */

/**
 * @file
 * id RoQ Video Decoder by Dr. Tim Ferguson
 * For more information about the id RoQ format, visit:
 *   http://www.csse.monash.edu.au/~timf/
 */

#include "libavutil/avassert.h"
#include "avcodec.h"
#include "bytestream.h"
#include "roqvideo.h"

static void roqvideo_decode_frame(RoqContext *ri)
{
    unsigned int chunk_id = 0, chunk_arg = 0;
    unsigned long chunk_size = 0;
    int i, j, k, nv1, nv2, vqflg = 0, vqflg_pos = -1;
    int vqid, xpos, ypos, xp, yp, x, y, mx, my;
    int frame_stats[2][4] = {{0},{0}};
    roq_qcell *qcell;
    int64_t chunk_start;

    while (bytestream2_get_bytes_left(&ri->gb) >= 8) {
        chunk_id   = bytestream2_get_le16(&ri->gb);
        chunk_size = bytestream2_get_le32(&ri->gb);
        chunk_arg  = bytestream2_get_le16(&ri->gb);

        if(chunk_id == RoQ_QUAD_VQ)
            break;
        if(chunk_id == RoQ_QUAD_CODEBOOK) {
            if((nv1 = chunk_arg >> 8) == 0)
                nv1 = 256;
            if((nv2 = chunk_arg & 0xff) == 0 && nv1 * 6 < chunk_size)
                nv2 = 256;
            for(i = 0; i < nv1; i++) {
                ri->cb2x2[i].y[0] = bytestream2_get_byte(&ri->gb);
                ri->cb2x2[i].y[1] = bytestream2_get_byte(&ri->gb);
                ri->cb2x2[i].y[2] = bytestream2_get_byte(&ri->gb);
                ri->cb2x2[i].y[3] = bytestream2_get_byte(&ri->gb);
                ri->cb2x2[i].u    = bytestream2_get_byte(&ri->gb);
                ri->cb2x2[i].v    = bytestream2_get_byte(&ri->gb);
            }
            for(i = 0; i < nv2; i++)
                for(j = 0; j < 4; j++)
                    ri->cb4x4[i].idx[j] = bytestream2_get_byte(&ri->gb);
        }
    }

    chunk_start = bytestream2_tell(&ri->gb);
    xpos = ypos = 0;

    if (chunk_size > bytestream2_get_bytes_left(&ri->gb)) {
        av_log(ri->avctx, AV_LOG_ERROR, "Chunk does not fit in input buffer\n");
        chunk_size = bytestream2_get_bytes_left(&ri->gb);
    }

    while (bytestream2_tell(&ri->gb) < chunk_start + chunk_size) {
        for (yp = ypos; yp < ypos + 16; yp += 8)
            for (xp = xpos; xp < xpos + 16; xp += 8) {
                if (bytestream2_tell(&ri->gb) >= chunk_start + chunk_size) {
                    av_log(ri->avctx, AV_LOG_ERROR, "Input buffer too small\n");
                    return;
                }
                if (vqflg_pos < 0) {
                    vqflg = bytestream2_get_le16(&ri->gb);
                    vqflg_pos = 7;
                }
                vqid = (vqflg >> (vqflg_pos * 2)) & 0x3;
                frame_stats[0][vqid]++;
                vqflg_pos--;

                switch(vqid) {
                case RoQ_ID_MOT:
                    break;
                case RoQ_ID_FCC: {
                    int byte = bytestream2_get_byte(&ri->gb);
                    mx = 8 - (byte >> 4) - ((signed char) (chunk_arg >> 8));
                    my = 8 - (byte & 0xf) - ((signed char) chunk_arg);
                    ff_apply_motion_8x8(ri, xp, yp, mx, my);
                    break;
                }
                case RoQ_ID_SLD:
                    qcell = ri->cb4x4 + bytestream2_get_byte(&ri->gb);
                    ff_apply_vector_4x4(ri, xp,     yp,     ri->cb2x2 + qcell->idx[0]);
                    ff_apply_vector_4x4(ri, xp + 4, yp,     ri->cb2x2 + qcell->idx[1]);
                    ff_apply_vector_4x4(ri, xp,     yp + 4, ri->cb2x2 + qcell->idx[2]);
                    ff_apply_vector_4x4(ri, xp + 4, yp + 4, ri->cb2x2 + qcell->idx[3]);
                    break;
                case RoQ_ID_CCC:
                    for (k = 0; k < 4; k++) {
                        x = xp; y = yp;
                        if(k & 0x01) x += 4;
                        if(k & 0x02) y += 4;

                        if (bytestream2_tell(&ri->gb) >= chunk_start + chunk_size) {
                            av_log(ri->avctx, AV_LOG_ERROR, "Input buffer too small\n");
                            return;
                        }
                        if (vqflg_pos < 0) {
                            vqflg = bytestream2_get_le16(&ri->gb);
                            vqflg_pos = 7;
                        }
                        vqid = (vqflg >> (vqflg_pos * 2)) & 0x3;
                        frame_stats[1][vqid]++;
                        vqflg_pos--;
                        switch(vqid) {
                        case RoQ_ID_MOT:
                            break;
                        case RoQ_ID_FCC: {
                            int byte = bytestream2_get_byte(&ri->gb);
                            mx = 8 - (byte >> 4) - ((signed char) (chunk_arg >> 8));
                            my = 8 - (byte & 0xf) - ((signed char) chunk_arg);
                            ff_apply_motion_4x4(ri, x, y, mx, my);
                            break;
                        }
                        case RoQ_ID_SLD:
                            qcell = ri->cb4x4 + bytestream2_get_byte(&ri->gb);
                            ff_apply_vector_2x2(ri, x,     y,     ri->cb2x2 + qcell->idx[0]);
                            ff_apply_vector_2x2(ri, x + 2, y,     ri->cb2x2 + qcell->idx[1]);
                            ff_apply_vector_2x2(ri, x,     y + 2, ri->cb2x2 + qcell->idx[2]);
                            ff_apply_vector_2x2(ri, x + 2, y + 2, ri->cb2x2 + qcell->idx[3]);
                            break;
                        case RoQ_ID_CCC:
                            ff_apply_vector_2x2(ri, x,     y,     ri->cb2x2 + bytestream2_get_byte(&ri->gb));
                            ff_apply_vector_2x2(ri, x + 2, y,     ri->cb2x2 + bytestream2_get_byte(&ri->gb));
                            ff_apply_vector_2x2(ri, x,     y + 2, ri->cb2x2 + bytestream2_get_byte(&ri->gb));
                            ff_apply_vector_2x2(ri, x + 2, y + 2, ri->cb2x2 + bytestream2_get_byte(&ri->gb));
                            break;
                        }
                    }
                    break;
                default:
                    av_assert2(0);
            }
        }

        xpos += 16;
        if (xpos >= ri->width) {
            xpos -= ri->width;
            ypos += 16;
        }
        if(ypos >= ri->height)
            break;
    }
}


static av_cold int roq_decode_init(AVCodecContext *avctx)
{
    RoqContext *s = avctx->priv_data;

    s->avctx = avctx;

<<<<<<< HEAD
    if (avctx->width%16 || avctx->height%16) {
         av_log_ask_for_sample(avctx, "dimensions not being a multiple of 16 are unsupported\n");
         return AVERROR_PATCHWELCOME;
=======
    if (avctx->width % 16 || avctx->height % 16) {
        av_log(avctx, AV_LOG_ERROR,
               "Dimensions must be a multiple of 16\n");
        return AVERROR_PATCHWELCOME;
>>>>>>> 6626a7df
    }

    s->width = avctx->width;
    s->height = avctx->height;
    avcodec_get_frame_defaults(&s->frames[0]);
    avcodec_get_frame_defaults(&s->frames[1]);
    s->last_frame    = &s->frames[0];
    s->current_frame = &s->frames[1];
    avctx->pix_fmt = AV_PIX_FMT_YUV444P;

    return 0;
}

static int roq_decode_frame(AVCodecContext *avctx,
                            void *data, int *got_frame,
                            AVPacket *avpkt)
{
    const uint8_t *buf = avpkt->data;
    int buf_size = avpkt->size;
    RoqContext *s = avctx->priv_data;
    int copy= !s->current_frame->data[0];
    int ret;

    s->current_frame->reference = 3;
    if ((ret = avctx->reget_buffer(avctx, s->current_frame)) < 0) {
        av_log(avctx, AV_LOG_ERROR, "reget_buffer() failed\n");
        return ret;
    }

    if(copy)
        av_picture_copy((AVPicture*)s->current_frame, (AVPicture*)s->last_frame,
                        avctx->pix_fmt, avctx->width, avctx->height);

    bytestream2_init(&s->gb, buf, buf_size);
    roqvideo_decode_frame(s);

    *got_frame      = 1;
    *(AVFrame*)data = *s->current_frame;

    /* shuffle frames */
    FFSWAP(AVFrame *, s->current_frame, s->last_frame);

    return buf_size;
}

static av_cold int roq_decode_end(AVCodecContext *avctx)
{
    RoqContext *s = avctx->priv_data;

    /* release the last frame */
    if (s->last_frame->data[0])
        avctx->release_buffer(avctx, s->last_frame);
    if (s->current_frame->data[0])
        avctx->release_buffer(avctx, s->current_frame);

    return 0;
}

AVCodec ff_roq_decoder = {
    .name           = "roqvideo",
    .type           = AVMEDIA_TYPE_VIDEO,
    .id             = AV_CODEC_ID_ROQ,
    .priv_data_size = sizeof(RoqContext),
    .init           = roq_decode_init,
    .close          = roq_decode_end,
    .decode         = roq_decode_frame,
    .capabilities   = CODEC_CAP_DR1,
    .long_name      = NULL_IF_CONFIG_SMALL("id RoQ video"),
};<|MERGE_RESOLUTION|>--- conflicted
+++ resolved
@@ -171,16 +171,10 @@
 
     s->avctx = avctx;
 
-<<<<<<< HEAD
-    if (avctx->width%16 || avctx->height%16) {
-         av_log_ask_for_sample(avctx, "dimensions not being a multiple of 16 are unsupported\n");
-         return AVERROR_PATCHWELCOME;
-=======
     if (avctx->width % 16 || avctx->height % 16) {
         av_log(avctx, AV_LOG_ERROR,
                "Dimensions must be a multiple of 16\n");
         return AVERROR_PATCHWELCOME;
->>>>>>> 6626a7df
     }
 
     s->width = avctx->width;
