/*
 * H.26L/H.264/AVC/JVT/14496-10/... reference picture handling
 * Copyright (c) 2003 Michael Niedermayer <michaelni@gmx.at>
 *
 * This file is part of FFmpeg.
 *
 * FFmpeg is free software; you can redistribute it and/or
 * modify it under the terms of the GNU Lesser General Public
 * License as published by the Free Software Foundation; either
 * version 2.1 of the License, or (at your option) any later version.
 *
 * FFmpeg is distributed in the hope that it will be useful,
 * but WITHOUT ANY WARRANTY; without even the implied warranty of
 * MERCHANTABILITY or FITNESS FOR A PARTICULAR PURPOSE.  See the GNU
 * Lesser General Public License for more details.
 *
 * You should have received a copy of the GNU Lesser General Public
 * License along with FFmpeg; if not, write to the Free Software
 * Foundation, Inc., 51 Franklin Street, Fifth Floor, Boston, MA 02110-1301 USA
 */

/**
 * @file
 * H.264 / AVC / MPEG4 part10  reference picture handling.
 * @author Michael Niedermayer <michaelni@gmx.at>
 */

#include "libavutil/avassert.h"
#include "internal.h"
#include "dsputil.h"
#include "avcodec.h"
#include "h264.h"
#include "golomb.h"

//#undef NDEBUG
#include <assert.h>


static void pic_as_field(Picture *pic, const int parity){
    int i;
    for (i = 0; i < 4; ++i) {
        if (parity == PICT_BOTTOM_FIELD)
            pic->data[i] += pic->linesize[i];
        pic->reference = parity;
        pic->linesize[i] *= 2;
    }
    pic->poc= pic->field_poc[parity == PICT_BOTTOM_FIELD];
}

static int split_field_copy(Picture *dest, Picture *src,
                            int parity, int id_add){
    int match = !!(src->reference & parity);

    if (match) {
        *dest = *src;
        if(parity != PICT_FRAME){
            pic_as_field(dest, parity);
            dest->pic_id *= 2;
            dest->pic_id += id_add;
        }
    }

    return match;
}

static int build_def_list(Picture *def, Picture **in, int len, int is_long, int sel){
    int i[2]={0};
    int index=0;

    while(i[0]<len || i[1]<len){
        while(i[0]<len && !(in[ i[0] ] && (in[ i[0] ]->reference & sel)))
            i[0]++;
        while(i[1]<len && !(in[ i[1] ] && (in[ i[1] ]->reference & (sel^3))))
            i[1]++;
        if(i[0] < len){
            in[ i[0] ]->pic_id= is_long ? i[0] : in[ i[0] ]->frame_num;
            split_field_copy(&def[index++], in[ i[0]++ ], sel  , 1);
        }
        if(i[1] < len){
            in[ i[1] ]->pic_id= is_long ? i[1] : in[ i[1] ]->frame_num;
            split_field_copy(&def[index++], in[ i[1]++ ], sel^3, 0);
        }
    }

    return index;
}

static int add_sorted(Picture **sorted, Picture **src, int len, int limit, int dir){
    int i, best_poc;
    int out_i= 0;

    for(;;){
        best_poc= dir ? INT_MIN : INT_MAX;

        for(i=0; i<len; i++){
            const int poc= src[i]->poc;
            if(((poc > limit) ^ dir) && ((poc < best_poc) ^ dir)){
                best_poc= poc;
                sorted[out_i]= src[i];
            }
        }
        if(best_poc == (dir ? INT_MIN : INT_MAX))
            break;
        limit= sorted[out_i++]->poc - dir;
    }
    return out_i;
}

int ff_h264_fill_default_ref_list(H264Context *h){
    MpegEncContext * const s = &h->s;
    int i, len;

    if(h->slice_type_nos==AV_PICTURE_TYPE_B){
        Picture *sorted[32];
        int cur_poc, list;
        int lens[2];

        if(FIELD_PICTURE)
            cur_poc= s->current_picture_ptr->field_poc[ s->picture_structure == PICT_BOTTOM_FIELD ];
        else
            cur_poc= s->current_picture_ptr->poc;

        for(list= 0; list<2; list++){
            len= add_sorted(sorted    , h->short_ref, h->short_ref_count, cur_poc, 1^list);
            len+=add_sorted(sorted+len, h->short_ref, h->short_ref_count, cur_poc, 0^list);
            assert(len<=32);
            len= build_def_list(h->default_ref_list[list]    , sorted     , len, 0, s->picture_structure);
            len+=build_def_list(h->default_ref_list[list]+len, h->long_ref, 16 , 1, s->picture_structure);
            assert(len<=32);

            if(len < h->ref_count[list])
                memset(&h->default_ref_list[list][len], 0, sizeof(Picture)*(h->ref_count[list] - len));
            lens[list]= len;
        }

        if(lens[0] == lens[1] && lens[1] > 1){
            for(i=0; h->default_ref_list[0][i].data[0] == h->default_ref_list[1][i].data[0] && i<lens[0]; i++);
            if(i == lens[0])
                FFSWAP(Picture, h->default_ref_list[1][0], h->default_ref_list[1][1]);
        }
    }else{
        len = build_def_list(h->default_ref_list[0]    , h->short_ref, h->short_ref_count, 0, s->picture_structure);
        len+= build_def_list(h->default_ref_list[0]+len, h-> long_ref, 16                , 1, s->picture_structure);
        assert(len <= 32);
        if(len < h->ref_count[0])
            memset(&h->default_ref_list[0][len], 0, sizeof(Picture)*(h->ref_count[0] - len));
    }
#ifdef TRACE
    for (i=0; i<h->ref_count[0]; i++) {
        tprintf(h->s.avctx, "List0: %s fn:%d 0x%p\n", (h->default_ref_list[0][i].long_ref ? "LT" : "ST"), h->default_ref_list[0][i].pic_id, h->default_ref_list[0][i].data[0]);
    }
    if(h->slice_type_nos==AV_PICTURE_TYPE_B){
        for (i=0; i<h->ref_count[1]; i++) {
            tprintf(h->s.avctx, "List1: %s fn:%d 0x%p\n", (h->default_ref_list[1][i].long_ref ? "LT" : "ST"), h->default_ref_list[1][i].pic_id, h->default_ref_list[1][i].data[0]);
        }
    }
#endif
    return 0;
}

static void print_short_term(H264Context *h);
static void print_long_term(H264Context *h);

/**
 * Extract structure information about the picture described by pic_num in
 * the current decoding context (frame or field). Note that pic_num is
 * picture number without wrapping (so, 0<=pic_num<max_pic_num).
 * @param pic_num picture number for which to extract structure information
 * @param structure one of PICT_XXX describing structure of picture
 *                      with pic_num
 * @return frame number (short term) or long term index of picture
 *         described by pic_num
 */
static int pic_num_extract(H264Context *h, int pic_num, int *structure){
    MpegEncContext * const s = &h->s;

    *structure = s->picture_structure;
    if(FIELD_PICTURE){
        if (!(pic_num & 1))
            /* opposite field */
            *structure ^= PICT_FRAME;
        pic_num >>= 1;
    }

    return pic_num;
}

int ff_h264_decode_ref_pic_list_reordering(H264Context *h){
    MpegEncContext * const s = &h->s;
    int list, index, pic_structure;

    print_short_term(h);
    print_long_term(h);

    for(list=0; list<h->list_count; list++){
        memcpy(h->ref_list[list], h->default_ref_list[list], sizeof(Picture)*h->ref_count[list]);

        if(get_bits1(&s->gb)){
            int pred= h->curr_pic_num;

            for(index=0; ; index++){
                unsigned int reordering_of_pic_nums_idc= get_ue_golomb_31(&s->gb);
                unsigned int pic_id;
                int i;
                Picture *ref = NULL;

                if(reordering_of_pic_nums_idc==3)
                    break;

                if(index >= h->ref_count[list]){
                    av_log(h->s.avctx, AV_LOG_ERROR, "reference count overflow\n");
                    return -1;
                }

                if(reordering_of_pic_nums_idc<3){
                    if(reordering_of_pic_nums_idc<2){
                        const unsigned int abs_diff_pic_num= get_ue_golomb(&s->gb) + 1;
                        int frame_num;

                        if(abs_diff_pic_num > h->max_pic_num){
                            av_log(h->s.avctx, AV_LOG_ERROR, "abs_diff_pic_num overflow\n");
                            return -1;
                        }

                        if(reordering_of_pic_nums_idc == 0) pred-= abs_diff_pic_num;
                        else                                pred+= abs_diff_pic_num;
                        pred &= h->max_pic_num - 1;

                        frame_num = pic_num_extract(h, pred, &pic_structure);

                        for(i= h->short_ref_count-1; i>=0; i--){
                            ref = h->short_ref[i];
                            assert(ref->reference);
                            assert(!ref->long_ref);
                            if(
                                   ref->frame_num == frame_num &&
                                   (ref->reference & pic_structure)
                              )
                                break;
                        }
                        if(i>=0)
                            ref->pic_id= pred;
                    }else{
                        int long_idx;
                        pic_id= get_ue_golomb(&s->gb); //long_term_pic_idx

                        long_idx= pic_num_extract(h, pic_id, &pic_structure);

                        if(long_idx>31){
                            av_log(h->s.avctx, AV_LOG_ERROR, "long_term_pic_idx overflow\n");
                            return -1;
                        }
                        ref = h->long_ref[long_idx];
                        assert(!(ref && !ref->reference));
                        if(ref && (ref->reference & pic_structure)){
                            ref->pic_id= pic_id;
                            assert(ref->long_ref);
                            i=0;
                        }else{
                            i=-1;
                        }
                    }

                    if (i < 0) {
                        av_log(h->s.avctx, AV_LOG_ERROR, "reference picture missing during reorder\n");
                        memset(&h->ref_list[list][index], 0, sizeof(Picture)); //FIXME
                    } else {
                        for(i=index; i+1<h->ref_count[list]; i++){
                            if(ref->long_ref == h->ref_list[list][i].long_ref && ref->pic_id == h->ref_list[list][i].pic_id)
                                break;
                        }
                        for(; i > index; i--){
                            h->ref_list[list][i]= h->ref_list[list][i-1];
                        }
                        h->ref_list[list][index]= *ref;
                        if (FIELD_PICTURE){
                            pic_as_field(&h->ref_list[list][index], pic_structure);
                        }
                    }
                }else{
                    av_log(h->s.avctx, AV_LOG_ERROR, "illegal reordering_of_pic_nums_idc\n");
                    return -1;
                }
            }
        }
    }
    for(list=0; list<h->list_count; list++){
        for(index= 0; index < h->ref_count[list]; index++){
            if(!h->ref_list[list][index].data[0]){
                av_log(h->s.avctx, AV_LOG_ERROR, "Missing reference picture\n");
                if(h->default_ref_list[list][0].data[0])
                    h->ref_list[list][index]= h->default_ref_list[list][0];
                else
                    return -1;
            }
        }
    }

    return 0;
}

void ff_h264_fill_mbaff_ref_list(H264Context *h){
    int list, i, j;
    for(list=0; list<2; list++){ //FIXME try list_count
        for(i=0; i<h->ref_count[list]; i++){
            Picture *frame = &h->ref_list[list][i];
            Picture *field = &h->ref_list[list][16+2*i];
            field[0] = *frame;
            for(j=0; j<3; j++)
                field[0].linesize[j] <<= 1;
            field[0].reference = PICT_TOP_FIELD;
            field[0].poc= field[0].field_poc[0];
            field[1] = field[0];
            for(j=0; j<3; j++)
                field[1].data[j] += frame->linesize[j];
            field[1].reference = PICT_BOTTOM_FIELD;
            field[1].poc= field[1].field_poc[1];

            h->luma_weight[16+2*i][list][0] = h->luma_weight[16+2*i+1][list][0] = h->luma_weight[i][list][0];
            h->luma_weight[16+2*i][list][1] = h->luma_weight[16+2*i+1][list][1] = h->luma_weight[i][list][1];
            for(j=0; j<2; j++){
                h->chroma_weight[16+2*i][list][j][0] = h->chroma_weight[16+2*i+1][list][j][0] = h->chroma_weight[i][list][j][0];
                h->chroma_weight[16+2*i][list][j][1] = h->chroma_weight[16+2*i+1][list][j][1] = h->chroma_weight[i][list][j][1];
            }
        }
    }
}

/**
 * Mark a picture as no longer needed for reference. The refmask
 * argument allows unreferencing of individual fields or the whole frame.
 * If the picture becomes entirely unreferenced, but is being held for
 * display purposes, it is marked as such.
 * @param refmask mask of fields to unreference; the mask is bitwise
 *                anded with the reference marking of pic
 * @return non-zero if pic becomes entirely unreferenced (except possibly
 *         for display purposes) zero if one of the fields remains in
 *         reference
 */
static inline int unreference_pic(H264Context *h, Picture *pic, int refmask){
    int i;
    if (pic->reference &= refmask) {
        return 0;
    } else {
        for(i = 0; h->delayed_pic[i]; i++)
            if(pic == h->delayed_pic[i]){
                pic->reference=DELAYED_PIC_REF;
                break;
            }
        return 1;
    }
}

/**
 * Find a Picture in the short term reference list by frame number.
 * @param frame_num frame number to search for
 * @param idx the index into h->short_ref where returned picture is found
 *            undefined if no picture found.
 * @return pointer to the found picture, or NULL if no pic with the provided
 *                 frame number is found
 */
static Picture * find_short(H264Context *h, int frame_num, int *idx){
    MpegEncContext * const s = &h->s;
    int i;

    for(i=0; i<h->short_ref_count; i++){
        Picture *pic= h->short_ref[i];
        if(s->avctx->debug&FF_DEBUG_MMCO)
            av_log(h->s.avctx, AV_LOG_DEBUG, "%d %d %p\n", i, pic->frame_num, pic);
        if(pic->frame_num == frame_num) {
            *idx = i;
            return pic;
        }
    }
    return NULL;
}

/**
 * Remove a picture from the short term reference list by its index in
 * that list.  This does no checking on the provided index; it is assumed
 * to be valid. Other list entries are shifted down.
 * @param i index into h->short_ref of picture to remove.
 */
static void remove_short_at_index(H264Context *h, int i){
    assert(i >= 0 && i < h->short_ref_count);
    h->short_ref[i]= NULL;
    if (--h->short_ref_count)
        memmove(&h->short_ref[i], &h->short_ref[i+1], (h->short_ref_count - i)*sizeof(Picture*));
}

/**
 *
 * @return the removed picture or NULL if an error occurs
 */
static Picture * remove_short(H264Context *h, int frame_num, int ref_mask){
    MpegEncContext * const s = &h->s;
    Picture *pic;
    int i;

    if(s->avctx->debug&FF_DEBUG_MMCO)
        av_log(h->s.avctx, AV_LOG_DEBUG, "remove short %d count %d\n", frame_num, h->short_ref_count);

    pic = find_short(h, frame_num, &i);
    if (pic){
        if(unreference_pic(h, pic, ref_mask))
        remove_short_at_index(h, i);
    }

    return pic;
}

/**
 * Remove a picture from the long term reference list by its index in
 * that list.
 * @return the removed picture or NULL if an error occurs
 */
static Picture * remove_long(H264Context *h, int i, int ref_mask){
    Picture *pic;

    pic= h->long_ref[i];
    if (pic){
        if(unreference_pic(h, pic, ref_mask)){
            assert(h->long_ref[i]->long_ref == 1);
            h->long_ref[i]->long_ref= 0;
            h->long_ref[i]= NULL;
            h->long_ref_count--;
        }
    }

    return pic;
}

void ff_h264_remove_all_refs(H264Context *h){
    int i;

    for(i=0; i<16; i++){
        remove_long(h, i, 0);
    }
    assert(h->long_ref_count==0);

    for(i=0; i<h->short_ref_count; i++){
        unreference_pic(h, h->short_ref[i], 0);
        h->short_ref[i]= NULL;
    }
    h->short_ref_count=0;
}

/**
 * print short term list
 */
static void print_short_term(H264Context *h) {
    uint32_t i;
    if(h->s.avctx->debug&FF_DEBUG_MMCO) {
        av_log(h->s.avctx, AV_LOG_DEBUG, "short term list:\n");
        for(i=0; i<h->short_ref_count; i++){
            Picture *pic= h->short_ref[i];
            av_log(h->s.avctx, AV_LOG_DEBUG, "%d fn:%d poc:%d %p\n", i, pic->frame_num, pic->poc, pic->data[0]);
        }
    }
}

/**
 * print long term list
 */
static void print_long_term(H264Context *h) {
    uint32_t i;
    if(h->s.avctx->debug&FF_DEBUG_MMCO) {
        av_log(h->s.avctx, AV_LOG_DEBUG, "long term list:\n");
        for(i = 0; i < 16; i++){
            Picture *pic= h->long_ref[i];
            if (pic) {
                av_log(h->s.avctx, AV_LOG_DEBUG, "%d fn:%d poc:%d %p\n", i, pic->frame_num, pic->poc, pic->data[0]);
            }
        }
    }
}

void ff_generate_sliding_window_mmcos(H264Context *h) {
    MpegEncContext * const s = &h->s;
    av_assert0(h->long_ref_count + h->short_ref_count <= h->sps.ref_frame_count);

    h->mmco_index= 0;
    if(h->short_ref_count && h->long_ref_count + h->short_ref_count == h->sps.ref_frame_count &&
            !(FIELD_PICTURE && !s->first_field && s->current_picture_ptr->reference)) {
        h->mmco[0].opcode= MMCO_SHORT2UNUSED;
        h->mmco[0].short_pic_num= h->short_ref[ h->short_ref_count - 1 ]->frame_num;
        h->mmco_index= 1;
        if (FIELD_PICTURE) {
            h->mmco[0].short_pic_num *= 2;
            h->mmco[1].opcode= MMCO_SHORT2UNUSED;
            h->mmco[1].short_pic_num= h->mmco[0].short_pic_num + 1;
            h->mmco_index= 2;
        }
    }
}

int ff_h264_execute_ref_pic_marking(H264Context *h, MMCO *mmco, int mmco_count){
    MpegEncContext * const s = &h->s;
    int i, av_uninit(j);
    int current_ref_assigned=0;
    Picture *av_uninit(pic);

    if((s->avctx->debug&FF_DEBUG_MMCO) && mmco_count==0)
        av_log(h->s.avctx, AV_LOG_DEBUG, "no mmco here\n");

    for(i=0; i<mmco_count; i++){
        int av_uninit(structure), av_uninit(frame_num);
        if(s->avctx->debug&FF_DEBUG_MMCO)
            av_log(h->s.avctx, AV_LOG_DEBUG, "mmco:%d %d %d\n", h->mmco[i].opcode, h->mmco[i].short_pic_num, h->mmco[i].long_arg);

        if(   mmco[i].opcode == MMCO_SHORT2UNUSED
           || mmco[i].opcode == MMCO_SHORT2LONG){
            frame_num = pic_num_extract(h, mmco[i].short_pic_num, &structure);
            pic = find_short(h, frame_num, &j);
            if(!pic){
                if(mmco[i].opcode != MMCO_SHORT2LONG || !h->long_ref[mmco[i].long_arg]
                   || h->long_ref[mmco[i].long_arg]->frame_num != frame_num)
                av_log(h->s.avctx, AV_LOG_ERROR, "mmco: unref short failure\n");
                continue;
            }
        }

        switch(mmco[i].opcode){
        case MMCO_SHORT2UNUSED:
            if(s->avctx->debug&FF_DEBUG_MMCO)
                av_log(h->s.avctx, AV_LOG_DEBUG, "mmco: unref short %d count %d\n", h->mmco[i].short_pic_num, h->short_ref_count);
            remove_short(h, frame_num, structure ^ PICT_FRAME);
            break;
        case MMCO_SHORT2LONG:
                if (h->long_ref[mmco[i].long_arg] != pic)
                    remove_long(h, mmco[i].long_arg, 0);

                remove_short_at_index(h, j);
                h->long_ref[ mmco[i].long_arg ]= pic;
                if (h->long_ref[ mmco[i].long_arg ]){
                    h->long_ref[ mmco[i].long_arg ]->long_ref=1;
                    h->long_ref_count++;
                }
            break;
        case MMCO_LONG2UNUSED:
            j = pic_num_extract(h, mmco[i].long_arg, &structure);
            pic = h->long_ref[j];
            if (pic) {
                remove_long(h, j, structure ^ PICT_FRAME);
            } else if(s->avctx->debug&FF_DEBUG_MMCO)
                av_log(h->s.avctx, AV_LOG_DEBUG, "mmco: unref long failure\n");
            break;
        case MMCO_LONG:
                    // Comment below left from previous code as it is an interresting note.
                    /* First field in pair is in short term list or
                     * at a different long term index.
                     * This is not allowed; see 7.4.3.3, notes 2 and 3.
                     * Report the problem and keep the pair where it is,
                     * and mark this field valid.
                     */

            if (h->long_ref[mmco[i].long_arg] != s->current_picture_ptr) {
                remove_long(h, mmco[i].long_arg, 0);

                h->long_ref[ mmco[i].long_arg ]= s->current_picture_ptr;
                h->long_ref[ mmco[i].long_arg ]->long_ref=1;
                h->long_ref_count++;
            }

            s->current_picture_ptr->reference |= s->picture_structure;
            current_ref_assigned=1;
            break;
        case MMCO_SET_MAX_LONG:
            assert(mmco[i].long_arg <= 16);
            // just remove the long term which index is greater than new max
            for(j = mmco[i].long_arg; j<16; j++){
                remove_long(h, j, 0);
            }
            break;
        case MMCO_RESET:
            while(h->short_ref_count){
                remove_short(h, h->short_ref[0]->frame_num, 0);
            }
            for(j = 0; j < 16; j++) {
                remove_long(h, j, 0);
            }
            s->current_picture_ptr->poc=
            s->current_picture_ptr->field_poc[0]=
            s->current_picture_ptr->field_poc[1]=
            h->poc_lsb=
            h->poc_msb=
            h->frame_num=
            s->current_picture_ptr->frame_num= 0;
            s->current_picture_ptr->mmco_reset=1;
            break;
        default: assert(0);
        }
    }

    if (!current_ref_assigned) {
        /* Second field of complementary field pair; the first field of
         * which is already referenced. If short referenced, it
         * should be first entry in short_ref. If not, it must exist
         * in long_ref; trying to put it on the short list here is an
         * error in the encoded bit stream (ref: 7.4.3.3, NOTE 2 and 3).
         */
        if (h->short_ref_count && h->short_ref[0] == s->current_picture_ptr) {
            /* Just mark the second field valid */
            s->current_picture_ptr->reference = PICT_FRAME;
        } else if (s->current_picture_ptr->long_ref) {
            av_log(h->s.avctx, AV_LOG_ERROR, "illegal short term reference "
                                             "assignment for second field "
                                             "in complementary field pair "
                                             "(first field is long term)\n");
        } else {
            pic= remove_short(h, s->current_picture_ptr->frame_num, 0);
            if(pic){
                av_log(h->s.avctx, AV_LOG_ERROR, "illegal short term buffer state detected\n");
            }

            if(h->short_ref_count)
                memmove(&h->short_ref[1], &h->short_ref[0], h->short_ref_count*sizeof(Picture*));

            h->short_ref[0]= s->current_picture_ptr;
            h->short_ref_count++;
            s->current_picture_ptr->reference |= s->picture_structure;
        }
    }

<<<<<<< HEAD
    if (h->long_ref_count + h->short_ref_count > FFMAX(h->sps.ref_frame_count, 1)){
=======
    if (h->long_ref_count + h->short_ref_count -
            (h->short_ref[0] == s->current_picture_ptr) > h->sps.ref_frame_count){
>>>>>>> b6675279

        /* We have too many reference frames, probably due to corrupted
         * stream. Need to discard one frame. Prevents overrun of the
         * short_ref and long_ref buffers.
         */
        av_log(h->s.avctx, AV_LOG_ERROR,
<<<<<<< HEAD
               "number of reference frames exceeds max (probably "
               "corrupt input), discarding one long:%d short:%d max:%d\n", h->long_ref_count, h->short_ref_count, h->sps.ref_frame_count);
=======
               "number of reference frames (%d+%d) exceeds max (%d; probably "
               "corrupt input), discarding one\n",
               h->long_ref_count, h->short_ref_count, h->sps.ref_frame_count);
>>>>>>> b6675279

        if (h->long_ref_count && !h->short_ref_count) {
            for (i = 0; i < 16; ++i)
                if (h->long_ref[i])
                    break;

            assert(i < 16);
            remove_long(h, i, 0);
        } else {
            pic = h->short_ref[h->short_ref_count - 1];
            remove_short(h, pic->frame_num, 0);
        }
    }

    print_short_term(h);
    print_long_term(h);
    return 0;
}

int ff_h264_decode_ref_pic_marking(H264Context *h, GetBitContext *gb){
    MpegEncContext * const s = &h->s;
    int i;

    h->mmco_index= 0;
    if(h->nal_unit_type == NAL_IDR_SLICE){ //FIXME fields
        s->broken_link= get_bits1(gb) -1;
        if(get_bits1(gb)){
            h->mmco[0].opcode= MMCO_LONG;
            h->mmco[0].long_arg= 0;
            h->mmco_index= 1;
        }
    }else{
        if(get_bits1(gb)){ // adaptive_ref_pic_marking_mode_flag
            for(i= 0; i<MAX_MMCO_COUNT; i++) {
                MMCOOpcode opcode= get_ue_golomb_31(gb);

                h->mmco[i].opcode= opcode;
                if(opcode==MMCO_SHORT2UNUSED || opcode==MMCO_SHORT2LONG){
                    h->mmco[i].short_pic_num= (h->curr_pic_num - get_ue_golomb(gb) - 1) & (h->max_pic_num - 1);
/*                    if(h->mmco[i].short_pic_num >= h->short_ref_count || h->short_ref[ h->mmco[i].short_pic_num ] == NULL){
                        av_log(s->avctx, AV_LOG_ERROR, "illegal short ref in memory management control operation %d\n", mmco);
                        return -1;
                    }*/
                }
                if(opcode==MMCO_SHORT2LONG || opcode==MMCO_LONG2UNUSED || opcode==MMCO_LONG || opcode==MMCO_SET_MAX_LONG){
                    unsigned int long_arg= get_ue_golomb_31(gb);
                    if(long_arg >= 32 || (long_arg >= 16 && !(opcode == MMCO_LONG2UNUSED && FIELD_PICTURE))){
                        av_log(h->s.avctx, AV_LOG_ERROR, "illegal long ref in memory management control operation %d\n", opcode);
                        return -1;
                    }
                    h->mmco[i].long_arg= long_arg;
                }

                if(opcode > (unsigned)MMCO_LONG){
                    av_log(h->s.avctx, AV_LOG_ERROR, "illegal memory management control operation %d\n", opcode);
                    return -1;
                }
                if(opcode == MMCO_END)
                    break;
            }
            h->mmco_index= i;
        }else{
            ff_generate_sliding_window_mmcos(h);
        }
    }

    return 0;
}<|MERGE_RESOLUTION|>--- conflicted
+++ resolved
@@ -622,26 +622,16 @@
         }
     }
 
-<<<<<<< HEAD
     if (h->long_ref_count + h->short_ref_count > FFMAX(h->sps.ref_frame_count, 1)){
-=======
-    if (h->long_ref_count + h->short_ref_count -
-            (h->short_ref[0] == s->current_picture_ptr) > h->sps.ref_frame_count){
->>>>>>> b6675279
 
         /* We have too many reference frames, probably due to corrupted
          * stream. Need to discard one frame. Prevents overrun of the
          * short_ref and long_ref buffers.
          */
         av_log(h->s.avctx, AV_LOG_ERROR,
-<<<<<<< HEAD
-               "number of reference frames exceeds max (probably "
-               "corrupt input), discarding one long:%d short:%d max:%d\n", h->long_ref_count, h->short_ref_count, h->sps.ref_frame_count);
-=======
                "number of reference frames (%d+%d) exceeds max (%d; probably "
                "corrupt input), discarding one\n",
                h->long_ref_count, h->short_ref_count, h->sps.ref_frame_count);
->>>>>>> b6675279
 
         if (h->long_ref_count && !h->short_ref_count) {
             for (i = 0; i < 16; ++i)
