FFSERVER_REFFILE = $(SRC_PATH)/tests/ffserver.regression.ref

VREF = tests/vsynth1/00.pgm
AREF = tests/data/asynth1.sw


$(AREF): CMP=

ffservertest: ffserver$(EXESUF) tests/vsynth1/00.pgm tests/data/asynth1.sw
	@echo
	@echo "Unfortunately ffserver is broken and therefore its regression"
	@echo "test fails randomly. Treat the results accordingly."
	@echo
	$(SRC_PATH)/tests/ffserver-regression.sh $(FFSERVER_REFFILE) $(SRC_PATH)/tests/ffserver.conf

OBJDIRS += tests/data tests/vsynth1

$(VREF): tests/videogen$(HOSTEXESUF) | tests/vsynth1
	$(M)./$< 'tests/vsynth1/'

$(AREF): tests/audiogen$(HOSTEXESUF) | tests/data
	$(M)./$< $@

tests/data/asynth-%.wav: tests/audiogen$(HOSTEXESUF) | tests/data
	$(M)./$< $@ $(subst -, ,$*)

tests/data/vsynth1.yuv: tests/videogen$(HOSTEXESUF) | tests/data
	$(M)$< $@

tests/data/vsynth2.yuv: tests/rotozoom$(HOSTEXESUF) | tests/data
	$(M)$< $(SRC_PATH)/tests/lena.pnm $@

tests/data/ffprobe-test.nut: ffmpeg$(EXESUF) | tests/data
	$(M)$(TARGET_EXEC) ./$< \
        -f lavfi -i "aevalsrc=sin(400*PI*2*t):d=0.125[out0]; testsrc=d=0.125[out1]; testsrc=s=100x100:d=0.125[out2]" \
        -f ffmetadata -i $(SRC_PATH)/tests/test.ffmeta \
        -flags +bitexact -map 0:0 -map 0:1 -map 0:2 -map_metadata 1 \
        -map_metadata:s:0 1:s:0 -map_metadata:s:1 1:s:1 \
        -vcodec rawvideo -acodec pcm_s16le \
        -y $@ 2>/dev/null

tests/data/%.sw tests/data/asynth% tests/data/vsynth%.yuv tests/vsynth%/00.pgm tests/data/%.nut: TAG = GEN

CHKCFG  = $(if $($(1))$(!$(1)),$($(1)), $(error No such config: $(1)))

ALLYES  = $(strip $(call XYES, $(1)))
XYES    = $(if $(strip $(1)),                                           \
               $(if $(call CHKCFG,CONFIG_$(firstword $(1))),            \
                    $(call XYES, $(wordlist 2, $(words $(1)), $(1)))),  \
               yes)

ENCDEC  = $(call ALLYES, $(firstword $(1))_ENCODER $(lastword $(1))_DECODER  \
                         $(firstword $(2))_MUXER   $(lastword $(2))_DEMUXER)

ENCDEC2 = $(call ALLYES, $(firstword $(1))_ENCODER $(lastword $(1))_DECODER  \
                         $(firstword $(2))_ENCODER $(lastword $(2))_DECODER  \
                         $(firstword $(3))_MUXER   $(lastword $(3))_DEMUXER)

DEMDEC  = $(call ALLYES, $(1)_DEMUXER $(2:%=%_DECODER))
ENCMUX  = $(call ALLYES, $(1:%=%_ENCODER) $(2)_MUXER)

FILTERDEMDEC       = $(call ALLYES, $(1)_FILTER $(2)_DEMUXER $(3)_DECODER)
FILTERDEMDECMUX    = $(call ALLYES, $(1)_FILTER $(2)_DEMUXER $(3)_DECODER $(4)_MUXER)
FILTERDEMDECENCMUX = $(call ALLYES, $(1)_FILTER $(2)_DEMUXER $(3)_DECODER $(4)_ENCODER $(5)_MUXER)

include $(SRC_PATH)/tests/fate/acodec.mak
include $(SRC_PATH)/tests/fate/vcodec.mak
include $(SRC_PATH)/tests/fate/avformat.mak
include $(SRC_PATH)/tests/fate/seek.mak

include $(SRC_PATH)/tests/fate/aac.mak
include $(SRC_PATH)/tests/fate/ac3.mak
include $(SRC_PATH)/tests/fate/adpcm.mak
include $(SRC_PATH)/tests/fate/alac.mak
include $(SRC_PATH)/tests/fate/als.mak
include $(SRC_PATH)/tests/fate/amrnb.mak
include $(SRC_PATH)/tests/fate/amrwb.mak
include $(SRC_PATH)/tests/fate/atrac.mak
include $(SRC_PATH)/tests/fate/audio.mak
include $(SRC_PATH)/tests/fate/bmp.mak
include $(SRC_PATH)/tests/fate/cdxl.mak
include $(SRC_PATH)/tests/fate/cover-art.mak
include $(SRC_PATH)/tests/fate/demux.mak
include $(SRC_PATH)/tests/fate/dfa.mak
include $(SRC_PATH)/tests/fate/dpcm.mak
include $(SRC_PATH)/tests/fate/ea.mak
include $(SRC_PATH)/tests/fate/ffmpeg.mak
include $(SRC_PATH)/tests/fate/ffprobe.mak
include $(SRC_PATH)/tests/fate/filter-audio.mak
include $(SRC_PATH)/tests/fate/filter-video.mak
include $(SRC_PATH)/tests/fate/flac.mak
include $(SRC_PATH)/tests/fate/fft.mak
include $(SRC_PATH)/tests/fate/gif.mak
include $(SRC_PATH)/tests/fate/h264.mak
include $(SRC_PATH)/tests/fate/image.mak
include $(SRC_PATH)/tests/fate/indeo.mak
include $(SRC_PATH)/tests/fate/libavcodec.mak
include $(SRC_PATH)/tests/fate/libavformat.mak
include $(SRC_PATH)/tests/fate/libavutil.mak
include $(SRC_PATH)/tests/fate/lossless-audio.mak
include $(SRC_PATH)/tests/fate/lossless-video.mak
include $(SRC_PATH)/tests/fate/microsoft.mak
include $(SRC_PATH)/tests/fate/mp3.mak
include $(SRC_PATH)/tests/fate/mpc.mak
include $(SRC_PATH)/tests/fate/pcm.mak
include $(SRC_PATH)/tests/fate/probe.mak
include $(SRC_PATH)/tests/fate/prores.mak
include $(SRC_PATH)/tests/fate/qt.mak
include $(SRC_PATH)/tests/fate/qtrle.mak
include $(SRC_PATH)/tests/fate/real.mak
include $(SRC_PATH)/tests/fate/screen.mak
include $(SRC_PATH)/tests/fate/subtitles.mak
include $(SRC_PATH)/tests/fate/utvideo.mak
include $(SRC_PATH)/tests/fate/video.mak
include $(SRC_PATH)/tests/fate/voice.mak
include $(SRC_PATH)/tests/fate/vorbis.mak
include $(SRC_PATH)/tests/fate/vpx.mak
include $(SRC_PATH)/tests/fate/vqf.mak
include $(SRC_PATH)/tests/fate/wavpack.mak
include $(SRC_PATH)/tests/fate/wma.mak

FATE_FFMPEG += $(FATE_FFMPEG-yes) $(FATE_AVCONV) $(FATE_AVCONV-yes)
FATE-$(CONFIG_FFMPEG) += $(FATE_FFMPEG)
FATE-$(CONFIG_FFPROBE) += $(FATE_FFPROBE)

FATE_SAMPLES_AVCONV           += $(FATE_SAMPLES_AVCONV-yes)
FATE_SAMPLES_FFMPEG           += $(FATE_SAMPLES_FFMPEG-yes)
FATE_EXTERN-$(CONFIG_FFMPEG)  += $(FATE_SAMPLES_AVCONV) $(FATE_SAMPLES_FFMPEG) $(FATE_SAMPLES_FFPROBE)
FATE_EXTERN += $(FATE_EXTERN-yes)

FATE += $(FATE-yes)

RSYNC_OPTIONS-$(HAVE_RSYNC_CONTIMEOUT) += --contimeout=60
RSYNC_OPTIONS = -vrltLW --timeout=60 $(RSYNC_OPTIONS-yes)

$(FATE_FFMPEG) $(FATE_SAMPLES_AVCONV) $(FATE_SAMPLES_FFMPEG): ffmpeg$(EXESUF)

$(FATE_FFPROBE) $(FATE_SAMPLES_FFPROBE): ffprobe$(EXESUF)

ifdef SAMPLES
FATE += $(FATE_FULL) $(FATE_FULL-yes)
FATE += $(FATE_EXTERN)
fate-rsync:
	rsync $(RSYNC_OPTIONS) rsync://fate-suite.ffmpeg.org/fate-suite/ $(SAMPLES)
else
fate::
	@echo "warning: only a subset of the fate tests will be run because SAMPLES is not specified"
fate-rsync:
	@echo "use 'make fate-rsync SAMPLES=/path/to/samples' to sync the fate suite"
$(FATE_EXTERN):
	@echo "$@ requires external samples and SAMPLES not specified"; false
endif

FATE_UTILS = base64 tiny_psnr tiny_ssim

TOOL = ffmpeg

fate:: $(FATE)

$(FATE) $(FATE_TESTS-no): $(FATE_UTILS:%=tests/%$(HOSTEXESUF))
	@echo "TEST    $(@:fate-%=%)"
	$(Q)$(SRC_PATH)/tests/fate-run.sh $@ "$(SAMPLES)" "$(TARGET_EXEC)" "$(TARGET_PATH)" '$(CMD)' '$(CMP)' '$(REF)' '$(FUZZ)' '$(THREADS)' '$(THREAD_TYPE)' '$(CPUFLAGS)' '$(CMP_SHIFT)' '$(CMP_TARGET)' '$(SIZE_TOLERANCE)' '$(CMP_UNIT)' '$(GEN)'

fate-list:
	@printf '%s\n' $(sort $(FATE))

coverage.info: TAG = LCOV
coverage.info:
<<<<<<< HEAD
	$(M)lcov -d $(CURDIR) -b $(SRC_PATH) --capture | sed -e 's#/./#/#g' > $@
	$(M)lcov --remove $@ "/usr*" -o $@
=======
	$(M)lcov -q -d $(CURDIR) -b $(SRC_PATH) --capture -o $@
>>>>>>> 768e44d0

lcov:  TAG = GENHTML
lcov: coverage.info
	$(M)genhtml -q -o $(CURDIR)/lcov $<

lcov-reset: TAG = LCOV
lcov-reset:
	$(M)lcov -d $(CURDIR) --zerocounters
	$(Q)$(RM) -f coverage.info

clean:: testclean

testclean:
	$(RM) -r tests/vsynth1 tests/data tools/lavfi-showfiltfmts$(EXESUF)
	$(RM) $(CLEANSUFFIXES:%=tests/%)
	$(RM) $(TESTTOOLS:%=tests/%$(HOSTEXESUF))

-include $(wildcard tests/*.d)

.PHONY: fate* lcov lcov-reset
.INTERMEDIATE: coverage.info<|MERGE_RESOLUTION|>--- conflicted
+++ resolved
@@ -166,12 +166,8 @@
 
 coverage.info: TAG = LCOV
 coverage.info:
-<<<<<<< HEAD
-	$(M)lcov -d $(CURDIR) -b $(SRC_PATH) --capture | sed -e 's#/./#/#g' > $@
+	$(M)lcov -q -d $(CURDIR) -b $(SRC_PATH) --capture | sed -e 's#/./#/#g' > $@
 	$(M)lcov --remove $@ "/usr*" -o $@
-=======
-	$(M)lcov -q -d $(CURDIR) -b $(SRC_PATH) --capture -o $@
->>>>>>> 768e44d0
 
 lcov:  TAG = GENHTML
 lcov: coverage.info
